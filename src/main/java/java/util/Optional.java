--- conflicted
+++ resolved
@@ -1,4 +1,3 @@
-
 package java.util;
 
 import java.util.function.Consumer;
@@ -10,27 +9,28 @@
  * A container object which may or may not contain a non-null value.
  * If a value is present, {@code isPresent()} will return {@code true} and
  * {@code get()} will return the value.
-<<<<<<< HEAD
- * 可能包含一个非null值得容器对象。
-=======
  * <p>
  * 可能包含null值的容器对象。
  * 如果值是存在的，{@link #isPresent()}会返回true，{@link #get()}会返回该值。
  * 单个元素的容器，具有集合容器的函数式和数据流的操作能力。
->>>>>>> 536d8b08
  *
  * <p>Additional methods that depend on the presence or absence of a contained
  * value are provided, such as {@link #orElse(java.lang.Object) orElse()}
  * (return a default value if value not present) and
  * {@link #ifPresent(java.util.function.Consumer) ifPresent()} (execute a block
  * of code if the value is present).
- * 当对象值不存在时，返回一个默认值，由{@code orElse(Object)}提供；
- * 当对象值存在时，执行一个代码块，由{@code ifPresent(Consumer)}调用。
+ * <p>
+ * 其他方法，取决于提供的包含值是否存在。比如，
+ * {@link #orElse(java.lang.Object) orElse()} (如果值不存在，则返回默认值)和
+ * {@link #ifPresent(java.util.function.Consumer) ifPresent()} (如果值存在，则执行代码块)。
  *
  * <p>This is a <a href="../lang/doc-files/ValueBased.html">value-based</a>
  * class; use of identity-sensitive operations (including reference equality
  * ({@code ==}), identity hash code, or synchronization) on instances of
  * {@code Optional} may have unpredictable results and should be avoided.
+ * <p>
+ * 这是一个基于值的类，使用可选实例上的身份敏感操作(包括引用相等性(==)，身份哈希码，同步)，
+ * 可能产生不可预知的结果，应该避免。
  *
  * @since 1.8
  */
@@ -38,17 +38,14 @@
 
     /**
      * Common instance for {@code empty()}.
-     * null/空值的容器
+     * 空实例({@linkplain #empty()})
      */
     private static final Optional<?> EMPTY = new Optional<>();
 
     /**
      * If non-null, the value; if null, indicates no value is present
-<<<<<<< HEAD
-=======
      * <p>
      * 可选的值，null表示值不存在
->>>>>>> 536d8b08
      */
     private final T value;
 
@@ -75,11 +72,7 @@
      * @param <T> Type of the non-existent value
      * @return an empty {@code Optional}
      */
-<<<<<<< HEAD
-    public static <T> Optional<T> empty() {
-=======
     public static<T> Optional<T> empty() {
->>>>>>> 536d8b08
         @SuppressWarnings("unchecked")
         Optional<T> t = (Optional<T>) EMPTY;
         return t;
@@ -88,32 +81,24 @@
     /**
      * Constructs an instance with the value present.
      *
-     * @param value the non-null value to be present
+     * @param value the non-null value to be present 存在的非null值
      * @throws NullPointerException if value is null
      */
     private Optional(T value) {
-<<<<<<< HEAD
-        // 值必须为非null
-        this.value = Objects.requireNonNull(value);
-    }
-
-    // 静态工厂方法模式
-=======
         // 必须是非null值
         this.value = Objects.requireNonNull(value);
     }
 
     // 静态工厂方法
->>>>>>> 536d8b08
 
     /**
      * Returns an {@code Optional} with the specified present non-null value.
      * 返回一个指定存在的非空值的可选实例。
      *
-     * @param <T> the class of the value
-     * @param value the value to be present, which must be non-null
+     * @param <T> the class of the value 值的类型
+     * @param value the value to be present, which must be non-null 存在的值，必须不是非null
      * @return an {@code Optional} with the value present
-     * @throws NullPointerException if value is null
+     * @throws NullPointerException if value is null 如果值是null，则抛出NPE
      */
     public static <T> Optional<T> of(T value) {
         return new Optional<>(value);
@@ -125,16 +110,14 @@
      * 如果值非空，返回一个描述指定值的可选实例；
      * 否则，返回一个空实例。
      *
-     * @param <T> the class of the value
-     * @param value the possibly-null value to describe
+     * @param <T> the class of the value 值的类型
+     * @param value the possibly-null value to describe 描述可为null的值
      * @return an {@code Optional} with a present value if the specified value
      * is non-null, otherwise an empty {@code Optional}
      */
     public static <T> Optional<T> ofNullable(T value) {
         return value == null ? empty() : of(value);
     }
-
-    // 获取容器的值
 
     /**
      * If a value is present in this {@code Optional}, returns the value,
@@ -147,18 +130,14 @@
      * @see Optional#isPresent()
      */
     public T get() {
-        if (value == null) {
-            // 值不存在异常
+//        if (value == null) {
+        if (!isPresent()) {
             throw new NoSuchElementException("No value present");
         }
         return value;
     }
 
-<<<<<<< HEAD
-    // 判断容器的值是否存在
-=======
     // 谓词函数
->>>>>>> 536d8b08
 
     /**
      * Return {@code true} if there is a value present, otherwise {@code false}.
@@ -170,16 +149,12 @@
         return value != null;
     }
 
-<<<<<<< HEAD
-    // 操作函数(消费者、谓词测试、函数映射)
-=======
     // 函数式接口
     // 函数式使用场景
 
     // 单值容器集合与函数式的桥梁
 
     // 对象消费者-Consumer
->>>>>>> 536d8b08
 
     /**
      * If a value is present, invoke the specified consumer with the value,
@@ -192,23 +167,16 @@
      * null
      */
     public void ifPresent(Consumer<? super T> consumer) {
-<<<<<<< HEAD
-        if (value != null) {
-=======
         Objects.requireNonNull(consumer);
 //        if (value != null)
         if (isPresent()) {
->>>>>>> 536d8b08
             consumer.accept(value);
         }
     }
 
-<<<<<<< HEAD
-=======
     // 第一层：过滤
     // 谓词函数-Predicate
 
->>>>>>> 536d8b08
     /**
      * If a value is present, and the value matches the given predicate,
      * return an {@code Optional} describing the value, otherwise return an
@@ -225,19 +193,15 @@
     public Optional<T> filter(Predicate<? super T> predicate) {
         Objects.requireNonNull(predicate);
         if (!isPresent()) {
-            // 忽略操作行为
             return this;
         } else {
             return predicate.test(value) ? this : empty();
         }
     }
 
-<<<<<<< HEAD
-=======
     // 一元函数-Function
     // 使用规则：flatMap(mapper) { map(mapper) }
 
->>>>>>> 536d8b08
     /**
      * If a value is present, apply the provided mapping function to it,
      * and if the result is non-null, return an {@code Optional} describing the
@@ -250,6 +214,9 @@
      * following code traverses a stream of file names, selects one that has
      * not yet been processed, and then opens that file, returning an
      * {@code Optional<FileInputStream>}:
+     * <p>
+     * 本方法支持可选值的后置处理，不需要显示地检查返回状态。
+     * 例如，下面的代码遍历文件名称列表的流，选择一个尚未被处理的，然后打开该文件，并返回文件输出流的可选实例：
      *
      * <pre>{@code
      *     Optional<FileInputStream> fis =
@@ -261,28 +228,22 @@
      * Here, {@code findFirst} returns an {@code Optional<String>}, and then
      * {@code map} returns an {@code Optional<FileInputStream>} for the desired
      * file if one exists.
-     *
-     * @param <U> The type of the result of the mapping function
-     * @param mapper a mapping function to apply to the value, if present
+     * <p>
+     * {@code findFirst}返回一个字符串的可选实例，然后通过映射函数为存在的所需文件返回一个文件输入流的可选实例。
+     *
+     * @param <U> The type of the result of the mapping function 映射函数的结果类型
+     * @param mapper a mapping function to apply to the value, if present 如果值存在，应用到值的映射函数
      * @return an {@code Optional} describing the result of applying a mapping
      * function to the value of this {@code Optional}, if a value is present,
-     * otherwise an empty {@code Optional}
+     * otherwise an empty {@code Optional} 返回一个描述应用映射函数到该可选实例值的结果的可选实例
      * @throws NullPointerException if the mapping function is null
      */
-<<<<<<< HEAD
-    public<U> Optional<U> map(Function<? super T, ? extends U> mapper) {
-=======
     public <U> Optional<U> map(Function<? super T, ? extends U> mapper) {
->>>>>>> 536d8b08
         Objects.requireNonNull(mapper);
         if (!isPresent()) {
-            // 返回值不存在的容器
             return empty();
         } else {
-<<<<<<< HEAD
-=======
             // 映射结果可能为null，包装成Optional
->>>>>>> 536d8b08
             return Optional.ofNullable(mapper.apply(value));
         }
     }
@@ -294,49 +255,31 @@
      * but the provided mapper is one whose result is already an {@code Optional},
      * and if invoked, {@code flatMap} does not wrap it with an additional
      * {@code Optional}.
-<<<<<<< HEAD
-=======
      * <p>
      * 如果值是可选的，则应用提供的可选关系映射函数，然后返回该结果；
      * 否则，返回空实例。
      * 本方法和{@link #map(Function)}相似，但提供的映射函数的结果已是一个可选实例，
      * 如果被调用，本方法并不会使用一个额外的可选实例包装它。
->>>>>>> 536d8b08
-     *
-     * @param <U> The type parameter to the {@code Optional} returned by
+     *
+     * @param <U> The type parameter to the {@code Optional} returned by 返回的可选实例的类型参数
      * @param mapper a mapping function to apply to the value, if present
-     *           the mapping function
+     *           the mapping function 应用到值的映射函数
      * @return the result of applying an {@code Optional}-bearing mapping
      * function to the value of this {@code Optional}, if a value is present,
      * otherwise an empty {@code Optional}
      * @throws NullPointerException if the mapping function is null or returns
      * a null result
      */
-<<<<<<< HEAD
-    public<U> Optional<U> flatMap(Function<? super T, Optional<U>> mapper) {
-=======
     public <U> Optional<U> flatMap(Function<? super T, Optional<U>> mapper) {
->>>>>>> 536d8b08
         Objects.requireNonNull(mapper);
         if (!isPresent()) {
             return empty();
         } else {
-<<<<<<< HEAD
-            // API返回类型为 Optional<?>
-=======
             // Optional<U>不能为null，原生返回
->>>>>>> 536d8b08
             return Objects.requireNonNull(mapper.apply(value));
         }
     }
 
-<<<<<<< HEAD
-    //  值不存在的使用场景
-
-    /**
-     * Return the value if present, otherwise return {@code other}.
-     * 常量结果值，值提前初始化模式。
-=======
     // 默认值
 
     /**
@@ -344,14 +287,14 @@
      * 如果值存在，则返回该值；否则，返回默认值。
      * <p>
      * 注意：若other参数是方法调用返回结果，则每次都会被调用，当心！
->>>>>>> 536d8b08
      *
      * @param other the value to be returned if there is no value present, may
-     * be null
+     * be null 可能为null
      * @return the value, if present, otherwise {@code other}
      */
     public T orElse(T other) {
-        return value != null ? value : other;
+//        return value != null ? value : other;
+        return isPresent() ? value : other;
     }
 
     // 结果对象生产者-Supplier
@@ -360,13 +303,9 @@
     /**
      * Return the value if present, otherwise invoke {@code other} and return
      * the result of that invocation.
-<<<<<<< HEAD
-     * 值的提供者，延迟获取模式。
-=======
      * 如果值存在，则返回该值；否则，调用结果提供者并返回调用的结果。
      * 使用场景：数据多层保护设计，如 Cache + DB。
      * 数据延迟加载，数据获取成本较大。
->>>>>>> 536d8b08
      *
      * @param other a {@code Supplier} whose result is returned if no value
      * is present
@@ -375,8 +314,8 @@
      * null
      */
     public T orElseGet(Supplier<? extends T> other) {
-        // 值对象的提供者
-        return value != null ? value : other.get();
+//        return value != null ? value : other.get();
+        return isPresent() ? value : other.get();
     }
 
     // 对象提供者-Supplier
@@ -389,34 +328,30 @@
      *
      * @apiNote A method reference to the exception constructor with an empty
      * argument list can be used as the supplier. For example,
-     * {@code IllegalStateException::new}
-     *
-     * @param <X> Type of the exception to be thrown
+     * {@code IllegalStateException::new}.
+     * <p>
+     * 一个引用使用空参数列表异常构造器的方法，可用于异常供应商。
+     * 例如，{@code IllegalStateException::new}。
+     *
+     * @param <X> type of the exception to be thrown 待抛出的异常类型
      * @param exceptionSupplier The supplier which will return the exception to
-     * be thrown
+     * be thrown 返回异常的供应商
      * @return the present value
      * @throws X if there is no value present
      * @throws NullPointerException if no value is present and
      * {@code exceptionSupplier} is null
      */
     public <X extends Throwable> T orElseThrow(Supplier<? extends X> exceptionSupplier) throws X {
-        if (value != null) {
+//        if (value != null) {
+        if (isPresent()) {
             return value;
         } else {
-<<<<<<< HEAD
-            // 异常对象的提供者
-=======
             // 值为null，则抛出异常
->>>>>>> 536d8b08
             throw exceptionSupplier.get();
         }
     }
 
-<<<<<<< HEAD
-    // 覆盖对象的方法行为
-=======
     // Object
->>>>>>> 536d8b08
 
     /**
      * Indicates whether some other object is "equal to" this Optional. The
@@ -433,7 +368,7 @@
      */
     @Override
     public boolean equals(Object obj) {
-        // 《Effective Java》总结的最佳实践
+        // 《Effective Java》总结的优化实现
         if (this == obj) {
             return true;
         }
@@ -470,13 +405,9 @@
      */
     @Override
     public String toString() {
-<<<<<<< HEAD
-        return value != null
-=======
         // 空实例
 //        return value != null
         return isPresent()
->>>>>>> 536d8b08
             ? String.format("Optional[%s]", value)
             : "Optional.empty";
     }
