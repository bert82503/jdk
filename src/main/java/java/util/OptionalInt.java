--- conflicted
+++ resolved
@@ -1,27 +1,3 @@
-/*
- * Copyright (c) 2012, 2013, Oracle and/or its affiliates. All rights reserved.
- * ORACLE PROPRIETARY/CONFIDENTIAL. Use is subject to license terms.
- *
- *
- *
- *
- *
- *
- *
- *
- *
- *
- *
- *
- *
- *
- *
- *
- *
- *
- *
- *
- */
 package java.util;
 
 import java.util.function.IntConsumer;
@@ -32,11 +8,8 @@
  * A container object which may or may not contain a {@code int} value.
  * If a value is present, {@code isPresent()} will return {@code true} and
  * {@code getAsInt()} will return the value.
-<<<<<<< HEAD
-=======
  * 可能包含整数值的容器对象。
  * 如果值是存在的，{@link #isPresent()} 返回true，{@link #getAsInt()} 返回该值。
->>>>>>> 536d8b08
  *
  * <p>Additional methods that depend on the presence or absence of a contained
  * value are provided, such as {@link #orElse(int) orElse()}
@@ -50,6 +23,7 @@
  * {@code OptionalInt} may have unpredictable results and should be avoided.
  *
  * @since 1.8
+ * @see java.util.Optional
  */
 public final class OptionalInt {
 
@@ -60,8 +34,13 @@
 
     /**
      * If true then the value is present, otherwise indicates no value is present
+     * <p>
+     * true表示值是存在的
      */
     private final boolean isPresent;
+    /**
+     * 有意义的值
+     */
     private final int value;
 
     /**
@@ -71,10 +50,7 @@
      * should exist per VM.
      */
     private OptionalInt() {
-<<<<<<< HEAD
-=======
         // 值不存在
->>>>>>> 536d8b08
         this.isPresent = false;
         this.value = 0;
     }
@@ -149,8 +125,9 @@
      * null
      */
     public void ifPresent(IntConsumer consumer) {
-        if (isPresent)
+        if (isPresent) {
             consumer.accept(value);
+        }
     }
 
     /**
@@ -174,10 +151,7 @@
      * null
      */
     public int orElseGet(IntSupplier other) {
-<<<<<<< HEAD
-=======
         // 统一返回结果定义
->>>>>>> 536d8b08
         return isPresent ? value : other.getAsInt();
     }
 
@@ -201,19 +175,13 @@
         if (isPresent) {
             return value;
         } else {
-<<<<<<< HEAD
-=======
             // 值不存在，则抛出异常(fail-fast，快速失败)
->>>>>>> 536d8b08
             throw exceptionSupplier.get();
         }
     }
 
-<<<<<<< HEAD
-=======
     // Object
 
->>>>>>> 536d8b08
     /**
      * Indicates whether some other object is "equal to" this OptionalInt. The
      * other object is considered equal if:
@@ -229,6 +197,7 @@
      */
     @Override
     public boolean equals(Object obj) {
+        // 《Effective Java》总结的优化实现
         if (this == obj) {
             return true;
         }
