/*
 * Copyright (c) 1997, 2014, Oracle and/or its affiliates. All rights reserved.
 * ORACLE PROPRIETARY/CONFIDENTIAL. Use is subject to license terms.
 *
 *
 *
 *
 *
 *
 *
 *
 *
 *
 *
 *
 *
 *
 *
 *
 *
 *
 *
 *
 */

package java.util;

import java.io.Serializable;
import java.util.function.Function;
import java.util.function.ToIntFunction;
import java.util.function.ToLongFunction;
import java.util.function.ToDoubleFunction;
import java.util.Comparators;

/**
 * A comparison function, which imposes a <i>total ordering</i> on some
 * collection of objects.  Comparators can be passed to a sort method (such
 * as {@link Collections#sort(List,Comparator) Collections.sort} or {@link
 * Arrays#sort(Object[],Comparator) Arrays.sort}) to allow precise control
 * over the sort order.  Comparators can also be used to control the order of
 * certain data structures (such as {@link SortedSet sorted sets} or {@link
 * SortedMap sorted maps}), or to provide an ordering for collections of
 * objects that don't have a {@link Comparable natural ordering}.<p>
 *
 * The ordering imposed by a comparator <tt>c</tt> on a set of elements
 * <tt>S</tt> is said to be <i>consistent with equals</i> if and only if
 * <tt>c.compare(e1, e2)==0</tt> has the same boolean value as
 * <tt>e1.equals(e2)</tt> for every <tt>e1</tt> and <tt>e2</tt> in
 * <tt>S</tt>.<p>
 *
 * Caution should be exercised when using a comparator capable of imposing an
 * ordering inconsistent with equals to order a sorted set (or sorted map).
 * Suppose a sorted set (or sorted map) with an explicit comparator <tt>c</tt>
 * is used with elements (or keys) drawn from a set <tt>S</tt>.  If the
 * ordering imposed by <tt>c</tt> on <tt>S</tt> is inconsistent with equals,
 * the sorted set (or sorted map) will behave "strangely."  In particular the
 * sorted set (or sorted map) will violate the general contract for set (or
 * map), which is defined in terms of <tt>equals</tt>.<p>
 *
 * For example, suppose one adds two elements {@code a} and {@code b} such that
 * {@code (a.equals(b) && c.compare(a, b) != 0)}
 * to an empty {@code TreeSet} with comparator {@code c}.
 * The second {@code add} operation will return
 * true (and the size of the tree set will increase) because {@code a} and
 * {@code b} are not equivalent from the tree set's perspective, even though
 * this is contrary to the specification of the
 * {@link Set#add Set.add} method.<p>
 *
 * Note: It is generally a good idea for comparators to also implement
 * <tt>java.io.Serializable</tt>, as they may be used as ordering methods in
 * serializable data structures (like {@link TreeSet}, {@link TreeMap}).  In
 * order for the data structure to serialize successfully, the comparator (if
 * provided) must implement <tt>Serializable</tt>.<p>
 *
 * For the mathematically inclined, the <i>relation</i> that defines the
 * <i>imposed ordering</i> that a given comparator <tt>c</tt> imposes on a
 * given set of objects <tt>S</tt> is:<pre>
 *       {(x, y) such that c.compare(x, y) &lt;= 0}.
 * </pre> The <i>quotient</i> for this total order is:<pre>
 *       {(x, y) such that c.compare(x, y) == 0}.
 * </pre>
 *
 * It follows immediately from the contract for <tt>compare</tt> that the
 * quotient is an <i>equivalence relation</i> on <tt>S</tt>, and that the
 * imposed ordering is a <i>total order</i> on <tt>S</tt>.  When we say that
 * the ordering imposed by <tt>c</tt> on <tt>S</tt> is <i>consistent with
 * equals</i>, we mean that the quotient for the ordering is the equivalence
 * relation defined by the objects' {@link Object#equals(Object)
 * equals(Object)} method(s):<pre>
 *     {(x, y) such that x.equals(y)}. </pre>
 *
 * <p>Unlike {@code Comparable}, a comparator may optionally permit
 * comparison of null arguments, while maintaining the requirements for
 * an equivalence relation.
 *
 * <p>This interface is a member of the
 * <a href="{@docRoot}/../technotes/guides/collections/index.html">
 * Java Collections Framework</a>.
 *
 * @param <T> the type of objects that may be compared by this comparator
 *
 * @author  Josh Bloch
 * @author  Neal Gafter
 * @see Comparable
 * @see java.io.Serializable
 * @since 1.2
 */
<<<<<<< HEAD
@FunctionalInterface
=======
>>>>>>> 536d8b08
public interface Comparator<T> {
    /**
     * Compares its two arguments for order.  Returns a negative integer,
     * zero, or a positive integer as the first argument is less than, equal
     * to, or greater than the second.<p>
     *
     * In the foregoing description, the notation
     * <tt>sgn(</tt><i>expression</i><tt>)</tt> designates the mathematical
     * <i>signum</i> function, which is defined to return one of <tt>-1</tt>,
     * <tt>0</tt>, or <tt>1</tt> according to whether the value of
     * <i>expression</i> is negative, zero or positive.<p>
     *
     * The implementor must ensure that <tt>sgn(compare(x, y)) ==
     * -sgn(compare(y, x))</tt> for all <tt>x</tt> and <tt>y</tt>.  (This
     * implies that <tt>compare(x, y)</tt> must throw an exception if and only
     * if <tt>compare(y, x)</tt> throws an exception.)<p>
     *
     * The implementor must also ensure that the relation is transitive:
     * <tt>((compare(x, y)&gt;0) &amp;&amp; (compare(y, z)&gt;0))</tt> implies
     * <tt>compare(x, z)&gt;0</tt>.<p>
     *
     * Finally, the implementor must ensure that <tt>compare(x, y)==0</tt>
     * implies that <tt>sgn(compare(x, z))==sgn(compare(y, z))</tt> for all
     * <tt>z</tt>.<p>
     *
     * It is generally the case, but <i>not</i> strictly required that
     * <tt>(compare(x, y)==0) == (x.equals(y))</tt>.  Generally speaking,
     * any comparator that violates this condition should clearly indicate
     * this fact.  The recommended language is "Note: this comparator
     * imposes orderings that are inconsistent with equals."
     *
     * @param o1 the first object to be compared.
     * @param o2 the second object to be compared.
     * @return a negative integer, zero, or a positive integer as the
     *         first argument is less than, equal to, or greater than the
     *         second.
     * @throws NullPointerException if an argument is null and this
     *         comparator does not permit null arguments
     * @throws ClassCastException if the arguments' types prevent them from
     *         being compared by this comparator.
     */
    int compare(T o1, T o2);

    /**
     * Indicates whether some other object is &quot;equal to&quot; this
     * comparator.  This method must obey the general contract of
     * {@link Object#equals(Object)}.  Additionally, this method can return
     * <tt>true</tt> <i>only</i> if the specified object is also a comparator
     * and it imposes the same ordering as this comparator.  Thus,
     * <code>comp1.equals(comp2)</code> implies that <tt>sgn(comp1.compare(o1,
     * o2))==sgn(comp2.compare(o1, o2))</tt> for every object reference
     * <tt>o1</tt> and <tt>o2</tt>.<p>
     *
     * Note that it is <i>always</i> safe <i>not</i> to override
     * <tt>Object.equals(Object)</tt>.  However, overriding this method may,
     * in some cases, improve performance by allowing programs to determine
     * that two distinct comparators impose the same order.
     *
     * @param   obj   the reference object with which to compare.
     * @return  <code>true</code> only if the specified object is also
     *          a comparator and it imposes the same ordering as this
     *          comparator.
     * @see Object#equals(Object)
     * @see Object#hashCode()
     */
    @Override
    boolean equals(Object obj);

    /**
     * Returns a comparator that imposes the reverse ordering of this
     * comparator.
     *
     * @return a comparator that imposes the reverse ordering of this
     *         comparator.
     * @since 1.8
     */
    default Comparator<T> reversed() {
        return Collections.reverseOrder(this);
    }

    /**
     * Returns a lexicographic-order comparator with another comparator.
     * If this {@code Comparator} considers two elements equal, i.e.
     * {@code compare(a, b) == 0}, {@code other} is used to determine the order.
     *
     * <p>The returned comparator is serializable if the specified comparator
     * is also serializable.
     *
     * @apiNote
     * For example, to sort a collection of {@code String} based on the length
     * and then case-insensitive natural ordering, the comparator can be
     * composed using following code,
     *
     * <pre>{@code
     *     Comparator<String> cmp = Comparator.comparingInt(String::length)
     *             .thenComparing(String.CASE_INSENSITIVE_ORDER);
     * }</pre>
     *
     * @param  other the other comparator to be used when this comparator
     *         compares two objects that are equal.
     * @return a lexicographic-order comparator composed of this and then the
     *         other comparator
     * @throws NullPointerException if the argument is null.
     * @since 1.8
     */
    default Comparator<T> thenComparing(Comparator<? super T> other) {
        Objects.requireNonNull(other);
        return (Comparator<T> & Serializable) (c1, c2) -> {
            int res = compare(c1, c2);
            return (res != 0) ? res : other.compare(c1, c2);
        };
    }

    /**
     * Returns a lexicographic-order comparator with a function that
     * extracts a key to be compared with the given {@code Comparator}.
     *
     * @implSpec This default implementation behaves as if {@code
     *           thenComparing(comparing(keyExtractor, cmp))}.
     *
     * @param  <U>  the type of the sort key
     * @param  keyExtractor the function used to extract the sort key
     * @param  keyComparator the {@code Comparator} used to compare the sort key
     * @return a lexicographic-order comparator composed of this comparator
     *         and then comparing on the key extracted by the keyExtractor function
     * @throws NullPointerException if either argument is null.
     * @see #comparing(Function, Comparator)
     * @see #thenComparing(Comparator)
     * @since 1.8
     */
    default <U> Comparator<T> thenComparing(
            Function<? super T, ? extends U> keyExtractor,
            Comparator<? super U> keyComparator)
    {
        return thenComparing(comparing(keyExtractor, keyComparator));
    }

    /**
     * Returns a lexicographic-order comparator with a function that
     * extracts a {@code Comparable} sort key.
     *
     * @implSpec This default implementation behaves as if {@code
     *           thenComparing(comparing(keyExtractor))}.
     *
     * @param  <U>  the type of the {@link Comparable} sort key
     * @param  keyExtractor the function used to extract the {@link
     *         Comparable} sort key
     * @return a lexicographic-order comparator composed of this and then the
     *         {@link Comparable} sort key.
     * @throws NullPointerException if the argument is null.
     * @see #comparing(Function)
     * @see #thenComparing(Comparator)
     * @since 1.8
     */
    default <U extends Comparable<? super U>> Comparator<T> thenComparing(
            Function<? super T, ? extends U> keyExtractor)
    {
        return thenComparing(comparing(keyExtractor));
    }

    /**
     * Returns a lexicographic-order comparator with a function that
     * extracts a {@code int} sort key.
     *
     * @implSpec This default implementation behaves as if {@code
     *           thenComparing(comparingInt(keyExtractor))}.
     *
     * @param  keyExtractor the function used to extract the integer sort key
     * @return a lexicographic-order comparator composed of this and then the
     *         {@code int} sort key
     * @throws NullPointerException if the argument is null.
     * @see #comparingInt(ToIntFunction)
     * @see #thenComparing(Comparator)
     * @since 1.8
     */
    default Comparator<T> thenComparingInt(ToIntFunction<? super T> keyExtractor) {
        return thenComparing(comparingInt(keyExtractor));
    }

    /**
     * Returns a lexicographic-order comparator with a function that
     * extracts a {@code long} sort key.
     *
     * @implSpec This default implementation behaves as if {@code
     *           thenComparing(comparingLong(keyExtractor))}.
     *
     * @param  keyExtractor the function used to extract the long sort key
     * @return a lexicographic-order comparator composed of this and then the
     *         {@code long} sort key
     * @throws NullPointerException if the argument is null.
     * @see #comparingLong(ToLongFunction)
     * @see #thenComparing(Comparator)
     * @since 1.8
     */
    default Comparator<T> thenComparingLong(ToLongFunction<? super T> keyExtractor) {
        return thenComparing(comparingLong(keyExtractor));
    }

    /**
     * Returns a lexicographic-order comparator with a function that
     * extracts a {@code double} sort key.
     *
     * @implSpec This default implementation behaves as if {@code
     *           thenComparing(comparingDouble(keyExtractor))}.
     *
     * @param  keyExtractor the function used to extract the double sort key
     * @return a lexicographic-order comparator composed of this and then the
     *         {@code double} sort key
     * @throws NullPointerException if the argument is null.
     * @see #comparingDouble(ToDoubleFunction)
     * @see #thenComparing(Comparator)
     * @since 1.8
     */
    default Comparator<T> thenComparingDouble(ToDoubleFunction<? super T> keyExtractor) {
        return thenComparing(comparingDouble(keyExtractor));
    }

    /**
     * Returns a comparator that imposes the reverse of the <em>natural
     * ordering</em>.
     *
     * <p>The returned comparator is serializable and throws {@link
     * NullPointerException} when comparing {@code null}.
     *
     * @param  <T> the {@link Comparable} type of element to be compared
     * @return a comparator that imposes the reverse of the <i>natural
     *         ordering</i> on {@code Comparable} objects.
     * @see Comparable
     * @since 1.8
     */
    public static <T extends Comparable<? super T>> Comparator<T> reverseOrder() {
        return Collections.reverseOrder();
    }

    /**
     * Returns a comparator that compares {@link Comparable} objects in natural
     * order.
     *
     * <p>The returned comparator is serializable and throws {@link
     * NullPointerException} when comparing {@code null}.
     *
     * @param  <T> the {@link Comparable} type of element to be compared
     * @return a comparator that imposes the <i>natural ordering</i> on {@code
     *         Comparable} objects.
     * @see Comparable
     * @since 1.8
     */
    @SuppressWarnings("unchecked")
    public static <T extends Comparable<? super T>> Comparator<T> naturalOrder() {
        return (Comparator<T>) Comparators.NaturalOrderComparator.INSTANCE;
    }

    /**
     * Returns a null-friendly comparator that considers {@code null} to be
     * less than non-null. When both are {@code null}, they are considered
     * equal. If both are non-null, the specified {@code Comparator} is used
     * to determine the order. If the specified comparator is {@code null},
     * then the returned comparator considers all non-null values to be equal.
     *
     * <p>The returned comparator is serializable if the specified comparator
     * is serializable.
     *
     * @param  <T> the type of the elements to be compared
     * @param  comparator a {@code Comparator} for comparing non-null values
     * @return a comparator that considers {@code null} to be less than
     *         non-null, and compares non-null objects with the supplied
     *         {@code Comparator}.
     * @since 1.8
     */
    public static <T> Comparator<T> nullsFirst(Comparator<? super T> comparator) {
        return new Comparators.NullComparator<>(true, comparator);
    }

    /**
     * Returns a null-friendly comparator that considers {@code null} to be
     * greater than non-null. When both are {@code null}, they are considered
     * equal. If both are non-null, the specified {@code Comparator} is used
     * to determine the order. If the specified comparator is {@code null},
     * then the returned comparator considers all non-null values to be equal.
     *
     * <p>The returned comparator is serializable if the specified comparator
     * is serializable.
     *
     * @param  <T> the type of the elements to be compared
     * @param  comparator a {@code Comparator} for comparing non-null values
     * @return a comparator that considers {@code null} to be greater than
     *         non-null, and compares non-null objects with the supplied
     *         {@code Comparator}.
     * @since 1.8
     */
    public static <T> Comparator<T> nullsLast(Comparator<? super T> comparator) {
        return new Comparators.NullComparator<>(false, comparator);
    }

    /**
     * Accepts a function that extracts a sort key from a type {@code T}, and
     * returns a {@code Comparator<T>} that compares by that sort key using
     * the specified {@link Comparator}.
      *
     * <p>The returned comparator is serializable if the specified function
     * and comparator are both serializable.
     *
     * @apiNote
     * For example, to obtain a {@code Comparator} that compares {@code
     * Person} objects by their last name ignoring case differences,
     *
     * <pre>{@code
     *     Comparator<Person> cmp = Comparator.comparing(
     *             Person::getLastName,
     *             String.CASE_INSENSITIVE_ORDER);
     * }</pre>
     *
     * @param  <T> the type of element to be compared
     * @param  <U> the type of the sort key
     * @param  keyExtractor the function used to extract the sort key
     * @param  keyComparator the {@code Comparator} used to compare the sort key
     * @return a comparator that compares by an extracted key using the
     *         specified {@code Comparator}
     * @throws NullPointerException if either argument is null
     * @since 1.8
     */
    public static <T, U> Comparator<T> comparing(
            Function<? super T, ? extends U> keyExtractor,
            Comparator<? super U> keyComparator)
    {
        Objects.requireNonNull(keyExtractor);
        Objects.requireNonNull(keyComparator);
        return (Comparator<T> & Serializable)
            (c1, c2) -> keyComparator.compare(keyExtractor.apply(c1),
                                              keyExtractor.apply(c2));
    }

    /**
     * Accepts a function that extracts a {@link java.lang.Comparable
     * Comparable} sort key from a type {@code T}, and returns a {@code
     * Comparator<T>} that compares by that sort key.
     *
     * <p>The returned comparator is serializable if the specified function
     * is also serializable.
     *
     * @apiNote
     * For example, to obtain a {@code Comparator} that compares {@code
     * Person} objects by their last name,
     *
     * <pre>{@code
     *     Comparator<Person> byLastName = Comparator.comparing(Person::getLastName);
     * }</pre>
     *
     * @param  <T> the type of element to be compared
     * @param  <U> the type of the {@code Comparable} sort key
     * @param  keyExtractor the function used to extract the {@link
     *         Comparable} sort key
     * @return a comparator that compares by an extracted key
     * @throws NullPointerException if the argument is null
     * @since 1.8
     */
    public static <T, U extends Comparable<? super U>> Comparator<T> comparing(
            Function<? super T, ? extends U> keyExtractor)
    {
        Objects.requireNonNull(keyExtractor);
        return (Comparator<T> & Serializable)
            (c1, c2) -> keyExtractor.apply(c1).compareTo(keyExtractor.apply(c2));
    }

    /**
     * Accepts a function that extracts an {@code int} sort key from a type
     * {@code T}, and returns a {@code Comparator<T>} that compares by that
     * sort key.
     *
     * <p>The returned comparator is serializable if the specified function
     * is also serializable.
     *
     * @param  <T> the type of element to be compared
     * @param  keyExtractor the function used to extract the integer sort key
     * @return a comparator that compares by an extracted key
     * @see #comparing(Function)
     * @throws NullPointerException if the argument is null
     * @since 1.8
     */
    public static <T> Comparator<T> comparingInt(ToIntFunction<? super T> keyExtractor) {
        Objects.requireNonNull(keyExtractor);
        return (Comparator<T> & Serializable)
            (c1, c2) -> Integer.compare(keyExtractor.applyAsInt(c1), keyExtractor.applyAsInt(c2));
    }

    /**
     * Accepts a function that extracts a {@code long} sort key from a type
     * {@code T}, and returns a {@code Comparator<T>} that compares by that
     * sort key.
     *
     * <p>The returned comparator is serializable if the specified function is
     * also serializable.
     *
     * @param  <T> the type of element to be compared
     * @param  keyExtractor the function used to extract the long sort key
     * @return a comparator that compares by an extracted key
     * @see #comparing(Function)
     * @throws NullPointerException if the argument is null
     * @since 1.8
     */
    public static <T> Comparator<T> comparingLong(ToLongFunction<? super T> keyExtractor) {
        Objects.requireNonNull(keyExtractor);
        return (Comparator<T> & Serializable)
            (c1, c2) -> Long.compare(keyExtractor.applyAsLong(c1), keyExtractor.applyAsLong(c2));
    }

    /**
     * Accepts a function that extracts a {@code double} sort key from a type
     * {@code T}, and returns a {@code Comparator<T>} that compares by that
     * sort key.
     *
     * <p>The returned comparator is serializable if the specified function
     * is also serializable.
     *
     * @param  <T> the type of element to be compared
     * @param  keyExtractor the function used to extract the double sort key
     * @return a comparator that compares by an extracted key
     * @see #comparing(Function)
     * @throws NullPointerException if the argument is null
     * @since 1.8
     */
    public static<T> Comparator<T> comparingDouble(ToDoubleFunction<? super T> keyExtractor) {
        Objects.requireNonNull(keyExtractor);
        return (Comparator<T> & Serializable)
            (c1, c2) -> Double.compare(keyExtractor.applyAsDouble(c1), keyExtractor.applyAsDouble(c2));
    }
}<|MERGE_RESOLUTION|>--- conflicted
+++ resolved
@@ -1,5 +1,5 @@
 /*
- * Copyright (c) 1997, 2014, Oracle and/or its affiliates. All rights reserved.
+ * Copyright (c) 1997, 2007, Oracle and/or its affiliates. All rights reserved.
  * ORACLE PROPRIETARY/CONFIDENTIAL. Use is subject to license terms.
  *
  *
@@ -25,22 +25,20 @@
 
 package java.util;
 
-import java.io.Serializable;
-import java.util.function.Function;
-import java.util.function.ToIntFunction;
-import java.util.function.ToLongFunction;
-import java.util.function.ToDoubleFunction;
-import java.util.Comparators;
-
 /**
  * A comparison function, which imposes a <i>total ordering</i> on some
  * collection of objects.  Comparators can be passed to a sort method (such
- * as {@link Collections#sort(List,Comparator) Collections.sort} or {@link
- * Arrays#sort(Object[],Comparator) Arrays.sort}) to allow precise control
+ * as {@link Collections#sort(List, Comparator) Collections.sort} or {@link
+ * Arrays#sort(Object[], Comparator) Arrays.sort}) to allow precise control (精确控制)
  * over the sort order.  Comparators can also be used to control the order of
  * certain data structures (such as {@link SortedSet sorted sets} or {@link
  * SortedMap sorted maps}), or to provide an ordering for collections of
  * objects that don't have a {@link Comparable natural ordering}.<p>
+ *
+ * 比较函数，对某些对象集合进行整体排序。
+ * 比较器也可以用于控制特定数据结构的顺序(如 有序集合或有序映射表)，
+ * 或者提供未含有自然排序的对象集合的顺序。
+ * <p>
  *
  * The ordering imposed by a comparator <tt>c</tt> on a set of elements
  * <tt>S</tt> is said to be <i>consistent with equals</i> if and only if
@@ -71,6 +69,10 @@
  * serializable data structures (like {@link TreeSet}, {@link TreeMap}).  In
  * order for the data structure to serialize successfully, the comparator (if
  * provided) must implement <tt>Serializable</tt>.<p>
+ *
+ * 注意：比较器实现可序列化对象接口，这通常是一个好主意！
+ * 它们也可以用于序列化数据结构的排序方法(像 树集合、树映射表)。
+ * <p>
  *
  * For the mathematically inclined, the <i>relation</i> that defines the
  * <i>imposed ordering</i> that a given comparator <tt>c</tt> imposes on a
@@ -105,15 +107,15 @@
  * @see java.io.Serializable
  * @since 1.2
  */
-<<<<<<< HEAD
-@FunctionalInterface
-=======
->>>>>>> 536d8b08
 public interface Comparator<T> {
     /**
      * Compares its two arguments for order.  Returns a negative integer,
      * zero, or a positive integer as the first argument is less than, equal
      * to, or greater than the second.<p>
+     *
+     * 比较其两个参数的顺序。
+     * 当第一个参数小于、等于或大于第二个参数时，返回一个负整数、零或正整数。
+     * <p>
      *
      * In the foregoing description, the notation
      * <tt>sgn(</tt><i>expression</i><tt>)</tt> designates the mathematical
@@ -176,363 +178,4 @@
      */
     @Override
     boolean equals(Object obj);
-
-    /**
-     * Returns a comparator that imposes the reverse ordering of this
-     * comparator.
-     *
-     * @return a comparator that imposes the reverse ordering of this
-     *         comparator.
-     * @since 1.8
-     */
-    default Comparator<T> reversed() {
-        return Collections.reverseOrder(this);
-    }
-
-    /**
-     * Returns a lexicographic-order comparator with another comparator.
-     * If this {@code Comparator} considers two elements equal, i.e.
-     * {@code compare(a, b) == 0}, {@code other} is used to determine the order.
-     *
-     * <p>The returned comparator is serializable if the specified comparator
-     * is also serializable.
-     *
-     * @apiNote
-     * For example, to sort a collection of {@code String} based on the length
-     * and then case-insensitive natural ordering, the comparator can be
-     * composed using following code,
-     *
-     * <pre>{@code
-     *     Comparator<String> cmp = Comparator.comparingInt(String::length)
-     *             .thenComparing(String.CASE_INSENSITIVE_ORDER);
-     * }</pre>
-     *
-     * @param  other the other comparator to be used when this comparator
-     *         compares two objects that are equal.
-     * @return a lexicographic-order comparator composed of this and then the
-     *         other comparator
-     * @throws NullPointerException if the argument is null.
-     * @since 1.8
-     */
-    default Comparator<T> thenComparing(Comparator<? super T> other) {
-        Objects.requireNonNull(other);
-        return (Comparator<T> & Serializable) (c1, c2) -> {
-            int res = compare(c1, c2);
-            return (res != 0) ? res : other.compare(c1, c2);
-        };
-    }
-
-    /**
-     * Returns a lexicographic-order comparator with a function that
-     * extracts a key to be compared with the given {@code Comparator}.
-     *
-     * @implSpec This default implementation behaves as if {@code
-     *           thenComparing(comparing(keyExtractor, cmp))}.
-     *
-     * @param  <U>  the type of the sort key
-     * @param  keyExtractor the function used to extract the sort key
-     * @param  keyComparator the {@code Comparator} used to compare the sort key
-     * @return a lexicographic-order comparator composed of this comparator
-     *         and then comparing on the key extracted by the keyExtractor function
-     * @throws NullPointerException if either argument is null.
-     * @see #comparing(Function, Comparator)
-     * @see #thenComparing(Comparator)
-     * @since 1.8
-     */
-    default <U> Comparator<T> thenComparing(
-            Function<? super T, ? extends U> keyExtractor,
-            Comparator<? super U> keyComparator)
-    {
-        return thenComparing(comparing(keyExtractor, keyComparator));
-    }
-
-    /**
-     * Returns a lexicographic-order comparator with a function that
-     * extracts a {@code Comparable} sort key.
-     *
-     * @implSpec This default implementation behaves as if {@code
-     *           thenComparing(comparing(keyExtractor))}.
-     *
-     * @param  <U>  the type of the {@link Comparable} sort key
-     * @param  keyExtractor the function used to extract the {@link
-     *         Comparable} sort key
-     * @return a lexicographic-order comparator composed of this and then the
-     *         {@link Comparable} sort key.
-     * @throws NullPointerException if the argument is null.
-     * @see #comparing(Function)
-     * @see #thenComparing(Comparator)
-     * @since 1.8
-     */
-    default <U extends Comparable<? super U>> Comparator<T> thenComparing(
-            Function<? super T, ? extends U> keyExtractor)
-    {
-        return thenComparing(comparing(keyExtractor));
-    }
-
-    /**
-     * Returns a lexicographic-order comparator with a function that
-     * extracts a {@code int} sort key.
-     *
-     * @implSpec This default implementation behaves as if {@code
-     *           thenComparing(comparingInt(keyExtractor))}.
-     *
-     * @param  keyExtractor the function used to extract the integer sort key
-     * @return a lexicographic-order comparator composed of this and then the
-     *         {@code int} sort key
-     * @throws NullPointerException if the argument is null.
-     * @see #comparingInt(ToIntFunction)
-     * @see #thenComparing(Comparator)
-     * @since 1.8
-     */
-    default Comparator<T> thenComparingInt(ToIntFunction<? super T> keyExtractor) {
-        return thenComparing(comparingInt(keyExtractor));
-    }
-
-    /**
-     * Returns a lexicographic-order comparator with a function that
-     * extracts a {@code long} sort key.
-     *
-     * @implSpec This default implementation behaves as if {@code
-     *           thenComparing(comparingLong(keyExtractor))}.
-     *
-     * @param  keyExtractor the function used to extract the long sort key
-     * @return a lexicographic-order comparator composed of this and then the
-     *         {@code long} sort key
-     * @throws NullPointerException if the argument is null.
-     * @see #comparingLong(ToLongFunction)
-     * @see #thenComparing(Comparator)
-     * @since 1.8
-     */
-    default Comparator<T> thenComparingLong(ToLongFunction<? super T> keyExtractor) {
-        return thenComparing(comparingLong(keyExtractor));
-    }
-
-    /**
-     * Returns a lexicographic-order comparator with a function that
-     * extracts a {@code double} sort key.
-     *
-     * @implSpec This default implementation behaves as if {@code
-     *           thenComparing(comparingDouble(keyExtractor))}.
-     *
-     * @param  keyExtractor the function used to extract the double sort key
-     * @return a lexicographic-order comparator composed of this and then the
-     *         {@code double} sort key
-     * @throws NullPointerException if the argument is null.
-     * @see #comparingDouble(ToDoubleFunction)
-     * @see #thenComparing(Comparator)
-     * @since 1.8
-     */
-    default Comparator<T> thenComparingDouble(ToDoubleFunction<? super T> keyExtractor) {
-        return thenComparing(comparingDouble(keyExtractor));
-    }
-
-    /**
-     * Returns a comparator that imposes the reverse of the <em>natural
-     * ordering</em>.
-     *
-     * <p>The returned comparator is serializable and throws {@link
-     * NullPointerException} when comparing {@code null}.
-     *
-     * @param  <T> the {@link Comparable} type of element to be compared
-     * @return a comparator that imposes the reverse of the <i>natural
-     *         ordering</i> on {@code Comparable} objects.
-     * @see Comparable
-     * @since 1.8
-     */
-    public static <T extends Comparable<? super T>> Comparator<T> reverseOrder() {
-        return Collections.reverseOrder();
-    }
-
-    /**
-     * Returns a comparator that compares {@link Comparable} objects in natural
-     * order.
-     *
-     * <p>The returned comparator is serializable and throws {@link
-     * NullPointerException} when comparing {@code null}.
-     *
-     * @param  <T> the {@link Comparable} type of element to be compared
-     * @return a comparator that imposes the <i>natural ordering</i> on {@code
-     *         Comparable} objects.
-     * @see Comparable
-     * @since 1.8
-     */
-    @SuppressWarnings("unchecked")
-    public static <T extends Comparable<? super T>> Comparator<T> naturalOrder() {
-        return (Comparator<T>) Comparators.NaturalOrderComparator.INSTANCE;
-    }
-
-    /**
-     * Returns a null-friendly comparator that considers {@code null} to be
-     * less than non-null. When both are {@code null}, they are considered
-     * equal. If both are non-null, the specified {@code Comparator} is used
-     * to determine the order. If the specified comparator is {@code null},
-     * then the returned comparator considers all non-null values to be equal.
-     *
-     * <p>The returned comparator is serializable if the specified comparator
-     * is serializable.
-     *
-     * @param  <T> the type of the elements to be compared
-     * @param  comparator a {@code Comparator} for comparing non-null values
-     * @return a comparator that considers {@code null} to be less than
-     *         non-null, and compares non-null objects with the supplied
-     *         {@code Comparator}.
-     * @since 1.8
-     */
-    public static <T> Comparator<T> nullsFirst(Comparator<? super T> comparator) {
-        return new Comparators.NullComparator<>(true, comparator);
-    }
-
-    /**
-     * Returns a null-friendly comparator that considers {@code null} to be
-     * greater than non-null. When both are {@code null}, they are considered
-     * equal. If both are non-null, the specified {@code Comparator} is used
-     * to determine the order. If the specified comparator is {@code null},
-     * then the returned comparator considers all non-null values to be equal.
-     *
-     * <p>The returned comparator is serializable if the specified comparator
-     * is serializable.
-     *
-     * @param  <T> the type of the elements to be compared
-     * @param  comparator a {@code Comparator} for comparing non-null values
-     * @return a comparator that considers {@code null} to be greater than
-     *         non-null, and compares non-null objects with the supplied
-     *         {@code Comparator}.
-     * @since 1.8
-     */
-    public static <T> Comparator<T> nullsLast(Comparator<? super T> comparator) {
-        return new Comparators.NullComparator<>(false, comparator);
-    }
-
-    /**
-     * Accepts a function that extracts a sort key from a type {@code T}, and
-     * returns a {@code Comparator<T>} that compares by that sort key using
-     * the specified {@link Comparator}.
-      *
-     * <p>The returned comparator is serializable if the specified function
-     * and comparator are both serializable.
-     *
-     * @apiNote
-     * For example, to obtain a {@code Comparator} that compares {@code
-     * Person} objects by their last name ignoring case differences,
-     *
-     * <pre>{@code
-     *     Comparator<Person> cmp = Comparator.comparing(
-     *             Person::getLastName,
-     *             String.CASE_INSENSITIVE_ORDER);
-     * }</pre>
-     *
-     * @param  <T> the type of element to be compared
-     * @param  <U> the type of the sort key
-     * @param  keyExtractor the function used to extract the sort key
-     * @param  keyComparator the {@code Comparator} used to compare the sort key
-     * @return a comparator that compares by an extracted key using the
-     *         specified {@code Comparator}
-     * @throws NullPointerException if either argument is null
-     * @since 1.8
-     */
-    public static <T, U> Comparator<T> comparing(
-            Function<? super T, ? extends U> keyExtractor,
-            Comparator<? super U> keyComparator)
-    {
-        Objects.requireNonNull(keyExtractor);
-        Objects.requireNonNull(keyComparator);
-        return (Comparator<T> & Serializable)
-            (c1, c2) -> keyComparator.compare(keyExtractor.apply(c1),
-                                              keyExtractor.apply(c2));
-    }
-
-    /**
-     * Accepts a function that extracts a {@link java.lang.Comparable
-     * Comparable} sort key from a type {@code T}, and returns a {@code
-     * Comparator<T>} that compares by that sort key.
-     *
-     * <p>The returned comparator is serializable if the specified function
-     * is also serializable.
-     *
-     * @apiNote
-     * For example, to obtain a {@code Comparator} that compares {@code
-     * Person} objects by their last name,
-     *
-     * <pre>{@code
-     *     Comparator<Person> byLastName = Comparator.comparing(Person::getLastName);
-     * }</pre>
-     *
-     * @param  <T> the type of element to be compared
-     * @param  <U> the type of the {@code Comparable} sort key
-     * @param  keyExtractor the function used to extract the {@link
-     *         Comparable} sort key
-     * @return a comparator that compares by an extracted key
-     * @throws NullPointerException if the argument is null
-     * @since 1.8
-     */
-    public static <T, U extends Comparable<? super U>> Comparator<T> comparing(
-            Function<? super T, ? extends U> keyExtractor)
-    {
-        Objects.requireNonNull(keyExtractor);
-        return (Comparator<T> & Serializable)
-            (c1, c2) -> keyExtractor.apply(c1).compareTo(keyExtractor.apply(c2));
-    }
-
-    /**
-     * Accepts a function that extracts an {@code int} sort key from a type
-     * {@code T}, and returns a {@code Comparator<T>} that compares by that
-     * sort key.
-     *
-     * <p>The returned comparator is serializable if the specified function
-     * is also serializable.
-     *
-     * @param  <T> the type of element to be compared
-     * @param  keyExtractor the function used to extract the integer sort key
-     * @return a comparator that compares by an extracted key
-     * @see #comparing(Function)
-     * @throws NullPointerException if the argument is null
-     * @since 1.8
-     */
-    public static <T> Comparator<T> comparingInt(ToIntFunction<? super T> keyExtractor) {
-        Objects.requireNonNull(keyExtractor);
-        return (Comparator<T> & Serializable)
-            (c1, c2) -> Integer.compare(keyExtractor.applyAsInt(c1), keyExtractor.applyAsInt(c2));
-    }
-
-    /**
-     * Accepts a function that extracts a {@code long} sort key from a type
-     * {@code T}, and returns a {@code Comparator<T>} that compares by that
-     * sort key.
-     *
-     * <p>The returned comparator is serializable if the specified function is
-     * also serializable.
-     *
-     * @param  <T> the type of element to be compared
-     * @param  keyExtractor the function used to extract the long sort key
-     * @return a comparator that compares by an extracted key
-     * @see #comparing(Function)
-     * @throws NullPointerException if the argument is null
-     * @since 1.8
-     */
-    public static <T> Comparator<T> comparingLong(ToLongFunction<? super T> keyExtractor) {
-        Objects.requireNonNull(keyExtractor);
-        return (Comparator<T> & Serializable)
-            (c1, c2) -> Long.compare(keyExtractor.applyAsLong(c1), keyExtractor.applyAsLong(c2));
-    }
-
-    /**
-     * Accepts a function that extracts a {@code double} sort key from a type
-     * {@code T}, and returns a {@code Comparator<T>} that compares by that
-     * sort key.
-     *
-     * <p>The returned comparator is serializable if the specified function
-     * is also serializable.
-     *
-     * @param  <T> the type of element to be compared
-     * @param  keyExtractor the function used to extract the double sort key
-     * @return a comparator that compares by an extracted key
-     * @see #comparing(Function)
-     * @throws NullPointerException if the argument is null
-     * @since 1.8
-     */
-    public static<T> Comparator<T> comparingDouble(ToDoubleFunction<? super T> keyExtractor) {
-        Objects.requireNonNull(keyExtractor);
-        return (Comparator<T> & Serializable)
-            (c1, c2) -> Double.compare(keyExtractor.applyAsDouble(c1), keyExtractor.applyAsDouble(c2));
-    }
 }