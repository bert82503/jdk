
package java.util;

import sun.misc.SharedSecrets;

/**
 * A specialized {@link Map} implementation for use with enum type keys.  All
 * of the keys in an enum map must come from a single enum type that is
 * specified, explicitly or implicitly, when the map is created.  Enum maps
 * are represented internally as arrays.  This representation is extremely
 * compact and efficient.
 *
 * <p>Enum maps are maintained in the <i>natural order</i> of their keys
 * (the order in which the enum constants are declared).  This is reflected
 * in the iterators returned by the collections views ({@link #keySet()},
 * {@link #entrySet()}, and {@link #values()}).
 *
 * <p>Iterators returned by the collection views are <i>weakly consistent</i>:
 * they will never throw {@link ConcurrentModificationException} and they may
 * or may not show the effects of any modifications to the map that occur while
 * the iteration is in progress.
 *
 * <p>Null keys are not permitted.  Attempts to insert a null key will
 * throw {@link NullPointerException}.  Attempts to test for the
 * presence of a null key or to remove one will, however, function properly.
 * Null values are permitted.

 * <P>Like most collection implementations <tt>EnumMap</tt> is not
 * synchronized. If multiple threads access an enum map concurrently, and at
 * least one of the threads modifies the map, it should be synchronized
 * externally.  This is typically accomplished by synchronizing on some
 * object that naturally encapsulates the enum map.  If no such object exists,
 * the map should be "wrapped" using the {@link Collections#synchronizedMap}
 * method.  This is best done at creation time, to prevent accidental
 * unsynchronized access:
 *
 * <pre>
 *     Map&lt;EnumKey, V&gt; m
 *         = Collections.synchronizedMap(new EnumMap&lt;EnumKey, V&gt;(...));
 * </pre>
 *
 * <p>Implementation note: All basic operations execute in constant time.
 * They are likely (though not guaranteed) to be faster than their
 * {@link HashMap} counterparts.
 *
 * <p>This class is a member of the
 * <a href="{@docRoot}/../technotes/guides/collections/index.html">
 * Java Collections Framework</a>.
 *
 * @author Josh Bloch
 * @see EnumSet
 * @since 1.5
 */
public class EnumMap<K extends Enum<K>, V> extends AbstractMap<K, V>
    implements java.io.Serializable, Cloneable
{
    /**
     * The <tt>Class</tt> object for the enum type of all the keys of this map.
     * 键的枚举类
     *
     * @serial
     */
    private final Class<K> keyType;

    /**
     * All of the values comprising K.  (Cached for performance.)
     */
    private transient K[] keyUniverse;

    /**
     * Array representation of this map.  The ith element is the value
     * to which universe[i] is currently mapped, or null if it isn't
     * mapped to anything, or NULL if it's mapped to null.
     * 枚举值的数组表示形式(Enum#ordinal())
     */
    private transient Object[] vals;

    /**
     * The number of mappings in this map.
     * 映射数量
     */
    private transient int size = 0;

    /**
     * Distinguished non-null value for representing null values.
     */
    private static final Object NULL = new Object() {
        public int hashCode() {
            return 0;
        }

        public String toString() {
            return "java.util.EnumMap.NULL";
        }
    };

    private Object maskNull(Object value) {
        return (value == null ? NULL : value);
    }

    @SuppressWarnings("unchecked")
    private V unmaskNull(Object value) {
        return (V)(value == NULL ? null : value);
    }

    private static final Enum<?>[] ZERO_LENGTH_ENUM_ARRAY = new Enum<?>[0];

    /**
     * Creates an empty enum map with the specified key type.
     *
     * @param keyType the class object of the key type for this enum map
     * @throws NullPointerException if <tt>keyType</tt> is null
     */
    public EnumMap(Class<K> keyType) {
        this.keyType = keyType;
        keyUniverse = getKeyUniverse(keyType);
        vals = new Object[keyUniverse.length];
    }

    /**
     * Creates an enum map with the same key type as the specified enum
     * map, initially containing the same mappings (if any).
     *
     * @param m the enum map from which to initialize this enum map
     * @throws NullPointerException if <tt>m</tt> is null
     */
    public EnumMap(EnumMap<K, ? extends V> m) {
        keyType = m.keyType;
        keyUniverse = m.keyUniverse;
        vals = m.vals.clone();
        size = m.size;
    }

    /**
     * Creates an enum map initialized from the specified map.  If the
     * specified map is an <tt>EnumMap</tt> instance, this constructor behaves
     * identically to {@link #EnumMap(EnumMap)}.  Otherwise, the specified map
     * must contain at least one mapping (in order to determine the new
     * enum map's key type).
     *
     * @param m the map from which to initialize this enum map
     * @throws IllegalArgumentException if <tt>m</tt> is not an
     *     <tt>EnumMap</tt> instance and contains no mappings
     * @throws NullPointerException if <tt>m</tt> is null
     */
    public EnumMap(Map<K, ? extends V> m) {
        if (m instanceof EnumMap) {
            EnumMap<K, ? extends V> em = (EnumMap<K, ? extends V>) m;
            keyType = em.keyType;
            keyUniverse = em.keyUniverse;
            vals = em.vals.clone();
            size = em.size;
        } else {
            if (m.isEmpty())
                throw new IllegalArgumentException("Specified map is empty");
            keyType = m.keySet().iterator().next().getDeclaringClass();
            keyUniverse = getKeyUniverse(keyType);
            vals = new Object[keyUniverse.length];
            putAll(m);
        }
    }

    // Query Operations

    /**
     * Returns the number of key-value mappings in this map.
     *
     * @return the number of key-value mappings in this map
     */
    public int size() {
        return size;
    }

    /**
     * Returns <tt>true</tt> if this map maps one or more keys to the
     * specified value.
     *
     * @param value the value whose presence in this map is to be tested
     * @return <tt>true</tt> if this map maps one or more keys to this value
     */
    @Override
    public boolean containsValue(Object value) {
        value = maskNull(value);

        for (Object val : vals)
            if (value.equals(val))
                return true;

        return false;
    }

    /**
     * Returns <tt>true</tt> if this map contains a mapping for the specified
     * key.
     *
     * @param key the key whose presence in this map is to be tested
     * @return <tt>true</tt> if this map contains a mapping for the specified
     *            key
     */
    @Override
    public boolean containsKey(Object key) {
        return isValidKey(key) && vals[((Enum<?>)key).ordinal()] != null;
    }

    private boolean containsMapping(Object key, Object value) {
        return isValidKey(key) &&
            maskNull(value).equals(vals[((Enum<?>)key).ordinal()]);
    }

    /**
     * Returns the value to which the specified key is mapped,
     * or {@code null} if this map contains no mapping for the key.
     *
     * <p>More formally, if this map contains a mapping from a key
     * {@code k} to a value {@code v} such that {@code (key == k)},
     * then this method returns {@code v}; otherwise it returns
     * {@code null}.  (There can be at most one such mapping.)
     *
     * <p>A return value of {@code null} does not <i>necessarily</i>
     * indicate that the map contains no mapping for the key; it's also
     * possible that the map explicitly maps the key to {@code null}.
     * The {@link #containsKey containsKey} operation may be used to
     * distinguish these two cases.
     */
    public V get(Object key) {
        return (isValidKey(key) ?
                unmaskNull(vals[((Enum<?>)key).ordinal()]) : null);
    }

    // Modification Operations

    /**
     * Associates the specified value with the specified key in this map.
     * If the map previously contained a mapping for this key, the old
     * value is replaced.
     *
     * @param key the key with which the specified value is to be associated
     * @param value the value to be associated with the specified key
     *
     * @return the previous value associated with specified key, or
     *     <tt>null</tt> if there was no mapping for key.  (A <tt>null</tt>
     *     return can also indicate that the map previously associated
     *     <tt>null</tt> with the specified key.)
     * @throws NullPointerException if the specified key is null
     */
    public V put(K key, V value) {
        typeCheck(key);

        int index = key.ordinal();
        Object oldValue = vals[index];
        vals[index] = maskNull(value);
        if (oldValue == null)
            size++;
        return unmaskNull(oldValue);
    }

    /**
     * Removes the mapping for this key from this map if present.
     *
     * @param key the key whose mapping is to be removed from the map
     * @return the previous value associated with specified key, or
     *     <tt>null</tt> if there was no entry for key.  (A <tt>null</tt>
     *     return can also indicate that the map previously associated
     *     <tt>null</tt> with the specified key.)
     */
    public V remove(Object key) {
        if (!isValidKey(key))
            return null;
        int index = ((Enum<?>)key).ordinal();
        Object oldValue = vals[index];
        vals[index] = null;
        if (oldValue != null)
            size--;
        return unmaskNull(oldValue);
    }

    private boolean removeMapping(Object key, Object value) {
        if (!isValidKey(key))
            return false;
        int index = ((Enum<?>)key).ordinal();
        if (maskNull(value).equals(vals[index])) {
            vals[index] = null;
            size--;
            return true;
        }
        return false;
    }

    /**
     * Returns true if key is of the proper type to be a key in this
     * enum map.
     */
    private boolean isValidKey(Object key) {
        if (key == null)
            return false;

        // Cheaper than instanceof Enum followed by getDeclaringClass
        Class<?> keyClass = key.getClass();
        return keyClass == keyType || keyClass.getSuperclass() == keyType;
    }

    // Bulk Operations

    /**
     * Copies all of the mappings from the specified map to this map.
     * These mappings will replace any mappings that this map had for
     * any of the keys currently in the specified map.
     *
     * @param m the mappings to be stored in this map
     * @throws NullPointerException the specified map is null, or if
     *     one or more keys in the specified map are null
     */
    @Override
    public void putAll(Map<? extends K, ? extends V> m) {
        if (m instanceof EnumMap) {
            EnumMap<?, ?> em = (EnumMap<?, ?>)m;
            if (em.keyType != keyType) {
                if (em.isEmpty())
                    return;
                throw new ClassCastException(em.keyType + " != " + keyType);
            }

            for (int i = 0; i < keyUniverse.length; i++) {
                Object emValue = em.vals[i];
                if (emValue != null) {
                    if (vals[i] == null)
                        size++;
                    vals[i] = emValue;
                }
            }
        } else {
            super.putAll(m);
        }
    }

    /**
     * Removes all mappings from this map.
     */
    public void clear() {
        Arrays.fill(vals, null);
        size = 0;
    }

    // Views

    /**
     * This field is initialized to contain an instance of the entry set
     * view the first time this view is requested.  The view is stateless,
     * so there's no reason to create more than one.
     */
    private transient Set<Map.Entry<K,V>> entrySet;

    /**
     * Returns a {@link Set} view of the keys contained in this map.
     * The returned set obeys the general contract outlined in
     * {@link Map#keySet()}.  The set's iterator will return the keys
     * in their natural order (the order in which the enum constants
     * are declared).
     *
     * @return a set view of the keys contained in this enum map
     */
    @Override
    public Set<K> keySet() {
        Set<K> ks = keySet;
        if (ks == null) {
            ks = new KeySet();
            keySet = ks;
        }
        return ks;
    }

    private class KeySet extends AbstractSet<K> {
        public Iterator<K> iterator() {
            return new KeyIterator();
        }
        public int size() {
            return size;
        }
        public boolean contains(Object o) {
            return containsKey(o);
        }
        public boolean remove(Object o) {
            int oldSize = size;
            EnumMap.this.remove(o);
            return size != oldSize;
        }
        public void clear() {
            EnumMap.this.clear();
        }
    }

    /**
     * Returns a {@link Collection} view of the values contained in this map.
     * The returned collection obeys the general contract outlined in
     * {@link Map#values()}.  The collection's iterator will return the
     * values in the order their corresponding keys appear in map,
     * which is their natural order (the order in which the enum constants
     * are declared).
     *
     * @return a collection view of the values contained in this map
     */
    @Override
    public Collection<V> values() {
        Collection<V> vs = values;
        if (vs == null) {
            vs = new Values();
            values = vs;
        }
        return vs;
    }

    private class Values extends AbstractCollection<V> {
        public Iterator<V> iterator() {
            return new ValueIterator();
        }
        public int size() {
            return size;
        }
        public boolean contains(Object o) {
            return containsValue(o);
        }
        public boolean remove(Object o) {
            o = maskNull(o);

            for (int i = 0; i < vals.length; i++) {
                if (o.equals(vals[i])) {
                    vals[i] = null;
                    size--;
                    return true;
                }
            }
            return false;
        }
        public void clear() {
            EnumMap.this.clear();
        }
    }

    /**
     * Returns a {@link Set} view of the mappings contained in this map.
     * The returned set obeys the general contract outlined in
     * {@link Map#keySet()}.  The set's iterator will return the
     * mappings in the order their keys appear in map, which is their
     * natural order (the order in which the enum constants are declared).
     *
     * @return a set view of the mappings contained in this enum map
     */
    @Override
    public Set<Map.Entry<K,V>> entrySet() {
        Set<Map.Entry<K,V>> es = entrySet;
        if (es != null)
            return es;
        else
            return entrySet = new EntrySet();
    }

    private class EntrySet extends AbstractSet<Map.Entry<K,V>> {
        public Iterator<Map.Entry<K,V>> iterator() {
            return new EntryIterator();
        }

        public boolean contains(Object o) {
            if (!(o instanceof Map.Entry))
                return false;
            Map.Entry<?,?> entry = (Map.Entry<?,?>)o;
            return containsMapping(entry.getKey(), entry.getValue());
        }
        public boolean remove(Object o) {
            if (!(o instanceof Map.Entry))
                return false;
            Map.Entry<?,?> entry = (Map.Entry<?,?>)o;
            return removeMapping(entry.getKey(), entry.getValue());
        }
        public int size() {
            return size;
        }
        public void clear() {
            EnumMap.this.clear();
        }
        public Object[] toArray() {
            return fillEntryArray(new Object[size]);
        }
        @SuppressWarnings("unchecked")
        public <T> T[] toArray(T[] a) {
            int size = size();
            if (a.length < size)
                a = (T[])java.lang.reflect.Array
                    .newInstance(a.getClass().getComponentType(), size);
            if (a.length > size)
                a[size] = null;
            return (T[]) fillEntryArray(a);
        }
        private Object[] fillEntryArray(Object[] a) {
            int j = 0;
            for (int i = 0; i < vals.length; i++)
                if (vals[i] != null)
                    a[j++] = new AbstractMap.SimpleEntry<>(
                        keyUniverse[i], unmaskNull(vals[i]));
            return a;
        }
    }

    private abstract class EnumMapIterator<T> implements Iterator<T> {
        // Lower bound on index of next element to return
        int index = 0;

        // Index of last returned element, or -1 if none
        int lastReturnedIndex = -1;

        public boolean hasNext() {
            while (index < vals.length && vals[index] == null)
                index++;
            return index != vals.length;
        }

        public void remove() {
            checkLastReturnedIndex();

            if (vals[lastReturnedIndex] != null) {
                vals[lastReturnedIndex] = null;
                size--;
            }
            lastReturnedIndex = -1;
        }

        private void checkLastReturnedIndex() {
            if (lastReturnedIndex < 0)
                throw new IllegalStateException();
        }
    }

    private class KeyIterator extends EnumMapIterator<K> {
        public K next() {
            if (!hasNext())
                throw new NoSuchElementException();
            lastReturnedIndex = index++;
            return keyUniverse[lastReturnedIndex];
        }
    }

    private class ValueIterator extends EnumMapIterator<V> {
        public V next() {
            if (!hasNext())
                throw new NoSuchElementException();
            lastReturnedIndex = index++;
            return unmaskNull(vals[lastReturnedIndex]);
        }
    }

    private class EntryIterator extends EnumMapIterator<Map.Entry<K,V>> {
        private Entry lastReturnedEntry;

        public Map.Entry<K,V> next() {
            if (!hasNext())
                throw new NoSuchElementException();
            lastReturnedEntry = new Entry(index++);
            return lastReturnedEntry;
        }

        public void remove() {
            lastReturnedIndex =
                ((null == lastReturnedEntry) ? -1 : lastReturnedEntry.index);
            super.remove();
            lastReturnedEntry.index = lastReturnedIndex;
            lastReturnedEntry = null;
        }

        private class Entry implements Map.Entry<K,V> {
            private int index;

            private Entry(int index) {
                this.index = index;
            }

            public K getKey() {
                checkIndexForEntryUse();
                return keyUniverse[index];
            }

            public V getValue() {
                checkIndexForEntryUse();
                return unmaskNull(vals[index]);
            }

            public V setValue(V value) {
                checkIndexForEntryUse();
                V oldValue = unmaskNull(vals[index]);
                vals[index] = maskNull(value);
                return oldValue;
            }

            public boolean equals(Object o) {
                if (index < 0)
                    return o == this;

                if (!(o instanceof Map.Entry))
                    return false;

                Map.Entry<?,?> e = (Map.Entry<?,?>)o;
                V ourValue = unmaskNull(vals[index]);
                Object hisValue = e.getValue();
                return (e.getKey() == keyUniverse[index] &&
                        (ourValue == hisValue ||
                         (ourValue != null && ourValue.equals(hisValue))));
            }

            public int hashCode() {
                if (index < 0)
                    return super.hashCode();

                return entryHashCode(index);
            }

            public String toString() {
                if (index < 0)
                    return super.toString();

                return keyUniverse[index] + "="
                    + unmaskNull(vals[index]);
            }

            private void checkIndexForEntryUse() {
                if (index < 0)
                    throw new IllegalStateException("Entry was removed");
            }
        }
    }

    // Comparison and hashing

    /**
     * Compares the specified object with this map for equality.  Returns
     * <tt>true</tt> if the given object is also a map and the two maps
     * represent the same mappings, as specified in the {@link
     * Map#equals(Object)} contract.
     *
     * @param o the object to be compared for equality with this map
     * @return <tt>true</tt> if the specified object is equal to this map
     */
    public boolean equals(Object o) {
        if (this == o)
            return true;
        if (o instanceof EnumMap)
            return equals((EnumMap<?,?>)o);
        if (!(o instanceof Map))
            return false;

        Map<?,?> m = (Map<?,?>)o;
        if (size != m.size())
            return false;

        for (int i = 0; i < keyUniverse.length; i++) {
            if (null != vals[i]) {
                K key = keyUniverse[i];
                V value = unmaskNull(vals[i]);
                if (null == value) {
                    if (!((null == m.get(key)) && m.containsKey(key)))
                       return false;
                } else {
                   if (!value.equals(m.get(key)))
                      return false;
                }
            }
        }

        return true;
    }

    private boolean equals(EnumMap<?,?> em) {
        if (em.keyType != keyType)
            return size == 0 && em.size == 0;

        // Key types match, compare each value
        for (int i = 0; i < keyUniverse.length; i++) {
            Object ourValue =    vals[i];
            Object hisValue = em.vals[i];
            if (hisValue != ourValue &&
                (hisValue == null || !hisValue.equals(ourValue)))
                return false;
        }
        return true;
    }

    /**
     * Returns the hash code value for this map.  The hash code of a map is
     * defined to be the sum of the hash codes of each entry in the map.
     */
    public int hashCode() {
        int h = 0;

        for (int i = 0; i < keyUniverse.length; i++) {
            if (null != vals[i]) {
                h += entryHashCode(i);
            }
        }

        return h;
    }

    private int entryHashCode(int index) {
        return (keyUniverse[index].hashCode() ^ vals[index].hashCode());
    }

    /**
     * Returns a shallow copy of this enum map.  (The values themselves
     * are not cloned.
     *
     * @return a shallow copy of this enum map
     */
<<<<<<< HEAD
    @SuppressWarnings("unchecked")
=======
    @Override
>>>>>>> 536d8b08
    public EnumMap<K, V> clone() {
        EnumMap<K, V> result = null;
        try {
            result = (EnumMap<K, V>) super.clone();
        } catch(CloneNotSupportedException e) {
            throw new AssertionError();
        }
        result.vals = result.vals.clone();
        result.entrySet = null;
        return result;
    }

    /**
     * Throws an exception if e is not of the correct type for this enum set.
     */
    private void typeCheck(K key) {
        Class<?> keyClass = key.getClass();
        if (keyClass != keyType && keyClass.getSuperclass() != keyType)
            throw new ClassCastException(keyClass + " != " + keyType);
    }

    /**
     * Returns all of the values comprising K.
     * The result is uncloned, cached, and shared by all callers.
     */
    private static <K extends Enum<K>> K[] getKeyUniverse(Class<K> keyType) {
        return SharedSecrets.getJavaLangAccess()
                                        .getEnumConstantsShared(keyType);
    }

    private static final long serialVersionUID = 458661240069192865L;

    /**
     * Save the state of the <tt>EnumMap</tt> instance to a stream (i.e.,
     * serialize it).
     *
     * @serialData The <i>size</i> of the enum map (the number of key-value
     *             mappings) is emitted (int), followed by the key (Object)
     *             and value (Object) for each key-value mapping represented
     *             by the enum map.
     */
    private void writeObject(java.io.ObjectOutputStream s)
        throws java.io.IOException
    {
        // Write out the key type and any hidden stuff
        s.defaultWriteObject();

        // Write out size (number of Mappings)
        s.writeInt(size);

        // Write out keys and values (alternating)
        int entriesToBeWritten = size;
        for (int i = 0; entriesToBeWritten > 0; i++) {
            if (null != vals[i]) {
                s.writeObject(keyUniverse[i]);
                s.writeObject(unmaskNull(vals[i]));
                entriesToBeWritten--;
            }
        }
    }

    /**
     * Reconstitute the <tt>EnumMap</tt> instance from a stream (i.e.,
     * deserialize it).
     */
    @SuppressWarnings("unchecked")
    private void readObject(java.io.ObjectInputStream s)
        throws java.io.IOException, ClassNotFoundException
    {
        // Read in the key type and any hidden stuff
        s.defaultReadObject();

        keyUniverse = getKeyUniverse(keyType);
        vals = new Object[keyUniverse.length];

        // Read in size (number of Mappings)
        int size = s.readInt();

        // Read the keys and values, and put the mappings in the HashMap
        for (int i = 0; i < size; i++) {
            K key = (K) s.readObject();
            V value = (V) s.readObject();
            put(key, value);
        }
    }
}<|MERGE_RESOLUTION|>--- conflicted
+++ resolved
@@ -1,6 +1,31 @@
+/*
+ * Copyright (c) 2003, 2010, Oracle and/or its affiliates. All rights reserved.
+ * ORACLE PROPRIETARY/CONFIDENTIAL. Use is subject to license terms.
+ *
+ *
+ *
+ *
+ *
+ *
+ *
+ *
+ *
+ *
+ *
+ *
+ *
+ *
+ *
+ *
+ *
+ *
+ *
+ *
+ */
 
 package java.util;
 
+import java.util.Map.Entry;
 import sun.misc.SharedSecrets;
 
 /**
@@ -56,7 +81,6 @@
 {
     /**
      * The <tt>Class</tt> object for the enum type of all the keys of this map.
-     * 键的枚举类
      *
      * @serial
      */
@@ -71,13 +95,11 @@
      * Array representation of this map.  The ith element is the value
      * to which universe[i] is currently mapped, or null if it isn't
      * mapped to anything, or NULL if it's mapped to null.
-     * 枚举值的数组表示形式(Enum#ordinal())
      */
     private transient Object[] vals;
 
     /**
      * The number of mappings in this map.
-     * 映射数量
      */
     private transient int size = 0;
 
@@ -98,12 +120,11 @@
         return (value == null ? NULL : value);
     }
 
-    @SuppressWarnings("unchecked")
     private V unmaskNull(Object value) {
-        return (V)(value == NULL ? null : value);
-    }
-
-    private static final Enum<?>[] ZERO_LENGTH_ENUM_ARRAY = new Enum<?>[0];
+        return (V) (value == NULL ? null : value);
+    }
+
+    private static final Enum[] ZERO_LENGTH_ENUM_ARRAY = new Enum[0];
 
     /**
      * Creates an empty enum map with the specified key type.
@@ -199,12 +220,12 @@
      */
     @Override
     public boolean containsKey(Object key) {
-        return isValidKey(key) && vals[((Enum<?>)key).ordinal()] != null;
+        return isValidKey(key) && vals[((Enum)key).ordinal()] != null;
     }
 
     private boolean containsMapping(Object key, Object value) {
         return isValidKey(key) &&
-            maskNull(value).equals(vals[((Enum<?>)key).ordinal()]);
+            maskNull(value).equals(vals[((Enum)key).ordinal()]);
     }
 
     /**
@@ -224,7 +245,7 @@
      */
     public V get(Object key) {
         return (isValidKey(key) ?
-                unmaskNull(vals[((Enum<?>)key).ordinal()]) : null);
+                unmaskNull(vals[((Enum)key).ordinal()]) : null);
     }
 
     // Modification Operations
@@ -266,7 +287,7 @@
     public V remove(Object key) {
         if (!isValidKey(key))
             return null;
-        int index = ((Enum<?>)key).ordinal();
+        int index = ((Enum)key).ordinal();
         Object oldValue = vals[index];
         vals[index] = null;
         if (oldValue != null)
@@ -277,7 +298,7 @@
     private boolean removeMapping(Object key, Object value) {
         if (!isValidKey(key))
             return false;
-        int index = ((Enum<?>)key).ordinal();
+        int index = ((Enum)key).ordinal();
         if (maskNull(value).equals(vals[index])) {
             vals[index] = null;
             size--;
@@ -295,7 +316,7 @@
             return false;
 
         // Cheaper than instanceof Enum followed by getDeclaringClass
-        Class<?> keyClass = key.getClass();
+        Class keyClass = key.getClass();
         return keyClass == keyType || keyClass.getSuperclass() == keyType;
     }
 
@@ -313,7 +334,8 @@
     @Override
     public void putAll(Map<? extends K, ? extends V> m) {
         if (m instanceof EnumMap) {
-            EnumMap<?, ?> em = (EnumMap<?, ?>)m;
+            EnumMap<? extends K, ? extends V> em =
+                (EnumMap<? extends K, ? extends V>)m;
             if (em.keyType != keyType) {
                 if (em.isEmpty())
                     return;
@@ -348,7 +370,7 @@
      * view the first time this view is requested.  The view is stateless,
      * so there's no reason to create more than one.
      */
-    private transient Set<Map.Entry<K,V>> entrySet;
+    private transient Set<Map.Entry<K,V>> entrySet = null;
 
     /**
      * Returns a {@link Set} view of the keys contained in this map.
@@ -362,11 +384,10 @@
     @Override
     public Set<K> keySet() {
         Set<K> ks = keySet;
-        if (ks == null) {
-            ks = new KeySet();
-            keySet = ks;
-        }
-        return ks;
+        if (ks != null)
+            return ks;
+        else
+            return keySet = new KeySet();
     }
 
     private class KeySet extends AbstractSet<K> {
@@ -402,11 +423,10 @@
     @Override
     public Collection<V> values() {
         Collection<V> vs = values;
-        if (vs == null) {
-            vs = new Values();
-            values = vs;
-        }
-        return vs;
+        if (vs != null)
+            return vs;
+        else
+            return values = new Values();
     }
 
     private class Values extends AbstractCollection<V> {
@@ -462,13 +482,13 @@
         public boolean contains(Object o) {
             if (!(o instanceof Map.Entry))
                 return false;
-            Map.Entry<?,?> entry = (Map.Entry<?,?>)o;
+            Map.Entry entry = (Map.Entry)o;
             return containsMapping(entry.getKey(), entry.getValue());
         }
         public boolean remove(Object o) {
             if (!(o instanceof Map.Entry))
                 return false;
-            Map.Entry<?,?> entry = (Map.Entry<?,?>)o;
+            Map.Entry entry = (Map.Entry)o;
             return removeMapping(entry.getKey(), entry.getValue());
         }
         public int size() {
@@ -548,7 +568,7 @@
     }
 
     private class EntryIterator extends EnumMapIterator<Map.Entry<K,V>> {
-        private Entry lastReturnedEntry;
+        private Entry lastReturnedEntry = null;
 
         public Map.Entry<K,V> next() {
             if (!hasNext())
@@ -596,7 +616,7 @@
                 if (!(o instanceof Map.Entry))
                     return false;
 
-                Map.Entry<?,?> e = (Map.Entry<?,?>)o;
+                Map.Entry e = (Map.Entry)o;
                 V ourValue = unmaskNull(vals[index]);
                 Object hisValue = e.getValue();
                 return (e.getKey() == keyUniverse[index] &&
@@ -641,11 +661,11 @@
         if (this == o)
             return true;
         if (o instanceof EnumMap)
-            return equals((EnumMap<?,?>)o);
+            return equals((EnumMap)o);
         if (!(o instanceof Map))
             return false;
 
-        Map<?,?> m = (Map<?,?>)o;
+        Map<K,V> m = (Map<K,V>)o;
         if (size != m.size())
             return false;
 
@@ -666,7 +686,7 @@
         return true;
     }
 
-    private boolean equals(EnumMap<?,?> em) {
+    private boolean equals(EnumMap em) {
         if (em.keyType != keyType)
             return size == 0 && em.size == 0;
 
@@ -707,11 +727,7 @@
      *
      * @return a shallow copy of this enum map
      */
-<<<<<<< HEAD
-    @SuppressWarnings("unchecked")
-=======
     @Override
->>>>>>> 536d8b08
     public EnumMap<K, V> clone() {
         EnumMap<K, V> result = null;
         try {
@@ -728,7 +744,7 @@
      * Throws an exception if e is not of the correct type for this enum set.
      */
     private void typeCheck(K key) {
-        Class<?> keyClass = key.getClass();
+        Class keyClass = key.getClass();
         if (keyClass != keyType && keyClass.getSuperclass() != keyType)
             throw new ClassCastException(keyClass + " != " + keyType);
     }
@@ -777,7 +793,6 @@
      * Reconstitute the <tt>EnumMap</tt> instance from a stream (i.e.,
      * deserialize it).
      */
-    @SuppressWarnings("unchecked")
     private void readObject(java.io.ObjectInputStream s)
         throws java.io.IOException, ClassNotFoundException
     {
