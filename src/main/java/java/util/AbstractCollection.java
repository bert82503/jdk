
package java.util;

/**
 * This class provides a skeletal implementation of the <tt>Collection</tt>
 * interface, to minimize the effort required to implement this interface.
<<<<<<< HEAD
 * 本类提供Collection接口的框架实现，以最大程度地减少实现这个接口所需的工作。
=======
 * 这个类提供Collection接口的框架实现，以最小化实现这个接口所需的工作。
>>>>>>> 536d8b08
 * <p>
 *
 * To implement an unmodifiable collection, the programmer needs only to
 * extend this class and provide implementations for the <tt>iterator</tt> and
 * <tt>size</tt> methods.  (The iterator returned by the <tt>iterator</tt>
 * method must implement <tt>hasNext</tt> and <tt>next</tt>.)
 * 要实现不可修改的集合，程序员只需扩展这个类并提供迭代器和size方法的实现。
 * 迭代器方法返回的迭代器必须实现hasNext和next方法。
 * <p>
 *
 * To implement a modifiable collection, the programmer must additionally
 * override this class's <tt>add</tt> method (which otherwise throws an
 * <tt>UnsupportedOperationException</tt>), and the iterator returned by the
 * <tt>iterator</tt> method must additionally implement its <tt>remove</tt>
 * method.
 * 要实现可修改的集合，程序员必须另外重写这个类的add方法。(否则将抛出不支持的操作异常)
 * 迭代器方法返回的迭代器必须另外实现其remove方法。
 * <p>
 *
 * The programmer should generally provide a void (no argument) and
 * <tt>Collection</tt> constructor, as per the recommendation in the
 * <tt>Collection</tt> interface specification.
 * 程序员通常应该按照Collection接口规范中的建议，提供一个无参数和Collection参数的构造函数。
 * <p>
 *
 * The documentation for each non-abstract method in this class describes its
 * implementation in detail.  Each of these methods may be overridden if
 * the collection being implemented admits a more efficient implementation.
 * 这个类中每个非抽象方法的文档详细描述了其实现。
 * 如果正在实现的集合允许更有效的实现，那么这些方法中的每一个都可以被重写。
 * <p>
 *
 * This class is a member of the
 * <a href="{@docRoot}/../technotes/guides/collections/index.html">
 * Java Collections Framework</a>.
 * 这个类是Java集合框架的成员。
 *
 * @author  Josh Bloch
 * @author  Neal Gafter
 * @see Collection
 * @since 1.2
 */
public abstract class AbstractCollection<E> implements Collection<E> {

    /**
     * Sole constructor.  (For invocation by subclass constructors, typically
     * implicit.)
     * 唯一的构造函数。
     * 用于子类构造函数的调用，通常是隐式的。
     */
    protected AbstractCollection() {
    }

    // Query Operations
    // 查询操作

    /**
     * Returns an iterator over the elements contained in this collection.
<<<<<<< HEAD
     * 元素的迭代器。
=======
     * 返回这个集合中元素的迭代器。
>>>>>>> 536d8b08
     *
     * @return an iterator over the elements contained in this collection
     */
    @Override
    public abstract Iterator<E> iterator();

<<<<<<< HEAD
    /**
     * {@inheritDoc}
     *
     * 元素的数量
     */
=======
    @Override
>>>>>>> 536d8b08
    public abstract int size();

    /**
     * {@inheritDoc}
     *
     * <p>This implementation returns <tt>size() == 0</tt>.
     */
    @Override
    public boolean isEmpty() {
<<<<<<< HEAD
        // 元素的数量
=======
        // 集合中的元素数量
>>>>>>> 536d8b08
        return size() == 0;
    }

    /**
     * {@inheritDoc}
     *
     * <p>This implementation iterates over the elements in the collection,
     * checking each element in turn for equality with the specified element.
     * 这个实现遍历集合中的元素，依次检查每个元素是否与指定的元素相等。
     *
     * @throws ClassCastException   {@inheritDoc}
     * @throws NullPointerException {@inheritDoc}
     */
    @Override
    public boolean contains(Object o) {
<<<<<<< HEAD
        // 元素的迭代器
        Iterator<E> it = iterator();
        if (o==null) {
            // null场景(允许元素为null)
            while (it.hasNext())
                if (it.next()==null)
=======
        // 迭代器
        Iterator<E> it = iterator();
        if (o == null) {
            while (it.hasNext()) {
                if (it.next() == null) {
>>>>>>> 536d8b08
                    return true;
                }
            }
        } else {
<<<<<<< HEAD
            // 非null场景
            while (it.hasNext())
                if (o.equals(it.next()))
=======
            while (it.hasNext()) {
                // 对象相等
                if (o.equals(it.next())) {
>>>>>>> 536d8b08
                    return true;
                }
            }
        }
        return false;
    }

    /**
     * {@inheritDoc}
     *
     * <p>This implementation returns an array containing all the elements
     * returned by this collection's iterator, in the same order, stored in
     * consecutive elements of the array, starting with index {@code 0}.
     * The length of the returned array is equal to the number of elements
     * returned by the iterator, even if the size of this collection changes
     * during iteration, as might happen if the collection permits
     * concurrent modification during iteration.  The {@code size} method is
     * called only as an optimization hint; the correct result is returned
     * even if the iterator returns a different number of elements.
     *
     * <p>This method is equivalent to:
     *
     *  <pre> {@code
     * List<E> list = new ArrayList<E>(size());
     * for (E e : this)
     *     list.add(e);
     * return list.toArray();
     * }</pre>
     */
    @Override
    public Object[] toArray() {
        // Estimate size of array; be prepared to see more or fewer elements
        Object[] r = new Object[size()];
        Iterator<E> it = iterator();
        for (int i = 0; i < r.length; i++) {
            if (! it.hasNext()) // fewer elements than expected
            {
                return Arrays.copyOf(r, i);
            }
            r[i] = it.next();
        }
        return it.hasNext() ? finishToArray(r, it) : r;
    }

    /**
     * {@inheritDoc}
     *
     * <p>This implementation returns an array containing all the elements
     * returned by this collection's iterator in the same order, stored in
     * consecutive elements of the array, starting with index {@code 0}.
     * If the number of elements returned by the iterator is too large to
     * fit into the specified array, then the elements are returned in a
     * newly allocated array with length equal to the number of elements
     * returned by the iterator, even if the size of this collection
     * changes during iteration, as might happen if the collection permits
     * concurrent modification during iteration.  The {@code size} method is
     * called only as an optimization hint; the correct result is returned
     * even if the iterator returns a different number of elements.
     *
     * <p>This method is equivalent to:
     *
     *  <pre> {@code
     * List<E> list = new ArrayList<E>(size());
     * for (E e : this)
     *     list.add(e);
     * return list.toArray(a);
     * }</pre>
     *
     * @throws ArrayStoreException  {@inheritDoc}
     * @throws NullPointerException {@inheritDoc}
     */
    @Override
    @SuppressWarnings("unchecked")
    public <T> T[] toArray(T[] a) {
        // Estimate size of array; be prepared to see more or fewer elements
        int size = size();
        // 通过反射创建数组实例
        T[] r = a.length >= size ? a :
                  (T[])java.lang.reflect.Array
                  .newInstance(a.getClass().getComponentType(), size);
        // 元素的迭代器
        Iterator<E> it = iterator();

        for (int i = 0; i < r.length; i++) {
            if (! it.hasNext()) { // fewer elements than expected
                if (a == r) {
                    r[i] = null; // null-terminate
                } else if (a.length < i) {
                    return Arrays.copyOf(r, i);
                } else {
                    // 基于内存的数组复制
                    System.arraycopy(r, 0, a, 0, i);
                    if (a.length > i) {
                        a[i] = null;
                    }
                }
                return a;
            }
            r[i] = (T)it.next();
        }
        // more elements than expected
        return it.hasNext() ? finishToArray(r, it) : r;
    }

    /**
     * The maximum size of array to allocate.
     * Some VMs reserve some header words in an array.
     * Attempts to allocate larger arrays may result in
     * OutOfMemoryError: Requested array size exceeds VM limit
     */
    private static final int MAX_ARRAY_SIZE = Integer.MAX_VALUE - 8;

    /**
     * Reallocates the array being used within toArray when the iterator
     * returned more elements than expected, and finishes filling it from
     * the iterator.
     *
     * @param r the array, replete with previously stored elements
     * @param it the in-progress iterator over this collection
     * @return array containing the elements in the given array, plus any
     *         further elements returned by the iterator, trimmed to size
     */
    @SuppressWarnings("unchecked")
    private static <T> T[] finishToArray(T[] r, Iterator<?> it) {
        int i = r.length;
        while (it.hasNext()) {
            int cap = r.length;
            if (i == cap) {
                int newCap = cap + (cap >> 1) + 1;
                // overflow-conscious code
                if (newCap - MAX_ARRAY_SIZE > 0) {
                    newCap = hugeCapacity(cap + 1);
                }
                r = Arrays.copyOf(r, newCap);
            }
            r[i++] = (T)it.next();
        }
        // trim if over allocated
        return (i == r.length) ? r : Arrays.copyOf(r, i);
    }

    private static int hugeCapacity(int minCapacity) {
        if (minCapacity < 0) // overflow
        {
            throw new OutOfMemoryError
                ("Required array size too large");
        }
        return (minCapacity > MAX_ARRAY_SIZE) ?
            Integer.MAX_VALUE :
            MAX_ARRAY_SIZE;
    }

    // Modification Operations
    // 修改操作

    /**
     * {@inheritDoc}
     *
     * <p>This implementation always throws an
     * <tt>UnsupportedOperationException</tt>.
     * 这个实现总是抛出一个不支持的操作异常。
     *
     * @throws UnsupportedOperationException {@inheritDoc}
     * @throws ClassCastException            {@inheritDoc}
     * @throws NullPointerException          {@inheritDoc}
     * @throws IllegalArgumentException      {@inheritDoc}
     * @throws IllegalStateException         {@inheritDoc}
     */
    @Override
    public boolean add(E e) {
        // 不支持的操作
        throw new UnsupportedOperationException();
    }

    /**
     * {@inheritDoc}
     *
     * <p>This implementation iterates over the collection looking for the
     * specified element.  If it finds the element, it removes the element
     * from the collection using the iterator's remove method.
     * 这个实现遍历集合以查找指定的元素。
     * 如果找到这个元素，则使用迭代器的remove方法从集合中删除这个元素。
     *
     * <p>Note that this implementation throws an
     * <tt>UnsupportedOperationException</tt> if the iterator returned by this
     * collection's iterator method does not implement the <tt>remove</tt>
     * method and this collection contains the specified object.
     * 注意，如果这个集合的迭代器方法返回的迭代器没有实现remove方法，且这个集合包含指定的对象，
     * 则这个实现将抛出不支持的操作异常。
     *
     * @throws UnsupportedOperationException {@inheritDoc}
     * @throws ClassCastException            {@inheritDoc}
     * @throws NullPointerException          {@inheritDoc}
     */
    @Override
    public boolean remove(Object o) {
<<<<<<< HEAD
        // 元素的迭代器
        Iterator<E> it = iterator();
        if (o==null) {
            // null场景(允许元素为null)
=======
        // 迭代器
        Iterator<E> it = iterator();
        if (o == null) {
>>>>>>> 536d8b08
            while (it.hasNext()) {
                if (it.next() == null) {
                    // 使用迭代器移除元素
                    it.remove();
                    return true;
                }
            }
        } else {
            // 非null场景
            while (it.hasNext()) {
                if (o.equals(it.next())) {
                    it.remove();
                    return true;
                }
            }
        }
        return false;
    }


    // Bulk Operations
    // 批量操作

    /**
     * {@inheritDoc}
     *
     * 子集，集合的包含关系。
     *
     * <p>This implementation iterates over the specified collection,
     * checking each element returned by the iterator in turn to see
     * if it's contained in this collection.  If all elements are so
     * contained <tt>true</tt> is returned, otherwise <tt>false</tt>.
     * 这个实现遍历指定的集合，依次检查迭代器返回的每个元素，看它是否包含在这个集合中。
     * 如果所有元素都被包含，则返回true，否则返回false。
     *
     * @throws ClassCastException            {@inheritDoc}
     * @throws NullPointerException          {@inheritDoc}
     * @see #contains(Object)
     */
    @Override
    public boolean containsAll(Collection<?> c) {
<<<<<<< HEAD
        for (Object e : c)
            if (!contains(e))
                // 反例：只要有一个元素不包含，则返回
=======
        // 集合元素遍历
        for (Object e : c) {
            // 元素包含判断
            if (!contains(e)) {
>>>>>>> 536d8b08
                return false;
            }
        }
        return true;
    }

    /**
     * {@inheritDoc}
     *
     * 并集。
     *
     * <p>This implementation iterates over the specified collection, and adds
     * each object returned by the iterator to this collection, in turn.
     * 这个实现遍历指定的集合，并依次将迭代器返回的每个对象添加到这个集合。
     *
     * <p>Note that this implementation will throw an
     * <tt>UnsupportedOperationException</tt> unless <tt>add</tt> is
     * overridden (assuming the specified collection is non-empty).
     * 注意，这个实现将抛出一个不支持的操作异常，除非add方法被重写。(假设指定的集合非空)
     *
     * @throws UnsupportedOperationException {@inheritDoc}
     * @throws ClassCastException            {@inheritDoc}
     * @throws NullPointerException          {@inheritDoc}
     * @throws IllegalArgumentException      {@inheritDoc}
     * @throws IllegalStateException         {@inheritDoc}
     *
     * @see #add(Object)
     */
    @Override
    public boolean addAll(Collection<? extends E> c) {
        // 容器已修改标识
        boolean modified = false;
<<<<<<< HEAD
        for (E e : c)
            // 遍历添加
            if (add(e))
=======
        // 集合元素遍历
        for (E e : c) {
            // 添加元素
            if (add(e)) {
>>>>>>> 536d8b08
                modified = true;
            }
        }
        return modified;
    }

    /**
     * {@inheritDoc}
     *
     * 相对补集。
     *
     * <p>This implementation iterates over this collection, checking each
     * element returned by the iterator in turn to see if it's contained
     * in the specified collection.  If it's so contained, it's removed from
     * this collection with the iterator's <tt>remove</tt> method.
     * 这个实现遍历这个集合，依次检查迭代器返回的每个元素，以查看它是否包含在指定的集合中。
     * 如果它被包含，则使用迭代器的remove方法将其从集合中删除。
     *
     * <p>Note that this implementation will throw an
     * <tt>UnsupportedOperationException</tt> if the iterator returned by the
     * <tt>iterator</tt> method does not implement the <tt>remove</tt> method
     * and this collection contains one or more elements in common with the
     * specified collection.
     * 注意，如果迭代器方法返回的迭代器没有实现remove方法，且该集合包含一个或多个与指定集合相同的元素，
     * 则这个实现将抛出不支持的操作异常。
     *
     * @throws UnsupportedOperationException {@inheritDoc}
     * @throws ClassCastException            {@inheritDoc}
     * @throws NullPointerException          {@inheritDoc}
     *
     * @see #remove(Object)
     * @see #contains(Object)
     */
    @Override
    public boolean removeAll(Collection<?> c) {
        Objects.requireNonNull(c);
        // 容器已修改标识
        boolean modified = false;
<<<<<<< HEAD
        // 元素的迭代器
=======
        // 迭代器
>>>>>>> 536d8b08
        Iterator<?> it = iterator();
        while (it.hasNext()) {
            // 元素包含判断
            if (c.contains(it.next())) {
<<<<<<< HEAD
                // 存在的，则移除
=======
                // 移除元素
>>>>>>> 536d8b08
                it.remove();
                modified = true;
            }
        }
        return modified;
    }

    /**
     * {@inheritDoc}
     *
     * 交集。
     *
     * <p>This implementation iterates over this collection, checking each
     * element returned by the iterator in turn to see if it's contained
     * in the specified collection.  If it's not so contained, it's removed
     * from this collection with the iterator's <tt>remove</tt> method.
     *
     * <p>Note that this implementation will throw an
     * <tt>UnsupportedOperationException</tt> if the iterator returned by the
     * <tt>iterator</tt> method does not implement the <tt>remove</tt> method
     * and this collection contains one or more elements not present in the
     * specified collection.
     *
     * @throws UnsupportedOperationException {@inheritDoc}
     * @throws ClassCastException            {@inheritDoc}
     * @throws NullPointerException          {@inheritDoc}
     *
     * @see #remove(Object)
     * @see #contains(Object)
     */
    @Override
    public boolean retainAll(Collection<?> c) {
        Objects.requireNonNull(c);
        // 容器已修改标识
        boolean modified = false;
<<<<<<< HEAD
        // 元素的迭代器
=======
        // 迭代器
>>>>>>> 536d8b08
        Iterator<E> it = iterator();
        while (it.hasNext()) {
            if (!c.contains(it.next())) {
                // 不存在的，则移除
                it.remove();
                modified = true;
            }
        }
        return modified;
    }

    /**
     * {@inheritDoc}
     *
     * <p>This implementation iterates over this collection, removing each
     * element using the <tt>Iterator.remove</tt> operation.  Most
     * implementations will probably choose to override this method for
     * efficiency.
     *
     * <p>Note that this implementation will throw an
     * <tt>UnsupportedOperationException</tt> if the iterator returned by this
     * collection's <tt>iterator</tt> method does not implement the
     * <tt>remove</tt> method and this collection is non-empty.
     *
     * @throws UnsupportedOperationException {@inheritDoc}
     */
    @Override
    public void clear() {
<<<<<<< HEAD
        // 元素的迭代器
=======
        // 迭代器
>>>>>>> 536d8b08
        Iterator<E> it = iterator();
        while (it.hasNext()) {
            it.next();
            // 遍历地移除
            it.remove();
        }
    }


    // String conversion
    // 字符串转换

    /**
     * Returns a string representation of this collection.  The string
     * representation consists of a list of the collection's elements in the
     * order they are returned by its iterator, enclosed in square brackets
     * (<tt>"[]"</tt>).  Adjacent elements are separated by the characters
     * <tt>", "</tt> (comma and space).  Elements are converted to strings as
     * by {@link String#valueOf(Object)}.
     * 返回这个容器的字符串表示形式。
     *
     * @return a string representation of this collection
     */
    @Override
    public String toString() {
<<<<<<< HEAD
        // 元素的迭代器
        Iterator<E> it = iterator();
        if (! it.hasNext())
            // 空的容器
=======
        // 迭代器
        Iterator<E> it = iterator();
        if (! it.hasNext()) {
>>>>>>> 536d8b08
            return "[]";
        }

        StringBuilder sb = new StringBuilder();
        sb.append('[');
        for (;;) {
            E e = it.next();
            sb.append(e == this ? "(this Collection)" : e);
            if (! it.hasNext()) {
                return sb.append(']').toString();
            }
            sb.append(',').append(' ');
        }
    }

}<|MERGE_RESOLUTION|>--- conflicted
+++ resolved
@@ -4,11 +4,7 @@
 /**
  * This class provides a skeletal implementation of the <tt>Collection</tt>
  * interface, to minimize the effort required to implement this interface.
-<<<<<<< HEAD
- * 本类提供Collection接口的框架实现，以最大程度地减少实现这个接口所需的工作。
-=======
  * 这个类提供Collection接口的框架实现，以最小化实现这个接口所需的工作。
->>>>>>> 536d8b08
  * <p>
  *
  * To implement an unmodifiable collection, the programmer needs only to
@@ -67,26 +63,14 @@
 
     /**
      * Returns an iterator over the elements contained in this collection.
-<<<<<<< HEAD
-     * 元素的迭代器。
-=======
      * 返回这个集合中元素的迭代器。
->>>>>>> 536d8b08
      *
      * @return an iterator over the elements contained in this collection
      */
     @Override
     public abstract Iterator<E> iterator();
 
-<<<<<<< HEAD
-    /**
-     * {@inheritDoc}
-     *
-     * 元素的数量
-     */
-=======
-    @Override
->>>>>>> 536d8b08
+    @Override
     public abstract int size();
 
     /**
@@ -96,11 +80,7 @@
      */
     @Override
     public boolean isEmpty() {
-<<<<<<< HEAD
-        // 元素的数量
-=======
         // 集合中的元素数量
->>>>>>> 536d8b08
         return size() == 0;
     }
 
@@ -116,33 +96,18 @@
      */
     @Override
     public boolean contains(Object o) {
-<<<<<<< HEAD
-        // 元素的迭代器
-        Iterator<E> it = iterator();
-        if (o==null) {
-            // null场景(允许元素为null)
-            while (it.hasNext())
-                if (it.next()==null)
-=======
         // 迭代器
         Iterator<E> it = iterator();
         if (o == null) {
             while (it.hasNext()) {
                 if (it.next() == null) {
->>>>>>> 536d8b08
                     return true;
                 }
             }
         } else {
-<<<<<<< HEAD
-            // 非null场景
-            while (it.hasNext())
-                if (o.equals(it.next()))
-=======
             while (it.hasNext()) {
                 // 对象相等
                 if (o.equals(it.next())) {
->>>>>>> 536d8b08
                     return true;
                 }
             }
@@ -219,11 +184,9 @@
     public <T> T[] toArray(T[] a) {
         // Estimate size of array; be prepared to see more or fewer elements
         int size = size();
-        // 通过反射创建数组实例
         T[] r = a.length >= size ? a :
                   (T[])java.lang.reflect.Array
                   .newInstance(a.getClass().getComponentType(), size);
-        // 元素的迭代器
         Iterator<E> it = iterator();
 
         for (int i = 0; i < r.length; i++) {
@@ -233,7 +196,6 @@
                 } else if (a.length < i) {
                     return Arrays.copyOf(r, i);
                 } else {
-                    // 基于内存的数组复制
                     System.arraycopy(r, 0, a, 0, i);
                     if (a.length > i) {
                         a[i] = null;
@@ -280,7 +242,7 @@
             }
             r[i++] = (T)it.next();
         }
-        // trim if over allocated
+        // trim if overallocated
         return (i == r.length) ? r : Arrays.copyOf(r, i);
     }
 
@@ -313,7 +275,6 @@
      */
     @Override
     public boolean add(E e) {
-        // 不支持的操作
         throw new UnsupportedOperationException();
     }
 
@@ -339,16 +300,9 @@
      */
     @Override
     public boolean remove(Object o) {
-<<<<<<< HEAD
-        // 元素的迭代器
-        Iterator<E> it = iterator();
-        if (o==null) {
-            // null场景(允许元素为null)
-=======
         // 迭代器
         Iterator<E> it = iterator();
         if (o == null) {
->>>>>>> 536d8b08
             while (it.hasNext()) {
                 if (it.next() == null) {
                     // 使用迭代器移除元素
@@ -357,7 +311,6 @@
                 }
             }
         } else {
-            // 非null场景
             while (it.hasNext()) {
                 if (o.equals(it.next())) {
                     it.remove();
@@ -374,8 +327,6 @@
 
     /**
      * {@inheritDoc}
-     *
-     * 子集，集合的包含关系。
      *
      * <p>This implementation iterates over the specified collection,
      * checking each element returned by the iterator in turn to see
@@ -390,16 +341,10 @@
      */
     @Override
     public boolean containsAll(Collection<?> c) {
-<<<<<<< HEAD
-        for (Object e : c)
-            if (!contains(e))
-                // 反例：只要有一个元素不包含，则返回
-=======
         // 集合元素遍历
         for (Object e : c) {
             // 元素包含判断
             if (!contains(e)) {
->>>>>>> 536d8b08
                 return false;
             }
         }
@@ -408,8 +353,6 @@
 
     /**
      * {@inheritDoc}
-     *
-     * 并集。
      *
      * <p>This implementation iterates over the specified collection, and adds
      * each object returned by the iterator to this collection, in turn.
@@ -430,18 +373,11 @@
      */
     @Override
     public boolean addAll(Collection<? extends E> c) {
-        // 容器已修改标识
         boolean modified = false;
-<<<<<<< HEAD
-        for (E e : c)
-            // 遍历添加
-            if (add(e))
-=======
         // 集合元素遍历
         for (E e : c) {
             // 添加元素
             if (add(e)) {
->>>>>>> 536d8b08
                 modified = true;
             }
         }
@@ -450,8 +386,6 @@
 
     /**
      * {@inheritDoc}
-     *
-     * 相对补集。
      *
      * <p>This implementation iterates over this collection, checking each
      * element returned by the iterator in turn to see if it's contained
@@ -478,22 +412,13 @@
     @Override
     public boolean removeAll(Collection<?> c) {
         Objects.requireNonNull(c);
-        // 容器已修改标识
         boolean modified = false;
-<<<<<<< HEAD
-        // 元素的迭代器
-=======
         // 迭代器
->>>>>>> 536d8b08
         Iterator<?> it = iterator();
         while (it.hasNext()) {
             // 元素包含判断
             if (c.contains(it.next())) {
-<<<<<<< HEAD
-                // 存在的，则移除
-=======
                 // 移除元素
->>>>>>> 536d8b08
                 it.remove();
                 modified = true;
             }
@@ -503,8 +428,6 @@
 
     /**
      * {@inheritDoc}
-     *
-     * 交集。
      *
      * <p>This implementation iterates over this collection, checking each
      * element returned by the iterator in turn to see if it's contained
@@ -527,17 +450,11 @@
     @Override
     public boolean retainAll(Collection<?> c) {
         Objects.requireNonNull(c);
-        // 容器已修改标识
         boolean modified = false;
-<<<<<<< HEAD
-        // 元素的迭代器
-=======
         // 迭代器
->>>>>>> 536d8b08
         Iterator<E> it = iterator();
         while (it.hasNext()) {
             if (!c.contains(it.next())) {
-                // 不存在的，则移除
                 it.remove();
                 modified = true;
             }
@@ -562,15 +479,10 @@
      */
     @Override
     public void clear() {
-<<<<<<< HEAD
-        // 元素的迭代器
-=======
         // 迭代器
->>>>>>> 536d8b08
         Iterator<E> it = iterator();
         while (it.hasNext()) {
             it.next();
-            // 遍历地移除
             it.remove();
         }
     }
@@ -586,22 +498,14 @@
      * (<tt>"[]"</tt>).  Adjacent elements are separated by the characters
      * <tt>", "</tt> (comma and space).  Elements are converted to strings as
      * by {@link String#valueOf(Object)}.
-     * 返回这个容器的字符串表示形式。
      *
      * @return a string representation of this collection
      */
     @Override
     public String toString() {
-<<<<<<< HEAD
-        // 元素的迭代器
-        Iterator<E> it = iterator();
-        if (! it.hasNext())
-            // 空的容器
-=======
         // 迭代器
         Iterator<E> it = iterator();
         if (! it.hasNext()) {
->>>>>>> 536d8b08
             return "[]";
         }
 
