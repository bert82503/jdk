--- conflicted
+++ resolved
@@ -1,16 +1,30 @@
+/*
+ * Copyright (c) 1997, 2010, Oracle and/or its affiliates. All rights reserved.
+ * ORACLE PROPRIETARY/CONFIDENTIAL. Use is subject to license terms.
+ *
+ *
+ *
+ *
+ *
+ *
+ *
+ *
+ *
+ *
+ *
+ *
+ *
+ *
+ *
+ *
+ *
+ *
+ *
+ *
+ */
 
 package java.util;
-
-import java.io.IOException;
-import java.io.InvalidObjectException;
-import java.io.Serializable;
-import java.lang.reflect.ParameterizedType;
-import java.lang.reflect.Type;
-import java.util.function.BiConsumer;
-import java.util.function.BiFunction;
-import java.util.function.Consumer;
-import java.util.function.Function;
-import sun.misc.SharedSecrets;
+import java.io.*;
 
 /**
  * Hash table based implementation of the <tt>Map</tt> interface.  This
@@ -20,9 +34,6 @@
  * unsynchronized and permits nulls.)  This class makes no guarantees as to
  * the order of the map; in particular, it does not guarantee that the order
  * will remain constant over time.
- * 基于散列表的Map接口的实现。
- * 本实现提供所有可选的映射操作，并允许空的值和空的键。
- * 本类无法保证映射表的顺序，特别是，随着时间的推移不能保证顺序保持恒定。
  *
  * <p>This implementation provides constant-time performance for the basic
  * operations (<tt>get</tt> and <tt>put</tt>), assuming the hash function
@@ -32,9 +43,6 @@
  * of key-value mappings).  Thus, it's very important not to set the initial
  * capacity too high (or the load factor too low) if iteration performance is
  * important.
- * 假设散列函数将元素合理地分散在存储桶中，则这个实现为基本操作(获取和放置)提供恒定时间的性能。
- * 集合视图上的迭代所需的时间与HashMap实例的“容量”(存储桶数)及其大小(键-值映射数)成正比。
- * 因此，如果迭代性能很重要，则不要将初始容量设置得过高(或负载因子过低)，这一点非常重要。
  *
  * <p>An instance of <tt>HashMap</tt> has two parameters that affect its
  * performance: <i>initial capacity</i> and <i>load factor</i>.  The
@@ -47,25 +55,20 @@
  * structures are rebuilt) so that the hash table has approximately twice the
  * number of buckets.
  *
- * <p>As a general rule, the default load factor (.75) offers a good
- * tradeoff between time and space costs.  Higher values decrease the
- * space overhead but increase the lookup cost (reflected in most of
- * the operations of the <tt>HashMap</tt> class, including
- * <tt>get</tt> and <tt>put</tt>).  The expected number of entries in
- * the map and its load factor should be taken into account when
- * setting its initial capacity, so as to minimize the number of
- * rehash operations.  If the initial capacity is greater than the
- * maximum number of entries divided by the load factor, no rehash
- * operations will ever occur.
- *
- * <p>If many mappings are to be stored in a <tt>HashMap</tt>
- * instance, creating it with a sufficiently large capacity will allow
- * the mappings to be stored more efficiently than letting it perform
- * automatic rehashing as needed to grow the table.  Note that using
- * many keys with the same {@code hashCode()} is a sure way to slow
- * down performance of any hash table. To ameliorate impact, when keys
- * are {@link Comparable}, this class may use comparison order among
- * keys to help break ties.
+ * <p>As a general rule, the default load factor (.75) offers a good tradeoff
+ * between time and space costs.  Higher values decrease the space overhead
+ * but increase the lookup cost (reflected in most of the operations of the
+ * <tt>HashMap</tt> class, including <tt>get</tt> and <tt>put</tt>).  The
+ * expected number of entries in the map and its load factor should be taken
+ * into account when setting its initial capacity, so as to minimize the
+ * number of rehash operations.  If the initial capacity is greater
+ * than the maximum number of entries divided by the load factor, no
+ * rehash operations will ever occur.
+ *
+ * <p>If many mappings are to be stored in a <tt>HashMap</tt> instance,
+ * creating it with a sufficiently large capacity will allow the mappings to
+ * be stored more efficiently than letting it perform automatic rehashing as
+ * needed to grow the table.
  *
  * <p><strong>Note that this implementation is not synchronized.</strong>
  * If multiple threads access a hash map concurrently, and at least one of
@@ -117,109 +120,14 @@
  * @see     Hashtable
  * @since   1.2
  */
-public class HashMap<K,V> extends AbstractMap<K,V>
-    implements Map<K,V>, Cloneable, Serializable {
-
-    private static final long serialVersionUID = 362498820763181265L;
-
-    /*
-     * Implementation notes.
-     *
-     * This map usually acts as a binned (bucketed) hash table, but
-     * when bins get too large, they are transformed into bins of
-     * TreeNodes, each structured similarly to those in
-     * java.util.TreeMap. Most methods try to use normal bins, but
-     * relay to TreeNode methods when applicable (simply by checking
-     * instanceof a node).  Bins of TreeNodes may be traversed and
-     * used like any others, but additionally support faster lookup
-     * when overpopulated. However, since the vast majority of bins in
-     * normal use are not overpopulated, checking for existence of
-     * tree bins may be delayed in the course of table methods.
-     * 本映射表通常用作装桶(存储桶)的散列表，但是当存储桶太大时，它们将被转换为树结点的存储桶，
-     * 每个存储桶的结构都与TreeMap中的结构类似。
-     *
-     * Tree bins (i.e., bins whose elements are all TreeNodes) are
-     * ordered primarily by hashCode, but in the case of ties, if two
-     * elements are of the same "class C implements Comparable<C>",
-     * type then their compareTo method is used for ordering. (We
-     * conservatively check generic types via reflection to validate
-     * this -- see method comparableClassFor).  The added complexity
-     * of tree bins is worthwhile in providing worst-case O(log n)
-     * operations when keys either have distinct hashes or are
-     * orderable, Thus, performance degrades gracefully under
-     * accidental or malicious usages in which hashCode() methods
-     * return values that are poorly distributed, as well as those in
-     * which many keys share a hashCode, so long as they are also
-     * Comparable. (If neither of these apply, we may waste about a
-     * factor of two in time and space compared to taking no
-     * precautions. But the only known cases stem from poor user
-     * programming practices that are already so slow that this makes
-     * little difference.)
-     *
-     * Because TreeNodes are about twice the size of regular nodes, we
-     * use them only when bins contain enough nodes to warrant use
-     * (see TREEIFY_THRESHOLD). And when they become too small (due to
-     * removal or resizing) they are converted back to plain bins.  In
-     * usages with well-distributed user hashCodes, tree bins are
-     * rarely used.  Ideally, under random hashCodes, the frequency of
-     * nodes in bins follows a Poisson distribution
-     * (http://en.wikipedia.org/wiki/Poisson_distribution) with a
-     * parameter of about 0.5 on average for the default resizing
-     * threshold of 0.75, although with a large variance because of
-     * resizing granularity. Ignoring variance, the expected
-     * occurrences of list size k are (exp(-0.5) * pow(0.5, k) /
-     * factorial(k)). The first values are:
-     *
-     * 0:    0.60653066
-     * 1:    0.30326533
-     * 2:    0.07581633
-     * 3:    0.01263606
-     * 4:    0.00157952
-     * 5:    0.00015795
-     * 6:    0.00001316
-     * 7:    0.00000094
-     * 8:    0.00000006
-     * more: less than 1 in ten million
-     * 理想情况下使用随机的散列码，容器中结点分布在散列桶中的频率遵循泊松分布(Poisson distribution)，
-     * 按照泊松分布的计算公式计算出桶中元素个数和概率的对照表，可以看到链表中元素个数为8时的概率已经非常小，
-     * 再多的就更少了。所以作者在选择链表元素个数时选择了8，是根据概率统计而选择的。
-     *
-     * The root of a tree bin is normally its first node.  However,
-     * sometimes (currently only upon Iterator.remove), the root might
-     * be elsewhere, but can be recovered following parent links
-     * (method TreeNode.root()).
-     *
-     * All applicable internal methods accept a hash code as an
-     * argument (as normally supplied from a public method), allowing
-     * them to call each other without recomputing user hashCodes.
-     * Most internal methods also accept a "tab" argument, that is
-     * normally the current table, but may be a new or old one when
-     * resizing or converting.
-     *
-     * When bin lists are treeified, split, or untreeified, we keep
-     * them in the same relative access/traversal order (i.e., field
-     * Node.next) to better preserve locality, and to slightly
-     * simplify handling of splits and traversals that invoke
-     * iterator.remove. When using comparators on insertion, to keep a
-     * total ordering (or as close as is required here) across
-     * rebalancings, we compare classes and identityHashCodes as
-     * tie-breakers.
-     *
-     * The use and transitions among plain vs tree modes is
-     * complicated by the existence of subclass LinkedHashMap. See
-     * below for hook methods defined to be invoked upon insertion,
-     * removal and access that allow LinkedHashMap internals to
-     * otherwise remain independent of these mechanics. (This also
-     * requires that a map instance be passed to some utility methods
-     * that may create new nodes.)
-     *
-     * The concurrent-programming-like SSA-based coding style helps
-     * avoid aliasing errors amid all of the twisty pointer operations.
-     */
+// 核心实现
+public class HashMap<K,V>
+    extends AbstractMap<K,V>
+    implements Map<K,V>, Cloneable, Serializable
+{
 
     /**
      * The default initial capacity - MUST be a power of two.
-     * 默认的初始容量
      */
     static final int DEFAULT_INITIAL_CAPACITY = 1 << 4; // aka 16
 
@@ -232,229 +140,103 @@
 
     /**
      * The load factor used when none specified in constructor.
-     * 默认的负载因子
      */
     static final float DEFAULT_LOAD_FACTOR = 0.75f;
 
     /**
-     * The bin count threshold for using a tree rather than list for a
-     * bin.  Bins are converted to trees when adding an element to a
-     * bin with at least this many nodes. The value must be greater
-     * than 2 and should be at least 8 to mesh with assumptions in
-     * tree removal about conversion back to plain bins upon
-     * shrinkage.
-     * 使用树的桶数阈值(结点的数量阈值)
-     */
-    static final int TREEIFY_THRESHOLD = 8;
-
-    /**
-     * The bin count threshold for untreeifying a (split) bin during a
-     * resize operation. Should be less than TREEIFY_THRESHOLD, and at
-     * most 6 to mesh with shrinkage detection under removal.
-     * 不使用树的桶数阈值
-     */
-    static final int UNTREEIFY_THRESHOLD = 6;
-
-    /**
-     * The smallest table capacity for which bins may be treeified.
-     * (Otherwise the table is resized if too many nodes in a bin.)
-     * Should be at least 4 * TREEIFY_THRESHOLD to avoid conflicts
-     * between resizing and treeification thresholds.
-     * 树的最小表容量
-     */
-    static final int MIN_TREEIFY_CAPACITY = 64;
-
-    /**
-     * Basic hash bin node, used for most entries.  (See below for
-     * TreeNode subclass, and in LinkedHashMap for its Entry subclass.)
-     * 基本的散列桶结点，用于大多数条目。
-     * <p>
-     * 数据结构：单向链表，单链表，线性链表
-     */
-    static class Node<K,V> implements Map.Entry<K,V> {
-        // 不可修改
-        /**
-         * 键的散列值，不可修改
-         */
-        final int hash;
-        /**
-         * 结点的键，不可修改
-         */
-        final K key;
-        // 可修改
-        /**
-         * 结点的值，可修改
-         */
-        V value;
-        /**
-         * 指向下一个存储结点，可修改
-         */
-        Node<K,V> next;
-
-        Node(int hash, K key, V value, Node<K,V> next) {
-            this.hash = hash;
-            this.key = key;
-            this.value = value;
-            this.next = next;
-        }
-
-        public final K getKey()        { return key; }
-        public final V getValue()      { return value; }
-        public final String toString() { return key + "=" + value; }
-
-        public final int hashCode() {
-            // 键与值的散列值
-            return Objects.hashCode(key) ^ Objects.hashCode(value);
-        }
-
-        public final V setValue(V newValue) {
-            V oldValue = value;
-            value = newValue;
-            return oldValue;
-        }
-
-        public final boolean equals(Object o) {
-            if (o == this)
-                return true;
-            if (o instanceof Map.Entry) {
-                Map.Entry<?,?> e = (Map.Entry<?,?>)o;
-                // 键与值都相等
-                return Objects.equals(key, e.getKey()) &&
-                        Objects.equals(value, e.getValue());
-            }
-            return false;
-        }
-    }
-
-    /* ---------------- Static utilities -------------- */
-
-    /**
-     * Computes key.hashCode() and spreads (XORs) higher bits of hash
-     * to lower.  Because the table uses power-of-two masking, sets of
-     * hashes that vary only in bits above the current mask will
-     * always collide. (Among known examples are sets of Float keys
-     * holding consecutive whole numbers in small tables.)  So we
-     * apply a transform that spreads the impact of higher bits
-     * downward. There is a tradeoff between speed, utility, and
-     * quality of bit-spreading. Because many common sets of hashes
-     * are already reasonably distributed (so don't benefit from
-     * spreading), and because we use trees to handle large sets of
-     * collisions in bins, we just XOR some shifted bits in the
-     * cheapest possible way to reduce systematic lossage, as well as
-     * to incorporate impact of the highest bits that would otherwise
-     * never be used in index calculations because of table bounds.
-     * 计算键的散列值，并将散列值的较高位扩展为较低位。
-     */
-    static int hash(Object key) {
-        int h;
-        return (key == null) ? 0 : (h = key.hashCode()) ^ (h >>> 16);
-    }
-
-    /**
-     * Returns x's Class if it is of the form "class C implements
-     * Comparable<C>", else null.
-     */
-    static Class<?> comparableClassFor(Object x) {
-        if (x instanceof Comparable) {
-            Class<?> c; Type[] ts, as; Type t; ParameterizedType p;
-            if ((c = x.getClass()) == String.class) // bypass checks
-                return c;
-            if ((ts = c.getGenericInterfaces()) != null) {
-                for (int i = 0; i < ts.length; ++i) {
-                    if (((t = ts[i]) instanceof ParameterizedType) &&
-                        ((p = (ParameterizedType)t).getRawType() ==
-                         Comparable.class) &&
-                        (as = p.getActualTypeArguments()) != null &&
-                        as.length == 1 && as[0] == c) // type arg is c
-                        return c;
-                }
-            }
-        }
-        return null;
-    }
-
-    /**
-     * Returns k.compareTo(x) if x matches kc (k's screened comparable
-     * class), else 0.
-     */
-    @SuppressWarnings({"rawtypes","unchecked"}) // for cast to Comparable
-    static int compareComparables(Class<?> kc, Object k, Object x) {
-        return (x == null || x.getClass() != kc ? 0 :
-                ((Comparable)k).compareTo(x));
-    }
-
-    /**
-     * Returns a power of two size for the given target capacity.
-     * 对于给定的目标容量，返回两倍大小的幂值。
-     */
-    static int tableSizeFor(int cap) {
-        int n = cap - 1;
-        n |= n >>> 1;
-        n |= n >>> 2;
-        n |= n >>> 4;
-        n |= n >>> 8;
-        n |= n >>> 16;
-        return (n < 0) ? 1 : (n >= MAXIMUM_CAPACITY) ? MAXIMUM_CAPACITY : n + 1;
-    }
-
-    /* ---------------- Fields 字段/域 -------------- */
-
-    /**
-     * The table, initialized on first use, and resized as
-     * necessary. When allocated, length is always a power of two.
-     * (We also tolerate length zero in some operations to allow
-     * bootstrapping mechanics that are currently not needed.)
-     * 结点桶数组/插槽的散列表，在首次使用时初始化，并根据需要调整大小。
-     * (在某些操作中，我们还允许长度为零，以允许使用当前不需要的引导机制。)
-     */
-    transient Node<K,V>[] table;
-
-    /**
-     * Holds cached entrySet(). Note that AbstractMap fields are used
-     * for keySet() and values().
-     * 保存缓存的映射条目集合
-     */
-    transient Set<Map.Entry<K,V>> entrySet;
+     * An empty table instance to share when the table is not inflated.
+     */
+    static final Entry<?,?>[] EMPTY_TABLE = {};
+
+    /**
+     * The table, resized as necessary. Length MUST Always be a power of two.
+     */
+    transient Entry<K,V>[] table = (Entry<K,V>[]) EMPTY_TABLE;
 
     /**
      * The number of key-value mappings contained in this map.
-     * 键-值映射数
      */
     transient int size;
 
     /**
-     * The number of times this HashMap has been structurally modified.
+     * The next size value at which to resize (capacity * load factor).
+     * @serial
+     */
+    // If table == EMPTY_TABLE then this is the initial capacity at which the
+    // table will be created when inflated.
+    int threshold;
+
+    /**
+     * The load factor for the hash table.
+     *
+     * @serial
+     */
+    final float loadFactor;
+
+    /**
+     * The number of times this HashMap has been structurally modified
      * Structural modifications are those that change the number of mappings in
      * the HashMap or otherwise modify its internal structure (e.g.,
      * rehash).  This field is used to make iterators on Collection-views of
      * the HashMap fail-fast.  (See ConcurrentModificationException).
-     * 已对HashMap进行结构修改的次数。
-     * 结构修改是指更改HashMap中映射数量或以其他方式修改其内部结构的修改。
-     * 这个字段用于使HashMap的容器视图上的迭代器快速失败。
      */
     transient int modCount;
 
     /**
-     * The next size value at which to resize (capacity * load factor).
-     * 下一个要调整大小的大小值(容量*负载因子)。
-     *
-     * @serial
-     */
-    // (The javadoc description is true upon serialization.
-    // Additionally, if the table array has not been allocated, this
-    // field holds the initial array capacity, or zero signifying
-    // DEFAULT_INITIAL_CAPACITY.)
-    int threshold;
-
-    /**
-     * The load factor for the hash table.
-     * 散列表的负载因子。
-     *
-     * @serial
-     */
-    final float loadFactor;
-
-    /* ---------------- Public operations 公共操作 -------------- */
+     * The default threshold of map capacity above which alternative hashing is
+     * used for String keys. Alternative hashing reduces the incidence of
+     * collisions due to weak hash code calculation for String keys.
+     * <p/>
+     * This value may be overridden by defining the system property
+     * {@code jdk.map.althashing.threshold}. A property value of {@code 1}
+     * forces alternative hashing to be used at all times whereas
+     * {@code -1} value ensures that alternative hashing is never used.
+     */
+    static final int ALTERNATIVE_HASHING_THRESHOLD_DEFAULT = Integer.MAX_VALUE;
+
+    /**
+     * holds values which can't be initialized until after VM is booted.
+     */
+    private static class Holder {
+
+        /**
+         * Table capacity above which to switch to use alternative hashing.
+         */
+        static final int ALTERNATIVE_HASHING_THRESHOLD;
+
+        static {
+            String altThreshold = java.security.AccessController.doPrivileged(
+                new sun.security.action.GetPropertyAction(
+                    "jdk.map.althashing.threshold"));
+
+            int threshold;
+            try {
+                threshold = (null != altThreshold)
+                        ? Integer.parseInt(altThreshold)
+                        : ALTERNATIVE_HASHING_THRESHOLD_DEFAULT;
+
+                // disable alternative hashing if -1
+                if (threshold == -1) {
+                    threshold = Integer.MAX_VALUE;
+                }
+
+                if (threshold < 0) {
+                    throw new IllegalArgumentException("value must be positive integer.");
+                }
+            } catch(IllegalArgumentException failed) {
+                throw new Error("Illegal value for 'jdk.map.althashing.threshold'", failed);
+            }
+
+            ALTERNATIVE_HASHING_THRESHOLD = threshold;
+        }
+    }
+
+    /**
+     * A randomizing value associated with this instance that is applied to
+     * hash code of keys to make hash collisions harder to find. If 0 then
+     * alternative hashing is disabled.
+     */
+    transient int hashSeed = 0;
 
     /**
      * Constructs an empty <tt>HashMap</tt> with the specified initial
@@ -474,9 +256,10 @@
         if (loadFactor <= 0 || Float.isNaN(loadFactor))
             throw new IllegalArgumentException("Illegal load factor: " +
                                                loadFactor);
+
         this.loadFactor = loadFactor;
-        // 对于给定的目标容量，返回两倍大小的幂值
-        this.threshold = tableSizeFor(initialCapacity);
+        threshold = initialCapacity;
+        init();
     }
 
     /**
@@ -487,7 +270,6 @@
      * @throws IllegalArgumentException if the initial capacity is negative.
      */
     public HashMap(int initialCapacity) {
-        // 默认的负载因子
         this(initialCapacity, DEFAULT_LOAD_FACTOR);
     }
 
@@ -496,8 +278,7 @@
      * (16) and the default load factor (0.75).
      */
     public HashMap() {
-        // 默认的初始容量和负载因子
-        this.loadFactor = DEFAULT_LOAD_FACTOR; // all other fields defaulted
+        this(DEFAULT_INITIAL_CAPACITY, DEFAULT_LOAD_FACTOR);
     }
 
     /**
@@ -510,39 +291,89 @@
      * @throws  NullPointerException if the specified map is null
      */
     public HashMap(Map<? extends K, ? extends V> m) {
-        // 默认的初始容量和负载因子
-        this.loadFactor = DEFAULT_LOAD_FACTOR;
-        putMapEntries(m, false);
-    }
-
-    /**
-     * Implements Map.putAll and Map constructor.
-     *
-     * @param m the map
-     * @param evict false when initially constructing this map, else
-     * true (relayed to method afterNodeInsertion).
-     */
-    final void putMapEntries(Map<? extends K, ? extends V> m, boolean evict) {
-        int s = m.size();
-        if (s > 0) {
-            if (table == null) { // pre-size
-                float ft = ((float)s / loadFactor) + 1.0F;
-                int t = ((ft < (float)MAXIMUM_CAPACITY) ?
-                         (int)ft : MAXIMUM_CAPACITY);
-                // 下一个要调整大小的大小值(容量*负载因子)
-                if (t > threshold)
-                    // 对于给定的目标容量，返回两倍大小的幂值
-                    threshold = tableSizeFor(t);
-            }
-            else if (s > threshold)
-                resize();
-            for (Map.Entry<? extends K, ? extends V> e : m.entrySet()) {
-                K key = e.getKey();
-                V value = e.getValue();
-                // 键的散列值-插槽索引
-                putVal(hash(key), key, value, false, evict);
-            }
-        }
+        this(Math.max((int) (m.size() / DEFAULT_LOAD_FACTOR) + 1,
+                      DEFAULT_INITIAL_CAPACITY), DEFAULT_LOAD_FACTOR);
+        inflateTable(threshold);
+
+        putAllForCreate(m);
+    }
+
+    private static int roundUpToPowerOf2(int number) {
+        // assert number >= 0 : "number must be non-negative";
+        return number >= MAXIMUM_CAPACITY
+                ? MAXIMUM_CAPACITY
+                : (number > 1) ? Integer.highestOneBit((number - 1) << 1) : 1;
+    }
+
+    /**
+     * Inflates the table.
+     */
+    private void inflateTable(int toSize) {
+        // Find a power of 2 >= toSize
+        int capacity = roundUpToPowerOf2(toSize);
+
+        threshold = (int) Math.min(capacity * loadFactor, MAXIMUM_CAPACITY + 1);
+        table = new Entry[capacity];
+        initHashSeedAsNeeded(capacity);
+    }
+
+    // internal utilities
+
+    /**
+     * Initialization hook for subclasses. This method is called
+     * in all constructors and pseudo-constructors (clone, readObject)
+     * after HashMap has been initialized but before any entries have
+     * been inserted.  (In the absence of this method, readObject would
+     * require explicit knowledge of subclasses.)
+     */
+    void init() {
+    }
+
+    /**
+     * Initialize the hashing mask value. We defer initialization until we
+     * really need it.
+     */
+    final boolean initHashSeedAsNeeded(int capacity) {
+        boolean currentAltHashing = hashSeed != 0;
+        boolean useAltHashing = sun.misc.VM.isBooted() &&
+                (capacity >= Holder.ALTERNATIVE_HASHING_THRESHOLD);
+        boolean switching = currentAltHashing ^ useAltHashing;
+        if (switching) {
+            hashSeed = useAltHashing
+                ? sun.misc.Hashing.randomHashSeed(this)
+                : 0;
+        }
+        return switching;
+    }
+
+    /**
+     * Retrieve object hash code and applies a supplemental hash function to the
+     * result hash, which defends against poor quality hash functions.  This is
+     * critical because HashMap uses power-of-two length hash tables, that
+     * otherwise encounter collisions for hashCodes that do not differ
+     * in lower bits. Note: Null keys always map to hash 0, thus index 0.
+     */
+    final int hash(Object k) {
+        int h = hashSeed;
+        if (0 != h && k instanceof String) {
+            return sun.misc.Hashing.stringHash32((String) k);
+        }
+
+        h ^= k.hashCode();
+
+        // This function ensures that hashCodes that differ only by
+        // constant multiples at each bit position have a bounded
+        // number of collisions (approximately 8 at default load factor).
+        h ^= (h >>> 20) ^ (h >>> 12);
+        return h ^ (h >>> 7) ^ (h >>> 4);
+    }
+
+    /**
+     * Returns index for hash code h.
+     */
+    static int indexFor(int h, int length) {
+        // assert Integer.bitCount(length) == 1 : "length must be a non-zero power of 2";
+        return h & (length-1);
     }
 
     /**
@@ -581,41 +412,27 @@
      * @see #put(Object, Object)
      */
     public V get(Object key) {
-        // 基本的散列桶结点
-        Node<K,V> e;
-        // 键的散列值-插槽索引，获取键所在的插槽结点链表下的结点
-        return (e = getNode(hash(key), key)) == null ? null : e.value;
-    }
-
-    /**
-     * Implements Map.get and related methods.
-     * 获取键所在的插槽结点链表下的结点。
-     *
-     * @param hash hash for key
-     * @param key the key
-     * @return the node, or null if none
-     */
-    final Node<K,V> getNode(int hash, Object key) {
-        Node<K,V>[] tab; Node<K,V> first, e; int n; K k;
-        // 散列函数：(n - 1) & hash
-        if ((tab = table) != null && (n = tab.length) > 0 &&
-            (first = tab[(n - 1) & hash]) != null) {
-            // 键的散列值-插槽索引和键都相等
-            if (first.hash == hash && // always check first node
-                ((k = first.key) == key || (key != null && key.equals(k))))
-                return first;
-            if ((e = first.next) != null) {
-                if (first instanceof TreeNode)
-                    // 树结点
-                    return ((TreeNode<K,V>)first).getTreeNode(hash, key);
-                // 遍历这个插槽下的整个单向链表
-                do {
-                    // 键的散列值-插槽索引和键都相等
-                    if (e.hash == hash &&
-                        ((k = e.key) == key || (key != null && key.equals(k))))
-                        return e;
-                } while ((e = e.next) != null);
-            }
+        if (key == null)
+            return getForNullKey();
+        Entry<K,V> entry = getEntry(key);
+
+        return null == entry ? null : entry.getValue();
+    }
+
+    /**
+     * Offloaded version of get() to look up null keys.  Null keys map
+     * to index 0.  This null case is split out into separate methods
+     * for the sake of performance in the two most commonly used
+     * operations (get and put), but incorporated with conditionals in
+     * others.
+     */
+    private V getForNullKey() {
+        if (size == 0) {
+            return null;
+        }
+        for (Entry<K,V> e = table[0]; e != null; e = e.next) {
+            if (e.key == null)
+                return e.value;
         }
         return null;
     }
@@ -630,8 +447,29 @@
      */
     @Override
     public boolean containsKey(Object key) {
-        // 键的散列值-插槽索引，获取键所在的插槽结点链表下的结点
-        return getNode(hash(key), key) != null;
+        return getEntry(key) != null;
+    }
+
+    /**
+     * Returns the entry associated with the specified key in the
+     * HashMap.  Returns null if the HashMap contains no mapping
+     * for the key.
+     */
+    final Entry<K,V> getEntry(Object key) {
+        if (size == 0) {
+            return null;
+        }
+
+        int hash = (key == null) ? 0 : hash(key);
+        for (Entry<K,V> e = table[indexFor(hash, table.length)];
+             e != null;
+             e = e.next) {
+            Object k;
+            if (e.hash == hash &&
+                ((k = e.key) == key || (key != null && key.equals(k))))
+                return e;
+        }
+        return null;
     }
 
     /**
@@ -647,182 +485,121 @@
      *         previously associated <tt>null</tt> with <tt>key</tt>.)
      */
     public V put(K key, V value) {
-        // 键的散列值-插槽索引
-        return putVal(hash(key), key, value, false, true);
-    }
-
-    /**
-     * Implements Map.put and related methods.
-     *
-     * @param hash hash for key
-     * @param key the key
-     * @param value the value to put
-     * @param onlyIfAbsent if true, don't change existing value
-     * @param evict if false, the table is in creation mode.
-     * @return previous value, or null if none
-     */
-    final V putVal(int hash, K key, V value, boolean onlyIfAbsent,
-                   boolean evict) {
-        Node<K,V>[] tab; Node<K,V> p; int n, i;
-        if ((tab = table) == null || (n = tab.length) == 0)
-            n = (tab = resize()).length;
-        // 散列函数：(n - 1) & hash
-        if ((p = tab[i = (n - 1) & hash]) == null)
-            // 新结点
-            tab[i] = newNode(hash, key, value, null);
-        else {
-            Node<K,V> e; K k;
-            // 键的散列值-插槽索引和键都相等
-            if (p.hash == hash &&
-                ((k = p.key) == key || (key != null && key.equals(k))))
-                e = p;
-            else if (p instanceof TreeNode)
-                // 树结点
-                e = ((TreeNode<K,V>)p).putTreeVal(this, tab, hash, key, value);
-            else {
-                for (int binCount = 0; ; ++binCount) {
-                    if ((e = p.next) == null) {
-                        // 在单向链表的表尾插入新结点
-                        p.next = newNode(hash, key, value, null);
-                        if (binCount >= TREEIFY_THRESHOLD - 1) // -1 for 1st
-                            treeifyBin(tab, hash);
-                        break;
-                    }
-                    // 键的散列值-插槽索引和键都相等
-                    if (e.hash == hash &&
-                        ((k = e.key) == key || (key != null && key.equals(k))))
-                        break;
-                    p = e;
-                }
-            }
-            if (e != null) { // existing mapping for key
+        if (table == EMPTY_TABLE) {
+            inflateTable(threshold);
+        }
+        if (key == null)
+            return putForNullKey(value);
+        int hash = hash(key);
+        int i = indexFor(hash, table.length);
+        for (Entry<K,V> e = table[i]; e != null; e = e.next) {
+            Object k;
+            if (e.hash == hash && ((k = e.key) == key || key.equals(k))) {
                 V oldValue = e.value;
-                if (!onlyIfAbsent || oldValue == null)
-                    // 结点已存在，替换旧值
-                    e.value = value;
-                afterNodeAccess(e);
+                e.value = value;
+                e.recordAccess(this);
                 return oldValue;
             }
         }
-        ++modCount;
-        if (++size > threshold)
-            // 扩容
-            resize();
-        afterNodeInsertion(evict);
+
+        modCount++;
+        addEntry(hash, key, value, i);
         return null;
     }
 
     /**
-     * Initializes or doubles table size.  If null, allocates in
-     * accord with initial capacity target held in field threshold.
-     * Otherwise, because we are using power-of-two expansion, the
-     * elements from each bin must either stay at same index, or move
-     * with a power of two offset in the new table.
-     * 初始化或增加表大小。
-     * 如果为空，则根据字段阈值中保持的初始容量目标进行分配；
-     * 否则，因为我们使用的是2的幂，所以每个bin中的元素必须保持相同的索引，或者在新表中以2的幂偏移。
-     *
-     * @return the table
-     */
-    final Node<K,V>[] resize() {
-        Node<K,V>[] oldTab = table;
-        int oldCap = (oldTab == null) ? 0 : oldTab.length;
-        int oldThr = threshold;
-        int newCap, newThr = 0;
-        if (oldCap > 0) {
-            if (oldCap >= MAXIMUM_CAPACITY) {
-                threshold = Integer.MAX_VALUE;
-                return oldTab;
+     * Offloaded version of put for null keys
+     */
+    private V putForNullKey(V value) {
+        for (Entry<K,V> e = table[0]; e != null; e = e.next) {
+            if (e.key == null) {
+                V oldValue = e.value;
+                e.value = value;
+                e.recordAccess(this);
+                return oldValue;
             }
-            // newCap：大小扩容1倍
-            else if ((newCap = oldCap << 1) < MAXIMUM_CAPACITY &&
-                     oldCap >= DEFAULT_INITIAL_CAPACITY)
-                newThr = oldThr << 1; // double threshold
-        }
-        else if (oldThr > 0) // initial capacity was placed in threshold
-            newCap = oldThr;
-        else {               // zero initial threshold signifies using defaults
-            newCap = DEFAULT_INITIAL_CAPACITY;
-            newThr = (int)(DEFAULT_LOAD_FACTOR * DEFAULT_INITIAL_CAPACITY);
-        }
-        if (newThr == 0) {
-            float ft = (float)newCap * loadFactor;
-            newThr = (newCap < MAXIMUM_CAPACITY && ft < (float)MAXIMUM_CAPACITY ?
-                      (int)ft : Integer.MAX_VALUE);
-        }
-        threshold = newThr;
-        @SuppressWarnings({"rawtypes","unchecked"})
-        Node<K,V>[] newTab = (Node<K,V>[])new Node[newCap];
-        table = newTab;
-        if (oldTab != null) {
-            // 重新散列
-            for (int j = 0; j < oldCap; ++j) {
-                Node<K,V> e;
-                if ((e = oldTab[j]) != null) {
-                    oldTab[j] = null;
-                    if (e.next == null)
-                        // 表头
-                        newTab[e.hash & (newCap - 1)] = e;
-                    else if (e instanceof TreeNode)
-                        ((TreeNode<K,V>)e).split(this, newTab, j, oldCap);
-                    else { // preserve order
-                        Node<K,V> loHead = null, loTail = null;
-                        Node<K,V> hiHead = null, hiTail = null;
-                        Node<K,V> next;
-                        do {
-                            next = e.next;
-                            if ((e.hash & oldCap) == 0) {
-                                if (loTail == null)
-                                    loHead = e;
-                                else
-                                    loTail.next = e;
-                                loTail = e;
-                            }
-                            else {
-                                if (hiTail == null)
-                                    hiHead = e;
-                                else
-                                    hiTail.next = e;
-                                hiTail = e;
-                            }
-                        } while ((e = next) != null);
-                        if (loTail != null) {
-                            loTail.next = null;
-                            newTab[j] = loHead;
-                        }
-                        if (hiTail != null) {
-                            hiTail.next = null;
-                            newTab[j + oldCap] = hiHead;
-                        }
-                    }
+        }
+        modCount++;
+        addEntry(0, null, value, 0);
+        return null;
+    }
+
+    /**
+     * This method is used instead of put by constructors and
+     * pseudoconstructors (clone, readObject).  It does not resize the table,
+     * check for comodification, etc.  It calls createEntry rather than
+     * addEntry.
+     */
+    private void putForCreate(K key, V value) {
+        int hash = null == key ? 0 : hash(key);
+        int i = indexFor(hash, table.length);
+
+        /**
+         * Look for preexisting entry for key.  This will never happen for
+         * clone or deserialize.  It will only happen for construction if the
+         * input Map is a sorted map whose ordering is inconsistent w/ equals.
+         */
+        for (Entry<K,V> e = table[i]; e != null; e = e.next) {
+            Object k;
+            if (e.hash == hash &&
+                ((k = e.key) == key || (key != null && key.equals(k)))) {
+                e.value = value;
+                return;
+            }
+        }
+
+        createEntry(hash, key, value, i);
+    }
+
+    private void putAllForCreate(Map<? extends K, ? extends V> m) {
+        for (Map.Entry<? extends K, ? extends V> e : m.entrySet())
+            putForCreate(e.getKey(), e.getValue());
+    }
+
+    /**
+     * Rehashes the contents of this map into a new array with a
+     * larger capacity.  This method is called automatically when the
+     * number of keys in this map reaches its threshold.
+     *
+     * If current capacity is MAXIMUM_CAPACITY, this method does not
+     * resize the map, but sets threshold to Integer.MAX_VALUE.
+     * This has the effect of preventing future calls.
+     *
+     * @param newCapacity the new capacity, MUST be a power of two;
+     *        must be greater than current capacity unless current
+     *        capacity is MAXIMUM_CAPACITY (in which case value
+     *        is irrelevant).
+     */
+    void resize(int newCapacity) {
+        Entry[] oldTable = table;
+        int oldCapacity = oldTable.length;
+        if (oldCapacity == MAXIMUM_CAPACITY) {
+            threshold = Integer.MAX_VALUE;
+            return;
+        }
+
+        Entry[] newTable = new Entry[newCapacity];
+        transfer(newTable, initHashSeedAsNeeded(newCapacity));
+        table = newTable;
+        threshold = (int)Math.min(newCapacity * loadFactor, MAXIMUM_CAPACITY + 1);
+    }
+
+    /**
+     * Transfers all entries from current table to newTable.
+     */
+    void transfer(Entry[] newTable, boolean rehash) {
+        int newCapacity = newTable.length;
+        for (Entry<K,V> e : table) {
+            while(null != e) {
+                Entry<K,V> next = e.next;
+                if (rehash) {
+                    e.hash = null == e.key ? 0 : hash(e.key);
                 }
+                int i = indexFor(e.hash, newCapacity);
+                e.next = newTable[i];
+                newTable[i] = e;
+                e = next;
             }
-        }
-        return newTab;
-    }
-
-    /**
-     * Replaces all linked nodes in bin at index for given hash unless
-     * table is too small, in which case resizes instead.
-     */
-    final void treeifyBin(Node<K,V>[] tab, int hash) {
-        int n, index; Node<K,V> e;
-        if (tab == null || (n = tab.length) < MIN_TREEIFY_CAPACITY)
-            resize();
-        else if ((e = tab[index = (n - 1) & hash]) != null) {
-            TreeNode<K,V> hd = null, tl = null;
-            do {
-                TreeNode<K,V> p = replacementTreeNode(e, null);
-                if (tl == null)
-                    hd = p;
-                else {
-                    p.prev = tl;
-                    tl.next = p;
-                }
-                tl = p;
-            } while ((e = e.next) != null);
-            if ((tab[index] = hd) != null)
-                hd.treeify(tab);
         }
     }
 
@@ -836,7 +613,36 @@
      */
     @Override
     public void putAll(Map<? extends K, ? extends V> m) {
-        putMapEntries(m, true);
+        int numKeysToBeAdded = m.size();
+        if (numKeysToBeAdded == 0)
+            return;
+
+        if (table == EMPTY_TABLE) {
+            inflateTable((int) Math.max(numKeysToBeAdded * loadFactor, threshold));
+        }
+
+        /*
+         * Expand the map if the map if the number of mappings to be added
+         * is greater than or equal to threshold.  This is conservative; the
+         * obvious condition is (m.size() + size) >= threshold, but this
+         * condition could result in a map with twice the appropriate capacity,
+         * if the keys to be added overlap with the keys already in this map.
+         * By using the conservative calculation, we subject ourself
+         * to at most one extra resize.
+         */
+        if (numKeysToBeAdded > threshold) {
+            int targetCapacity = (int)(numKeysToBeAdded / loadFactor + 1);
+            if (targetCapacity > MAXIMUM_CAPACITY)
+                targetCapacity = MAXIMUM_CAPACITY;
+            int newCapacity = table.length;
+            while (newCapacity < targetCapacity)
+                newCapacity <<= 1;
+            if (newCapacity > table.length)
+                resize(newCapacity);
+        }
+
+        for (Map.Entry<? extends K, ? extends V> e : m.entrySet())
+            put(e.getKey(), e.getValue());
     }
 
     /**
@@ -849,67 +655,77 @@
      *         previously associated <tt>null</tt> with <tt>key</tt>.)
      */
     public V remove(Object key) {
-        Node<K,V> e;
-        // 键的散列值-插槽索引
-        return (e = removeNode(hash(key), key, null, false, true)) == null ?
-            null : e.value;
-    }
-
-    /**
-     * Implements Map.remove and related methods.
-     * 移除键所在的插槽结点链表下的结点。
-     *
-     * @param hash hash for key
-     * @param key the key
-     * @param value the value to match if matchValue, else ignored
-     * @param matchValue if true only remove if value is equal
-     * @param movable if false do not move other nodes while removing
-     * @return the node, or null if none
-     */
-    final Node<K,V> removeNode(int hash, Object key, Object value,
-                               boolean matchValue, boolean movable) {
-        Node<K,V>[] tab; Node<K,V> p; int n, index;
-        if ((tab = table) != null && (n = tab.length) > 0 &&
-            // 散列函数：(n - 1) & hash
-            (p = tab[index = (n - 1) & hash]) != null) {
-            Node<K,V> node = null, e; K k; V v;
-            // 键的散列值-插槽索引和键都相等
-            if (p.hash == hash &&
-                ((k = p.key) == key || (key != null && key.equals(k))))
-                node = p;
-            else if ((e = p.next) != null) {
-                if (p instanceof TreeNode)
-                    // 树结点
-                    node = ((TreeNode<K,V>)p).getTreeNode(hash, key);
-                else {
-                    // 遍历这个插槽下的整个单向链表
-                    do {
-                        // 键的散列值-插槽索引和键都相等
-                        if (e.hash == hash &&
-                            ((k = e.key) == key ||
-                             (key != null && key.equals(k)))) {
-                            node = e;
-                            break;
-                        }
-                        p = e;
-                    } while ((e = e.next) != null);
-                }
+        Entry<K,V> e = removeEntryForKey(key);
+        return (e == null ? null : e.value);
+    }
+
+    /**
+     * Removes and returns the entry associated with the specified key
+     * in the HashMap.  Returns null if the HashMap contains no mapping
+     * for this key.
+     */
+    final Entry<K,V> removeEntryForKey(Object key) {
+        if (size == 0) {
+            return null;
+        }
+        int hash = (key == null) ? 0 : hash(key);
+        int i = indexFor(hash, table.length);
+        Entry<K,V> prev = table[i];
+        Entry<K,V> e = prev;
+
+        while (e != null) {
+            Entry<K,V> next = e.next;
+            Object k;
+            if (e.hash == hash &&
+                ((k = e.key) == key || (key != null && key.equals(k)))) {
+                modCount++;
+                size--;
+                if (prev == e)
+                    table[i] = next;
+                else
+                    prev.next = next;
+                e.recordRemoval(this);
+                return e;
             }
-            if (node != null && (!matchValue || (v = node.value) == value ||
-                                 (value != null && value.equals(v)))) {
-                if (node instanceof TreeNode)
-                    ((TreeNode<K,V>)node).removeTreeNode(this, tab, movable);
-                else if (node == p)
-                    tab[index] = node.next;
+            prev = e;
+            e = next;
+        }
+
+        return e;
+    }
+
+    /**
+     * Special version of remove for EntrySet using {@code Map.Entry.equals()}
+     * for matching.
+     */
+    final Entry<K,V> removeMapping(Object o) {
+        if (size == 0 || !(o instanceof Map.Entry))
+            return null;
+
+        Map.Entry<K,V> entry = (Map.Entry<K,V>) o;
+        Object key = entry.getKey();
+        int hash = (key == null) ? 0 : hash(key);
+        int i = indexFor(hash, table.length);
+        Entry<K,V> prev = table[i];
+        Entry<K,V> e = prev;
+
+        while (e != null) {
+            Entry<K,V> next = e.next;
+            if (e.hash == hash && e.equals(entry)) {
+                modCount++;
+                size--;
+                if (prev == e)
+                    table[i] = next;
                 else
-                    p.next = node.next;
-                ++modCount;
-                --size;
-                afterNodeRemoval(node);
-                return node;
+                    prev.next = next;
+                e.recordRemoval(this);
+                return e;
             }
-        }
-        return null;
+            prev = e;
+            e = next;
+        }
+
+        return e;
     }
 
     /**
@@ -917,14 +733,9 @@
      * The map will be empty after this call returns.
      */
     public void clear() {
-        Node<K,V>[] tab;
         modCount++;
-        if ((tab = table) != null && size > 0) {
-            size = 0;
-            for (int i = 0; i < tab.length; ++i)
-                // 将散列表下的所有插槽置为null
-                tab[i] = null;
-        }
+        Arrays.fill(table, null);
+        size = 0;
     }
 
     /**
@@ -937,20 +748,240 @@
      */
     @Override
     public boolean containsValue(Object value) {
-        Node<K,V>[] tab; V v;
-        if ((tab = table) != null && size > 0) {
-            for (int i = 0; i < tab.length; ++i) {
-                // 遍历这个插槽下的整个单向链表
-                for (Node<K,V> e = tab[i]; e != null; e = e.next) {
-                    // 结点的值相等
-                    if ((v = e.value) == value ||
-                        (value != null && value.equals(v)))
-                        return true;
-                }
+        if (value == null)
+            return containsNullValue();
+
+        Entry[] tab = table;
+        for (int i = 0; i < tab.length ; i++)
+            for (Entry e = tab[i] ; e != null ; e = e.next)
+                if (value.equals(e.value))
+                    return true;
+        return false;
+    }
+
+    /**
+     * Special-case code for containsValue with null argument
+     */
+    private boolean containsNullValue() {
+        Entry[] tab = table;
+        for (int i = 0; i < tab.length ; i++)
+            for (Entry e = tab[i] ; e != null ; e = e.next)
+                if (e.value == null)
+                    return true;
+        return false;
+    }
+
+    /**
+     * Returns a shallow copy of this <tt>HashMap</tt> instance: the keys and
+     * values themselves are not cloned.
+     *
+     * @return a shallow copy of this map
+     */
+    @Override
+    public Object clone() {
+        HashMap<K,V> result = null;
+        try {
+            result = (HashMap<K,V>)super.clone();
+        } catch (CloneNotSupportedException e) {
+            // assert false;
+        }
+        if (result.table != EMPTY_TABLE) {
+            result.inflateTable(Math.min(
+                (int) Math.min(
+                    size * Math.min(1 / loadFactor, 4.0f),
+                    // we have limits...
+                    HashMap.MAXIMUM_CAPACITY),
+               table.length));
+        }
+        result.entrySet = null;
+        result.modCount = 0;
+        result.size = 0;
+        result.init();
+        result.putAllForCreate(this);
+
+        return result;
+    }
+
+    static class Entry<K,V> implements Map.Entry<K,V> {
+        final K key;
+        V value;
+        Entry<K,V> next;
+        int hash;
+
+        /**
+         * Creates new entry.
+         */
+        Entry(int h, K k, V v, Entry<K,V> n) {
+            value = v;
+            next = n;
+            key = k;
+            hash = h;
+        }
+
+        public final K getKey() {
+            return key;
+        }
+
+        public final V getValue() {
+            return value;
+        }
+
+        public final V setValue(V newValue) {
+            V oldValue = value;
+            value = newValue;
+            return oldValue;
+        }
+
+        public final boolean equals(Object o) {
+            if (!(o instanceof Map.Entry))
+                return false;
+            Map.Entry e = (Map.Entry)o;
+            Object k1 = getKey();
+            Object k2 = e.getKey();
+            if (k1 == k2 || (k1 != null && k1.equals(k2))) {
+                Object v1 = getValue();
+                Object v2 = e.getValue();
+                if (v1 == v2 || (v1 != null && v1.equals(v2)))
+                    return true;
             }
-        }
-        return false;
-    }
+            return false;
+        }
+
+        public final int hashCode() {
+            return Objects.hashCode(getKey()) ^ Objects.hashCode(getValue());
+        }
+
+        public final String toString() {
+            return getKey() + "=" + getValue();
+        }
+
+        /**
+         * This method is invoked whenever the value in an entry is
+         * overwritten by an invocation of put(k,v) for a key k that's already
+         * in the HashMap.
+         */
+        void recordAccess(HashMap<K,V> m) {
+        }
+
+        /**
+         * This method is invoked whenever the entry is
+         * removed from the table.
+         */
+        void recordRemoval(HashMap<K,V> m) {
+        }
+    }
+
+    /**
+     * Adds a new entry with the specified key, value and hash code to
+     * the specified bucket.  It is the responsibility of this
+     * method to resize the table if appropriate.
+     *
+     * Subclass overrides this to alter the behavior of put method.
+     */
+    void addEntry(int hash, K key, V value, int bucketIndex) {
+        if ((size >= threshold) && (null != table[bucketIndex])) {
+            resize(2 * table.length);
+            hash = (null != key) ? hash(key) : 0;
+            bucketIndex = indexFor(hash, table.length);
+        }
+
+        createEntry(hash, key, value, bucketIndex);
+    }
+
+    /**
+     * Like addEntry except that this version is used when creating entries
+     * as part of Map construction or "pseudo-construction" (cloning,
+     * deserialization).  This version needn't worry about resizing the table.
+     *
+     * Subclass overrides this to alter the behavior of HashMap(Map),
+     * clone, and readObject.
+     */
+    void createEntry(int hash, K key, V value, int bucketIndex) {
+        Entry<K,V> e = table[bucketIndex];
+        table[bucketIndex] = new Entry<>(hash, key, value, e);
+        size++;
+    }
+
+    private abstract class HashIterator<E> implements Iterator<E> {
+        Entry<K,V> next;        // next entry to return
+        int expectedModCount;   // For fast-fail
+        int index;              // current slot
+        Entry<K,V> current;     // current entry
+
+        HashIterator() {
+            expectedModCount = modCount;
+            if (size > 0) { // advance to first entry
+                Entry[] t = table;
+                while (index < t.length && (next = t[index++]) == null)
+                    ;
+            }
+        }
+
+        public final boolean hasNext() {
+            return next != null;
+        }
+
+        final Entry<K,V> nextEntry() {
+            if (modCount != expectedModCount)
+                throw new ConcurrentModificationException();
+            Entry<K,V> e = next;
+            if (e == null)
+                throw new NoSuchElementException();
+
+            if ((next = e.next) == null) {
+                Entry[] t = table;
+                while (index < t.length && (next = t[index++]) == null)
+                    ;
+            }
+            current = e;
+            return e;
+        }
+
+        public void remove() {
+            if (current == null)
+                throw new IllegalStateException();
+            if (modCount != expectedModCount)
+                throw new ConcurrentModificationException();
+            Object k = current.key;
+            current = null;
+            HashMap.this.removeEntryForKey(k);
+            expectedModCount = modCount;
+        }
+    }
+
+    private final class ValueIterator extends HashIterator<V> {
+        public V next() {
+            return nextEntry().value;
+        }
+    }
+
+    private final class KeyIterator extends HashIterator<K> {
+        public K next() {
+            return nextEntry().getKey();
+        }
+    }
+
+    private final class EntryIterator extends HashIterator<Map.Entry<K,V>> {
+        public Map.Entry<K,V> next() {
+            return nextEntry();
+        }
+    }
+
+    // Subclass overrides these to alter behavior of views' iterator() method
+    Iterator<K> newKeyIterator()   {
+        return new KeyIterator();
+    }
+    Iterator<V> newValueIterator()   {
+        return new ValueIterator();
+    }
+    Iterator<Map.Entry<K,V>> newEntryIterator()   {
+        return new EntryIterator();
+    }
+
+
+    // Views
+
+    private transient Set<Map.Entry<K,V>> entrySet = null;
 
     /**
      * Returns a {@link Set} view of the keys contained in this map.
@@ -964,68 +995,28 @@
      * <tt>removeAll</tt>, <tt>retainAll</tt>, and <tt>clear</tt>
      * operations.  It does not support the <tt>add</tt> or <tt>addAll</tt>
      * operations.
-     *
-     * @return a set view of the keys contained in this map
-     */
-<<<<<<< HEAD
+     */
+    @Override
     public Set<K> keySet() {
         Set<K> ks = keySet;
-        if (ks == null) {
-            ks = new KeySet();
-            keySet = ks;
-        }
-        return ks;
-=======
-    @Override
-    public Object clone() {
-        HashMap<K,V> result = null;
-        try {
-            result = (HashMap<K,V>)super.clone();
-        } catch (CloneNotSupportedException e) {
-            // assert false;
-        }
-        if (result.table != EMPTY_TABLE) {
-            result.inflateTable(Math.min(
-                (int) Math.min(
-                    size * Math.min(1 / loadFactor, 4.0f),
-                    // we have limits...
-                    HashMap.MAXIMUM_CAPACITY),
-               table.length));
-        }
-        result.entrySet = null;
-        result.modCount = 0;
-        result.size = 0;
-        result.init();
-        result.putAllForCreate(this);
-
-        return result;
->>>>>>> 536d8b08
-    }
-
-    final class KeySet extends AbstractSet<K> {
-        public final int size()                 { return size; }
-        public final void clear()               { HashMap.this.clear(); }
-        public final Iterator<K> iterator()     { return new KeyIterator(); }
-        public final boolean contains(Object o) { return containsKey(o); }
-        public final boolean remove(Object key) {
-            return removeNode(hash(key), key, null, false, true) != null;
-        }
-        public final Spliterator<K> spliterator() {
-            return new KeySpliterator<>(HashMap.this, 0, -1, 0, 0);
-        }
-        public final void forEach(Consumer<? super K> action) {
-            Node<K,V>[] tab;
-            if (action == null)
-                throw new NullPointerException();
-            if (size > 0 && (tab = table) != null) {
-                int mc = modCount;
-                for (int i = 0; i < tab.length; ++i) {
-                    for (Node<K,V> e = tab[i]; e != null; e = e.next)
-                        action.accept(e.key);
-                }
-                if (modCount != mc)
-                    throw new ConcurrentModificationException();
-            }
+        return (ks != null ? ks : (keySet = new KeySet()));
+    }
+
+    private final class KeySet extends AbstractSet<K> {
+        public Iterator<K> iterator() {
+            return newKeyIterator();
+        }
+        public int size() {
+            return size;
+        }
+        public boolean contains(Object o) {
+            return containsKey(o);
+        }
+        public boolean remove(Object o) {
+            return HashMap.this.removeEntryForKey(o) != null;
+        }
+        public void clear() {
+            HashMap.this.clear();
         }
     }
 
@@ -1041,39 +1032,25 @@
      * <tt>Collection.remove</tt>, <tt>removeAll</tt>,
      * <tt>retainAll</tt> and <tt>clear</tt> operations.  It does not
      * support the <tt>add</tt> or <tt>addAll</tt> operations.
-     *
-     * @return a view of the values contained in this map
-     */
+     */
+    @Override
     public Collection<V> values() {
         Collection<V> vs = values;
-        if (vs == null) {
-            vs = new Values();
-            values = vs;
-        }
-        return vs;
-    }
-
-    final class Values extends AbstractCollection<V> {
-        public final int size()                 { return size; }
-        public final void clear()               { HashMap.this.clear(); }
-        public final Iterator<V> iterator()     { return new ValueIterator(); }
-        public final boolean contains(Object o) { return containsValue(o); }
-        public final Spliterator<V> spliterator() {
-            return new ValueSpliterator<>(HashMap.this, 0, -1, 0, 0);
-        }
-        public final void forEach(Consumer<? super V> action) {
-            Node<K,V>[] tab;
-            if (action == null)
-                throw new NullPointerException();
-            if (size > 0 && (tab = table) != null) {
-                int mc = modCount;
-                for (int i = 0; i < tab.length; ++i) {
-                    for (Node<K,V> e = tab[i]; e != null; e = e.next)
-                        action.accept(e.value);
-                }
-                if (modCount != mc)
-                    throw new ConcurrentModificationException();
-            }
+        return (vs != null ? vs : (values = new Values()));
+    }
+
+    private final class Values extends AbstractCollection<V> {
+        public Iterator<V> iterator() {
+            return newValueIterator();
+        }
+        public int size() {
+            return size;
+        }
+        public boolean contains(Object o) {
+            return containsValue(o);
+        }
+        public void clear() {
+            HashMap.this.clear();
         }
     }
 
@@ -1090,356 +1067,39 @@
      * <tt>Set.remove</tt>, <tt>removeAll</tt>, <tt>retainAll</tt> and
      * <tt>clear</tt> operations.  It does not support the
      * <tt>add</tt> or <tt>addAll</tt> operations.
-     * 获取映射条目集合的视图。
      *
      * @return a set view of the mappings contained in this map
      */
+    @Override
     public Set<Map.Entry<K,V>> entrySet() {
-        Set<Map.Entry<K,V>> es;
-        return (es = entrySet) == null ? (entrySet = new EntrySet()) : es;
-    }
-
-    final class EntrySet extends AbstractSet<Map.Entry<K,V>> {
-        public final int size()                 { return size; }
-        public final void clear()               { HashMap.this.clear(); }
-        public final Iterator<Map.Entry<K,V>> iterator() {
-            return new EntryIterator();
-        }
-        public final boolean contains(Object o) {
+        return entrySet0();
+    }
+
+    private Set<Map.Entry<K,V>> entrySet0() {
+        Set<Map.Entry<K,V>> es = entrySet;
+        return es != null ? es : (entrySet = new EntrySet());
+    }
+
+    private final class EntrySet extends AbstractSet<Map.Entry<K,V>> {
+        public Iterator<Map.Entry<K,V>> iterator() {
+            return newEntryIterator();
+        }
+        public boolean contains(Object o) {
             if (!(o instanceof Map.Entry))
                 return false;
-            Map.Entry<?,?> e = (Map.Entry<?,?>) o;
-            Object key = e.getKey();
-            Node<K,V> candidate = getNode(hash(key), key);
+            Map.Entry<K,V> e = (Map.Entry<K,V>) o;
+            Entry<K,V> candidate = getEntry(e.getKey());
             return candidate != null && candidate.equals(e);
         }
-        public final boolean remove(Object o) {
-            if (o instanceof Map.Entry) {
-                Map.Entry<?,?> e = (Map.Entry<?,?>) o;
-                Object key = e.getKey();
-                Object value = e.getValue();
-                return removeNode(hash(key), key, value, true, true) != null;
-            }
-            return false;
-        }
-        public final Spliterator<Map.Entry<K,V>> spliterator() {
-            return new EntrySpliterator<>(HashMap.this, 0, -1, 0, 0);
-        }
-        public final void forEach(Consumer<? super Map.Entry<K,V>> action) {
-            Node<K,V>[] tab;
-            if (action == null)
-                throw new NullPointerException();
-            if (size > 0 && (tab = table) != null) {
-                int mc = modCount;
-                for (int i = 0; i < tab.length; ++i) {
-                    for (Node<K,V> e = tab[i]; e != null; e = e.next)
-                        action.accept(e);
-                }
-                if (modCount != mc)
-                    throw new ConcurrentModificationException();
-            }
-        }
-    }
-
-    // Overrides of JDK8 Map extension methods
-
-    @Override
-    public V getOrDefault(Object key, V defaultValue) {
-        Node<K,V> e;
-        // 键的散列值-插槽索引，获取键所在的插槽结点链表下的结点
-        return (e = getNode(hash(key), key)) == null ? defaultValue : e.value;
-    }
-
-    @Override
-    public V putIfAbsent(K key, V value) {
-        // 键的散列值-插槽索引
-        return putVal(hash(key), key, value, true, true);
-    }
-
-    @Override
-    public boolean remove(Object key, Object value) {
-        // 键的散列值-插槽索引
-        return removeNode(hash(key), key, value, true, true) != null;
-    }
-
-    @Override
-    public boolean replace(K key, V oldValue, V newValue) {
-        Node<K,V> e; V v;
-        // 键的散列值-插槽索引，获取键所在的插槽结点链表下的结点
-        if ((e = getNode(hash(key), key)) != null &&
-            ((v = e.value) == oldValue || (v != null && v.equals(oldValue)))) {
-            e.value = newValue;
-            afterNodeAccess(e);
-            return true;
-        }
-        return false;
-    }
-
-    @Override
-    public V replace(K key, V value) {
-        Node<K,V> e;
-        // 键的散列值-插槽索引，获取键所在的插槽结点链表下的结点
-        if ((e = getNode(hash(key), key)) != null) {
-            V oldValue = e.value;
-            e.value = value;
-            afterNodeAccess(e);
-            return oldValue;
-        }
-        return null;
-    }
-
-    @Override
-    public V computeIfAbsent(K key,
-                             Function<? super K, ? extends V> mappingFunction) {
-        if (mappingFunction == null)
-            throw new NullPointerException();
-        // 键的散列值-插槽索引
-        int hash = hash(key);
-        Node<K,V>[] tab; Node<K,V> first; int n, i;
-        int binCount = 0;
-        TreeNode<K,V> t = null;
-        Node<K,V> old = null;
-        if (size > threshold || (tab = table) == null ||
-            (n = tab.length) == 0)
-            n = (tab = resize()).length;
-        if ((first = tab[i = (n - 1) & hash]) != null) {
-            if (first instanceof TreeNode)
-                old = (t = (TreeNode<K,V>)first).getTreeNode(hash, key);
-            else {
-                Node<K,V> e = first; K k;
-                do {
-                    if (e.hash == hash &&
-                        ((k = e.key) == key || (key != null && key.equals(k)))) {
-                        old = e;
-                        break;
-                    }
-                    ++binCount;
-                } while ((e = e.next) != null);
-            }
-            V oldValue;
-            if (old != null && (oldValue = old.value) != null) {
-                afterNodeAccess(old);
-                return oldValue;
-            }
-        }
-        V v = mappingFunction.apply(key);
-        if (v == null) {
-            return null;
-        } else if (old != null) {
-            old.value = v;
-            afterNodeAccess(old);
-            return v;
-        }
-        else if (t != null)
-            t.putTreeVal(this, tab, hash, key, v);
-        else {
-            tab[i] = newNode(hash, key, v, first);
-            if (binCount >= TREEIFY_THRESHOLD - 1)
-                treeifyBin(tab, hash);
-        }
-        ++modCount;
-        ++size;
-        afterNodeInsertion(true);
-        return v;
-    }
-
-    public V computeIfPresent(K key,
-                              BiFunction<? super K, ? super V, ? extends V> remappingFunction) {
-        if (remappingFunction == null)
-            throw new NullPointerException();
-        Node<K,V> e; V oldValue;
-        // 键的散列值-插槽索引
-        int hash = hash(key);
-        if ((e = getNode(hash, key)) != null &&
-            (oldValue = e.value) != null) {
-            V v = remappingFunction.apply(key, oldValue);
-            if (v != null) {
-                e.value = v;
-                afterNodeAccess(e);
-                return v;
-            }
-            else
-                removeNode(hash, key, null, false, true);
-        }
-        return null;
-    }
-
-    @Override
-    public V compute(K key,
-                     BiFunction<? super K, ? super V, ? extends V> remappingFunction) {
-        if (remappingFunction == null)
-            throw new NullPointerException();
-        // 键的散列值-插槽索引
-        int hash = hash(key);
-        Node<K,V>[] tab; Node<K,V> first; int n, i;
-        int binCount = 0;
-        TreeNode<K,V> t = null;
-        Node<K,V> old = null;
-        if (size > threshold || (tab = table) == null ||
-            (n = tab.length) == 0)
-            n = (tab = resize()).length;
-        if ((first = tab[i = (n - 1) & hash]) != null) {
-            if (first instanceof TreeNode)
-                old = (t = (TreeNode<K,V>)first).getTreeNode(hash, key);
-            else {
-                Node<K,V> e = first; K k;
-                do {
-                    if (e.hash == hash &&
-                        ((k = e.key) == key || (key != null && key.equals(k)))) {
-                        old = e;
-                        break;
-                    }
-                    ++binCount;
-                } while ((e = e.next) != null);
-            }
-        }
-        V oldValue = (old == null) ? null : old.value;
-        V v = remappingFunction.apply(key, oldValue);
-        if (old != null) {
-            if (v != null) {
-                old.value = v;
-                afterNodeAccess(old);
-            }
-            else
-                removeNode(hash, key, null, false, true);
-        }
-        else if (v != null) {
-            if (t != null)
-                t.putTreeVal(this, tab, hash, key, v);
-            else {
-                tab[i] = newNode(hash, key, v, first);
-                if (binCount >= TREEIFY_THRESHOLD - 1)
-                    treeifyBin(tab, hash);
-            }
-            ++modCount;
-            ++size;
-            afterNodeInsertion(true);
-        }
-        return v;
-    }
-
-    @Override
-    public V merge(K key, V value,
-                   BiFunction<? super V, ? super V, ? extends V> remappingFunction) {
-        if (value == null)
-            throw new NullPointerException();
-        if (remappingFunction == null)
-            throw new NullPointerException();
-        int hash = hash(key);
-        Node<K,V>[] tab; Node<K,V> first; int n, i;
-        int binCount = 0;
-        TreeNode<K,V> t = null;
-        Node<K,V> old = null;
-        if (size > threshold || (tab = table) == null ||
-            (n = tab.length) == 0)
-            n = (tab = resize()).length;
-        if ((first = tab[i = (n - 1) & hash]) != null) {
-            if (first instanceof TreeNode)
-                old = (t = (TreeNode<K,V>)first).getTreeNode(hash, key);
-            else {
-                Node<K,V> e = first; K k;
-                do {
-                    if (e.hash == hash &&
-                        ((k = e.key) == key || (key != null && key.equals(k)))) {
-                        old = e;
-                        break;
-                    }
-                    ++binCount;
-                } while ((e = e.next) != null);
-            }
-        }
-        if (old != null) {
-            V v;
-            if (old.value != null)
-                v = remappingFunction.apply(old.value, value);
-            else
-                v = value;
-            if (v != null) {
-                old.value = v;
-                afterNodeAccess(old);
-            }
-            else
-                removeNode(hash, key, null, false, true);
-            return v;
-        }
-        if (value != null) {
-            if (t != null)
-                t.putTreeVal(this, tab, hash, key, value);
-            else {
-                tab[i] = newNode(hash, key, value, first);
-                if (binCount >= TREEIFY_THRESHOLD - 1)
-                    treeifyBin(tab, hash);
-            }
-            ++modCount;
-            ++size;
-            afterNodeInsertion(true);
-        }
-        return value;
-    }
-
-    @Override
-    public void forEach(BiConsumer<? super K, ? super V> action) {
-        Node<K,V>[] tab;
-        if (action == null)
-            throw new NullPointerException();
-        if (size > 0 && (tab = table) != null) {
-            int mc = modCount;
-            for (int i = 0; i < tab.length; ++i) {
-                for (Node<K,V> e = tab[i]; e != null; e = e.next)
-                    action.accept(e.key, e.value);
-            }
-            if (modCount != mc)
-                throw new ConcurrentModificationException();
-        }
-    }
-
-    @Override
-    public void replaceAll(BiFunction<? super K, ? super V, ? extends V> function) {
-        Node<K,V>[] tab;
-        if (function == null)
-            throw new NullPointerException();
-        if (size > 0 && (tab = table) != null) {
-            int mc = modCount;
-            for (int i = 0; i < tab.length; ++i) {
-                for (Node<K,V> e = tab[i]; e != null; e = e.next) {
-                    e.value = function.apply(e.key, e.value);
-                }
-            }
-            if (modCount != mc)
-                throw new ConcurrentModificationException();
-        }
-    }
-
-    /* ------------------------------------------------------------ */
-    // Cloning and serialization
-
-    /**
-     * Returns a shallow copy of this <tt>HashMap</tt> instance: the keys and
-     * values themselves are not cloned.
-     *
-     * @return a shallow copy of this map
-     */
-    @SuppressWarnings("unchecked")
-    @Override
-    public Object clone() {
-        HashMap<K,V> result;
-        try {
-            result = (HashMap<K,V>)super.clone();
-        } catch (CloneNotSupportedException e) {
-            // this shouldn't happen, since we are Cloneable
-            throw new InternalError(e);
-        }
-        result.reinitialize();
-        result.putMapEntries(this, false);
-        return result;
-    }
-
-    // These methods are also used when serializing HashSets
-    final float loadFactor() { return loadFactor; }
-    final int capacity() {
-        return (table != null) ? table.length :
-            (threshold > 0) ? threshold :
-            DEFAULT_INITIAL_CAPACITY;
+        public boolean remove(Object o) {
+            return removeMapping(o) != null;
+        }
+        public int size() {
+            return size;
+        }
+        public void clear() {
+            HashMap.this.clear();
+        }
     }
 
     /**
@@ -1454,1115 +1114,82 @@
      *             emitted in no particular order.
      */
     private void writeObject(java.io.ObjectOutputStream s)
-        throws IOException {
-        // 插槽的桶大小
-        int buckets = capacity();
+        throws IOException
+    {
         // Write out the threshold, loadfactor, and any hidden stuff
         s.defaultWriteObject();
-        s.writeInt(buckets);
+
+        // Write out number of buckets
+        if (table==EMPTY_TABLE) {
+            s.writeInt(roundUpToPowerOf2(threshold));
+        } else {
+           s.writeInt(table.length);
+        }
+
+        // Write out size (number of Mappings)
         s.writeInt(size);
-        internalWriteEntries(s);
-    }
-
-    /**
-     * Reconstitutes this map from a stream (that is, deserializes it).
-     * @param s the stream
-     * @throws ClassNotFoundException if the class of a serialized object
-     *         could not be found
-     * @throws IOException if an I/O error occurs
+
+        // Write out keys and values (alternating)
+        if (size > 0) {
+            for(Map.Entry<K,V> e : entrySet0()) {
+                s.writeObject(e.getKey());
+                s.writeObject(e.getValue());
+            }
+        }
+    }
+
+    private static final long serialVersionUID = 362498820763181265L;
+
+    /**
+     * Reconstitute the {@code HashMap} instance from a stream (i.e.,
+     * deserialize it).
      */
     private void readObject(java.io.ObjectInputStream s)
-        throws IOException, ClassNotFoundException {
+         throws IOException, ClassNotFoundException
+    {
         // Read in the threshold (ignored), loadfactor, and any hidden stuff
         s.defaultReadObject();
-        reinitialize();
-        if (loadFactor <= 0 || Float.isNaN(loadFactor))
+        if (loadFactor <= 0 || Float.isNaN(loadFactor)) {
             throw new InvalidObjectException("Illegal load factor: " +
-                                             loadFactor);
-        s.readInt();                // Read and ignore number of buckets
-        int mappings = s.readInt(); // Read number of mappings (size)
+                                               loadFactor);
+        }
+
+        // set other fields that need values
+        table = (Entry<K,V>[]) EMPTY_TABLE;
+
+        // Read in number of buckets
+        s.readInt(); // ignored.
+
+        // Read number of mappings
+        int mappings = s.readInt();
         if (mappings < 0)
             throw new InvalidObjectException("Illegal mappings count: " +
-                                             mappings);
-        else if (mappings > 0) { // (if zero, use defaults)
-            // Size the table using given load factor only if within
-            // range of 0.25...4.0
-            float lf = Math.min(Math.max(0.25f, loadFactor), 4.0f);
-            float fc = (float)mappings / lf + 1.0f;
-            int cap = ((fc < DEFAULT_INITIAL_CAPACITY) ?
-                       DEFAULT_INITIAL_CAPACITY :
-                       (fc >= MAXIMUM_CAPACITY) ?
-                       MAXIMUM_CAPACITY :
-                       tableSizeFor((int)fc));
-            float ft = (float)cap * lf;
-            threshold = ((cap < MAXIMUM_CAPACITY && ft < MAXIMUM_CAPACITY) ?
-                         (int)ft : Integer.MAX_VALUE);
-
-            // Check Map.Entry[].class since it's the nearest public type to
-            // what we're actually creating.
-            SharedSecrets.getJavaOISAccess().checkArray(s, Map.Entry[].class, cap);
-            @SuppressWarnings({"rawtypes","unchecked"})
-            Node<K,V>[] tab = (Node<K,V>[])new Node[cap];
-            table = tab;
-
-            // Read the keys and values, and put the mappings in the HashMap
-            for (int i = 0; i < mappings; i++) {
-                @SuppressWarnings("unchecked")
-                    K key = (K) s.readObject();
-                @SuppressWarnings("unchecked")
-                    V value = (V) s.readObject();
-                putVal(hash(key), key, value, false, false);
-            }
-        }
-    }
-
-    /* ------------------------------------------------------------ */
-    // iterators 迭代器
-
-    abstract class HashIterator {
-        Node<K,V> next;        // next entry to return 下一个返回的映射条目
-        Node<K,V> current;     // current entry 当前映射条目
-        int expectedModCount;  // for fast-fail 用于快速失败
-        int index;             // current slot 当前插槽
-
-        HashIterator() {
-            expectedModCount = modCount;
-            Node<K,V>[] t = table;
-            current = next = null;
-            index = 0;
-            if (t != null && size > 0) { // advance to first entry
-                do {} while (index < t.length && (next = t[index++]) == null);
-            }
-        }
-
-        public final boolean hasNext() {
-            return next != null;
-        }
-
-        final Node<K,V> nextNode() {
-            Node<K,V>[] t;
-            Node<K,V> e = next;
-            if (modCount != expectedModCount)
-                throw new ConcurrentModificationException();
-            if (e == null)
-                throw new NoSuchElementException();
-            if ((next = (current = e).next) == null && (t = table) != null) {
-                do {} while (index < t.length && (next = t[index++]) == null);
-            }
-            return e;
-        }
-
-        public final void remove() {
-            Node<K,V> p = current;
-            if (p == null)
-                throw new IllegalStateException();
-            if (modCount != expectedModCount)
-                throw new ConcurrentModificationException();
-            current = null;
-            K key = p.key;
-            removeNode(hash(key), key, null, false, false);
-            expectedModCount = modCount;
-        }
-    }
-
-    final class KeyIterator extends HashIterator
-        implements Iterator<K> {
-        public final K next() { return nextNode().key; }
-    }
-
-    final class ValueIterator extends HashIterator
-        implements Iterator<V> {
-        public final V next() { return nextNode().value; }
-    }
-
-    final class EntryIterator extends HashIterator
-        implements Iterator<Map.Entry<K,V>> {
-        public final Map.Entry<K,V> next() { return nextNode(); }
-    }
-
-    /* ------------------------------------------------------------ */
-    // spliterators
-
-    static class HashMapSpliterator<K,V> {
-        final HashMap<K,V> map;
-        Node<K,V> current;          // current node
-        int index;                  // current index, modified on advance/split
-        int fence;                  // one past last index
-        int est;                    // size estimate
-        int expectedModCount;       // for comodification checks
-
-        HashMapSpliterator(HashMap<K,V> m, int origin,
-                           int fence, int est,
-                           int expectedModCount) {
-            this.map = m;
-            this.index = origin;
-            this.fence = fence;
-            this.est = est;
-            this.expectedModCount = expectedModCount;
-        }
-
-        final int getFence() { // initialize fence and size on first use
-            int hi;
-            if ((hi = fence) < 0) {
-                HashMap<K,V> m = map;
-                est = m.size;
-                expectedModCount = m.modCount;
-                Node<K,V>[] tab = m.table;
-                hi = fence = (tab == null) ? 0 : tab.length;
-            }
-            return hi;
-        }
-
-        public final long estimateSize() {
-            getFence(); // force init
-            return (long) est;
-        }
-    }
-
-    static final class KeySpliterator<K,V>
-        extends HashMapSpliterator<K,V>
-        implements Spliterator<K> {
-        KeySpliterator(HashMap<K,V> m, int origin, int fence, int est,
-                       int expectedModCount) {
-            super(m, origin, fence, est, expectedModCount);
-        }
-
-        public KeySpliterator<K,V> trySplit() {
-            int hi = getFence(), lo = index, mid = (lo + hi) >>> 1;
-            return (lo >= mid || current != null) ? null :
-                new KeySpliterator<>(map, lo, index = mid, est >>>= 1,
-                                        expectedModCount);
-        }
-
-        public void forEachRemaining(Consumer<? super K> action) {
-            int i, hi, mc;
-            if (action == null)
-                throw new NullPointerException();
-            HashMap<K,V> m = map;
-            Node<K,V>[] tab = m.table;
-            if ((hi = fence) < 0) {
-                mc = expectedModCount = m.modCount;
-                hi = fence = (tab == null) ? 0 : tab.length;
-            }
-            else
-                mc = expectedModCount;
-            if (tab != null && tab.length >= hi &&
-                (i = index) >= 0 && (i < (index = hi) || current != null)) {
-                Node<K,V> p = current;
-                current = null;
-                do {
-                    if (p == null)
-                        p = tab[i++];
-                    else {
-                        action.accept(p.key);
-                        p = p.next;
-                    }
-                } while (p != null || i < hi);
-                if (m.modCount != mc)
-                    throw new ConcurrentModificationException();
-            }
-        }
-
-<<<<<<< HEAD
-        public boolean tryAdvance(Consumer<? super K> action) {
-            int hi;
-            if (action == null)
-                throw new NullPointerException();
-            Node<K,V>[] tab = map.table;
-            if (tab != null && tab.length >= (hi = getFence()) && index >= 0) {
-                while (current != null || index < hi) {
-                    if (current == null)
-                        current = tab[index++];
-                    else {
-                        K k = current.key;
-                        current = current.next;
-                        action.accept(k);
-                        if (map.modCount != expectedModCount)
-                            throw new ConcurrentModificationException();
-                        return true;
-                    }
-                }
-            }
-            return false;
-        }
-
-        public int characteristics() {
-            return (fence < 0 || est == map.size ? Spliterator.SIZED : 0) |
-                Spliterator.DISTINCT;
-        }
-=======
-    /**
-     * Returns a {@link Set} view of the keys contained in this map.
-     * The set is backed by the map, so changes to the map are
-     * reflected in the set, and vice-versa.  If the map is modified
-     * while an iteration over the set is in progress (except through
-     * the iterator's own <tt>remove</tt> operation), the results of
-     * the iteration are undefined.  The set supports element removal,
-     * which removes the corresponding mapping from the map, via the
-     * <tt>Iterator.remove</tt>, <tt>Set.remove</tt>,
-     * <tt>removeAll</tt>, <tt>retainAll</tt>, and <tt>clear</tt>
-     * operations.  It does not support the <tt>add</tt> or <tt>addAll</tt>
-     * operations.
-     */
-    @Override
-    public Set<K> keySet() {
-        Set<K> ks = keySet;
-        return (ks != null ? ks : (keySet = new KeySet()));
->>>>>>> 536d8b08
-    }
-
-    static final class ValueSpliterator<K,V>
-        extends HashMapSpliterator<K,V>
-        implements Spliterator<V> {
-        ValueSpliterator(HashMap<K,V> m, int origin, int fence, int est,
-                         int expectedModCount) {
-            super(m, origin, fence, est, expectedModCount);
-        }
-
-        public ValueSpliterator<K,V> trySplit() {
-            int hi = getFence(), lo = index, mid = (lo + hi) >>> 1;
-            return (lo >= mid || current != null) ? null :
-                new ValueSpliterator<>(map, lo, index = mid, est >>>= 1,
-                                          expectedModCount);
-        }
-
-        public void forEachRemaining(Consumer<? super V> action) {
-            int i, hi, mc;
-            if (action == null)
-                throw new NullPointerException();
-            HashMap<K,V> m = map;
-            Node<K,V>[] tab = m.table;
-            if ((hi = fence) < 0) {
-                mc = expectedModCount = m.modCount;
-                hi = fence = (tab == null) ? 0 : tab.length;
-            }
-            else
-                mc = expectedModCount;
-            if (tab != null && tab.length >= hi &&
-                (i = index) >= 0 && (i < (index = hi) || current != null)) {
-                Node<K,V> p = current;
-                current = null;
-                do {
-                    if (p == null)
-                        p = tab[i++];
-                    else {
-                        action.accept(p.value);
-                        p = p.next;
-                    }
-                } while (p != null || i < hi);
-                if (m.modCount != mc)
-                    throw new ConcurrentModificationException();
-            }
-        }
-
-        public boolean tryAdvance(Consumer<? super V> action) {
-            int hi;
-            if (action == null)
-                throw new NullPointerException();
-            Node<K,V>[] tab = map.table;
-            if (tab != null && tab.length >= (hi = getFence()) && index >= 0) {
-                while (current != null || index < hi) {
-                    if (current == null)
-                        current = tab[index++];
-                    else {
-                        V v = current.value;
-                        current = current.next;
-                        action.accept(v);
-                        if (map.modCount != expectedModCount)
-                            throw new ConcurrentModificationException();
-                        return true;
-                    }
-                }
-            }
-            return false;
-        }
-
-        public int characteristics() {
-            return (fence < 0 || est == map.size ? Spliterator.SIZED : 0);
-        }
-    }
-
-<<<<<<< HEAD
-    static final class EntrySpliterator<K,V>
-        extends HashMapSpliterator<K,V>
-        implements Spliterator<Map.Entry<K,V>> {
-        EntrySpliterator(HashMap<K,V> m, int origin, int fence, int est,
-                         int expectedModCount) {
-            super(m, origin, fence, est, expectedModCount);
-        }
-=======
-    /**
-     * Returns a {@link Collection} view of the values contained in this map.
-     * The collection is backed by the map, so changes to the map are
-     * reflected in the collection, and vice-versa.  If the map is
-     * modified while an iteration over the collection is in progress
-     * (except through the iterator's own <tt>remove</tt> operation),
-     * the results of the iteration are undefined.  The collection
-     * supports element removal, which removes the corresponding
-     * mapping from the map, via the <tt>Iterator.remove</tt>,
-     * <tt>Collection.remove</tt>, <tt>removeAll</tt>,
-     * <tt>retainAll</tt> and <tt>clear</tt> operations.  It does not
-     * support the <tt>add</tt> or <tt>addAll</tt> operations.
-     */
-    @Override
-    public Collection<V> values() {
-        Collection<V> vs = values;
-        return (vs != null ? vs : (values = new Values()));
-    }
->>>>>>> 536d8b08
-
-        public EntrySpliterator<K,V> trySplit() {
-            int hi = getFence(), lo = index, mid = (lo + hi) >>> 1;
-            return (lo >= mid || current != null) ? null :
-                new EntrySpliterator<>(map, lo, index = mid, est >>>= 1,
-                                          expectedModCount);
-        }
-
-        public void forEachRemaining(Consumer<? super Map.Entry<K,V>> action) {
-            int i, hi, mc;
-            if (action == null)
-                throw new NullPointerException();
-            HashMap<K,V> m = map;
-            Node<K,V>[] tab = m.table;
-            if ((hi = fence) < 0) {
-                mc = expectedModCount = m.modCount;
-                hi = fence = (tab == null) ? 0 : tab.length;
-            }
-            else
-                mc = expectedModCount;
-            if (tab != null && tab.length >= hi &&
-                (i = index) >= 0 && (i < (index = hi) || current != null)) {
-                Node<K,V> p = current;
-                current = null;
-                do {
-                    if (p == null)
-                        p = tab[i++];
-                    else {
-                        action.accept(p);
-                        p = p.next;
-                    }
-                } while (p != null || i < hi);
-                if (m.modCount != mc)
-                    throw new ConcurrentModificationException();
-            }
-        }
-
-        public boolean tryAdvance(Consumer<? super Map.Entry<K,V>> action) {
-            int hi;
-            if (action == null)
-                throw new NullPointerException();
-            Node<K,V>[] tab = map.table;
-            if (tab != null && tab.length >= (hi = getFence()) && index >= 0) {
-                while (current != null || index < hi) {
-                    if (current == null)
-                        current = tab[index++];
-                    else {
-                        Node<K,V> e = current;
-                        current = current.next;
-                        action.accept(e);
-                        if (map.modCount != expectedModCount)
-                            throw new ConcurrentModificationException();
-                        return true;
-                    }
-                }
-            }
-            return false;
-        }
-
-        public int characteristics() {
-            return (fence < 0 || est == map.size ? Spliterator.SIZED : 0) |
-                Spliterator.DISTINCT;
-        }
-    }
-
-    /* ------------------------------------------------------------ */
-    // LinkedHashMap support 链表的HashMap支持
-
-
-    /*
-     * The following package-protected methods are designed to be
-     * overridden by LinkedHashMap, but not by any other subclass.
-     * Nearly all other internal methods are also package-protected
-     * but are declared final, so can be used by LinkedHashMap, view
-     * classes, and HashSet.
-     */
-
-    // Create a regular (non-tree) node 创建一个常规(非树)节点
-    Node<K,V> newNode(int hash, K key, V value, Node<K,V> next) {
-        return new Node<>(hash, key, value, next);
-    }
-
-    // For conversion from TreeNodes to plain nodes 用于从TreeNodes转换为纯节点
-    Node<K,V> replacementNode(Node<K,V> p, Node<K,V> next) {
-        return new Node<>(p.hash, p.key, p.value, next);
-    }
-
-    // Create a tree bin node 创建树桶节点
-    TreeNode<K,V> newTreeNode(int hash, K key, V value, Node<K,V> next) {
-        return new TreeNode<>(hash, key, value, next);
-    }
-
-    // For treeifyBin
-    TreeNode<K,V> replacementTreeNode(Node<K,V> p, Node<K,V> next) {
-        return new TreeNode<>(p.hash, p.key, p.value, next);
-    }
-
-    /**
-     * Reset to initial default state.  Called by clone and readObject.
-     */
-<<<<<<< HEAD
-    void reinitialize() {
-        table = null;
-        entrySet = null;
-        keySet = null;
-        values = null;
-        modCount = 0;
-        threshold = 0;
-        size = 0;
-=======
-    @Override
-    public Set<Map.Entry<K,V>> entrySet() {
-        return entrySet0();
->>>>>>> 536d8b08
-    }
-
-    // Callbacks to allow LinkedHashMap post-actions
-    // 允许后置处理的回调
-    void afterNodeAccess(Node<K,V> p) { }
-    void afterNodeInsertion(boolean evict) { }
-    void afterNodeRemoval(Node<K,V> p) { }
-
-    // Called only from writeObject, to ensure compatible ordering.
-    void internalWriteEntries(java.io.ObjectOutputStream s) throws IOException {
-        Node<K,V>[] tab;
-        if (size > 0 && (tab = table) != null) {
-            for (int i = 0; i < tab.length; ++i) {
-                for (Node<K,V> e = tab[i]; e != null; e = e.next) {
-                    s.writeObject(e.key);
-                    s.writeObject(e.value);
-                }
-            }
-        }
-    }
-
-    /* ------------------------------------------------------------ */
-    // Tree bins
-    // 树桶
-
-    /**
-     * Entry for Tree bins. Extends LinkedHashMap.Entry (which in turn
-     * extends Node) so can be used as extension of either regular or
-     * linked node.
-     * 树桶条目，可以用作常规或链表结点的扩展。
-     * <p>
-     * 数据结构：红黑树，一种自平衡的二叉查找树，典型的用途是实现关联数组
-     */
-    static final class TreeNode<K,V> extends LinkedHashMap.Entry<K,V> {
-        /**
-         * 父亲结点，红黑树的链接
-         */
-        TreeNode<K,V> parent;  // red-black tree links
-        /**
-         * 左子树
-         */
-        TreeNode<K,V> left;
-        /**
-         * 右子树
-         */
-        TreeNode<K,V> right;
-        /**
-         * 前序结点，删除后需要取消的链接
-         */
-        TreeNode<K,V> prev;    // needed to unlink next upon deletion
-        /**
-         * 颜色属性(红/黑)
-         */
-        boolean red;
-
-        TreeNode(int hash, K key, V val, Node<K,V> next) {
-            super(hash, key, val, next);
-        }
-
-        /**
-         * Returns root of tree containing this node.
-         * 返回包含这个结点的树的根结点。
-         */
-        final TreeNode<K,V> root() {
-            // 依次向上遍历父亲结点，直到父亲结点为null，即为根结点
-            for (TreeNode<K,V> r = this, p;;) {
-                if ((p = r.parent) == null)
-                    return r;
-                r = p;
-            }
-        }
-
-        /**
-         * Ensures that the given root is the first node of its bin.
-         */
-        static <K,V> void moveRootToFront(Node<K,V>[] tab, TreeNode<K,V> root) {
-            int n;
-            if (root != null && tab != null && (n = tab.length) > 0) {
-                int index = (n - 1) & root.hash;
-                TreeNode<K,V> first = (TreeNode<K,V>)tab[index];
-                if (root != first) {
-                    Node<K,V> rn;
-                    tab[index] = root;
-                    TreeNode<K,V> rp = root.prev;
-                    if ((rn = root.next) != null)
-                        ((TreeNode<K,V>)rn).prev = rp;
-                    if (rp != null)
-                        rp.next = rn;
-                    if (first != null)
-                        first.prev = root;
-                    root.next = first;
-                    root.prev = null;
-                }
-                assert checkInvariants(root);
-            }
-        }
-
-        /**
-         * Finds the node starting at root p with the given hash and key.
-         * The kc argument caches comparableClassFor(key) upon first use
-         * comparing keys.
-         */
-        final TreeNode<K,V> find(int h, Object k, Class<?> kc) {
-            TreeNode<K,V> p = this;
-            do {
-                int ph, dir; K pk;
-                TreeNode<K,V> pl = p.left, pr = p.right, q;
-                if ((ph = p.hash) > h)
-                    p = pl;
-                else if (ph < h)
-                    p = pr;
-                else if ((pk = p.key) == k || (k != null && k.equals(pk)))
-                    return p;
-                else if (pl == null)
-                    p = pr;
-                else if (pr == null)
-                    p = pl;
-                else if ((kc != null ||
-                          (kc = comparableClassFor(k)) != null) &&
-                         (dir = compareComparables(kc, k, pk)) != 0)
-                    p = (dir < 0) ? pl : pr;
-                else if ((q = pr.find(h, k, kc)) != null)
-                    return q;
-                else
-                    p = pl;
-            } while (p != null);
-            return null;
-        }
-
-        /**
-         * Calls find for root node.
-         */
-        final TreeNode<K,V> getTreeNode(int h, Object k) {
-            return ((parent != null) ? root() : this).find(h, k, null);
-        }
-
-        /**
-         * Tie-breaking utility for ordering insertions when equal
-         * hashCodes and non-comparable. We don't require a total
-         * order, just a consistent insertion rule to maintain
-         * equivalence across rebalancings. Tie-breaking further than
-         * necessary simplifies testing a bit.
-         */
-        static int tieBreakOrder(Object a, Object b) {
-            int d;
-            if (a == null || b == null ||
-                (d = a.getClass().getName().
-                 compareTo(b.getClass().getName())) == 0)
-                d = (System.identityHashCode(a) <= System.identityHashCode(b) ?
-                     -1 : 1);
-            return d;
-        }
-
-        /**
-         * Forms tree of the nodes linked from this node.
-         */
-        final void treeify(Node<K,V>[] tab) {
-            TreeNode<K,V> root = null;
-            for (TreeNode<K,V> x = this, next; x != null; x = next) {
-                next = (TreeNode<K,V>)x.next;
-                x.left = x.right = null;
-                if (root == null) {
-                    x.parent = null;
-                    x.red = false;
-                    root = x;
-                }
-                else {
-                    K k = x.key;
-                    int h = x.hash;
-                    Class<?> kc = null;
-                    for (TreeNode<K,V> p = root;;) {
-                        int dir, ph;
-                        K pk = p.key;
-                        if ((ph = p.hash) > h)
-                            dir = -1;
-                        else if (ph < h)
-                            dir = 1;
-                        else if ((kc == null &&
-                                  (kc = comparableClassFor(k)) == null) ||
-                                 (dir = compareComparables(kc, k, pk)) == 0)
-                            dir = tieBreakOrder(k, pk);
-
-                        TreeNode<K,V> xp = p;
-                        if ((p = (dir <= 0) ? p.left : p.right) == null) {
-                            x.parent = xp;
-                            if (dir <= 0)
-                                xp.left = x;
-                            else
-                                xp.right = x;
-                            root = balanceInsertion(root, x);
-                            break;
-                        }
-                    }
-                }
-            }
-            moveRootToFront(tab, root);
-        }
-
-        /**
-         * Returns a list of non-TreeNodes replacing those linked from
-         * this node.
-         */
-        final Node<K,V> untreeify(HashMap<K,V> map) {
-            Node<K,V> hd = null, tl = null;
-            for (Node<K,V> q = this; q != null; q = q.next) {
-                Node<K,V> p = map.replacementNode(q, null);
-                if (tl == null)
-                    hd = p;
-                else
-                    tl.next = p;
-                tl = p;
-            }
-            return hd;
-        }
-
-        /**
-         * Tree version of putVal.
-         */
-        final TreeNode<K,V> putTreeVal(HashMap<K,V> map, Node<K,V>[] tab,
-                                       int h, K k, V v) {
-            Class<?> kc = null;
-            boolean searched = false;
-            TreeNode<K,V> root = (parent != null) ? root() : this;
-            for (TreeNode<K,V> p = root;;) {
-                int dir, ph; K pk;
-                if ((ph = p.hash) > h)
-                    dir = -1;
-                else if (ph < h)
-                    dir = 1;
-                else if ((pk = p.key) == k || (k != null && k.equals(pk)))
-                    return p;
-                else if ((kc == null &&
-                          (kc = comparableClassFor(k)) == null) ||
-                         (dir = compareComparables(kc, k, pk)) == 0) {
-                    if (!searched) {
-                        TreeNode<K,V> q, ch;
-                        searched = true;
-                        if (((ch = p.left) != null &&
-                             (q = ch.find(h, k, kc)) != null) ||
-                            ((ch = p.right) != null &&
-                             (q = ch.find(h, k, kc)) != null))
-                            return q;
-                    }
-                    dir = tieBreakOrder(k, pk);
-                }
-
-                TreeNode<K,V> xp = p;
-                if ((p = (dir <= 0) ? p.left : p.right) == null) {
-                    Node<K,V> xpn = xp.next;
-                    TreeNode<K,V> x = map.newTreeNode(h, k, v, xpn);
-                    if (dir <= 0)
-                        xp.left = x;
-                    else
-                        xp.right = x;
-                    xp.next = x;
-                    x.parent = x.prev = xp;
-                    if (xpn != null)
-                        ((TreeNode<K,V>)xpn).prev = x;
-                    moveRootToFront(tab, balanceInsertion(root, x));
-                    return null;
-                }
-            }
-        }
-
-        /**
-         * Removes the given node, that must be present before this call.
-         * This is messier than typical red-black deletion code because we
-         * cannot swap the contents of an interior node with a leaf
-         * successor that is pinned by "next" pointers that are accessible
-         * independently during traversal. So instead we swap the tree
-         * linkages. If the current tree appears to have too few nodes,
-         * the bin is converted back to a plain bin. (The test triggers
-         * somewhere between 2 and 6 nodes, depending on tree structure).
-         */
-        final void removeTreeNode(HashMap<K,V> map, Node<K,V>[] tab,
-                                  boolean movable) {
-            int n;
-            if (tab == null || (n = tab.length) == 0)
-                return;
-            int index = (n - 1) & hash;
-            TreeNode<K,V> first = (TreeNode<K,V>)tab[index], root = first, rl;
-            TreeNode<K,V> succ = (TreeNode<K,V>)next, pred = prev;
-            if (pred == null)
-                tab[index] = first = succ;
-            else
-                pred.next = succ;
-            if (succ != null)
-                succ.prev = pred;
-            if (first == null)
-                return;
-            if (root.parent != null)
-                root = root.root();
-            if (root == null
-                || (movable
-                    && (root.right == null
-                        || (rl = root.left) == null
-                        || rl.left == null))) {
-                tab[index] = first.untreeify(map);  // too small
-                return;
-            }
-            TreeNode<K,V> p = this, pl = left, pr = right, replacement;
-            if (pl != null && pr != null) {
-                TreeNode<K,V> s = pr, sl;
-                while ((sl = s.left) != null) // find successor
-                    s = sl;
-                boolean c = s.red; s.red = p.red; p.red = c; // swap colors
-                TreeNode<K,V> sr = s.right;
-                TreeNode<K,V> pp = p.parent;
-                if (s == pr) { // p was s's direct parent
-                    p.parent = s;
-                    s.right = p;
-                }
-                else {
-                    TreeNode<K,V> sp = s.parent;
-                    if ((p.parent = sp) != null) {
-                        if (s == sp.left)
-                            sp.left = p;
-                        else
-                            sp.right = p;
-                    }
-                    if ((s.right = pr) != null)
-                        pr.parent = s;
-                }
-                p.left = null;
-                if ((p.right = sr) != null)
-                    sr.parent = p;
-                if ((s.left = pl) != null)
-                    pl.parent = s;
-                if ((s.parent = pp) == null)
-                    root = s;
-                else if (p == pp.left)
-                    pp.left = s;
-                else
-                    pp.right = s;
-                if (sr != null)
-                    replacement = sr;
-                else
-                    replacement = p;
-            }
-            else if (pl != null)
-                replacement = pl;
-            else if (pr != null)
-                replacement = pr;
-            else
-                replacement = p;
-            if (replacement != p) {
-                TreeNode<K,V> pp = replacement.parent = p.parent;
-                if (pp == null)
-                    root = replacement;
-                else if (p == pp.left)
-                    pp.left = replacement;
-                else
-                    pp.right = replacement;
-                p.left = p.right = p.parent = null;
-            }
-
-            TreeNode<K,V> r = p.red ? root : balanceDeletion(root, replacement);
-
-            if (replacement == p) {  // detach
-                TreeNode<K,V> pp = p.parent;
-                p.parent = null;
-                if (pp != null) {
-                    if (p == pp.left)
-                        pp.left = null;
-                    else if (p == pp.right)
-                        pp.right = null;
-                }
-            }
-            if (movable)
-                moveRootToFront(tab, r);
-        }
-
-        /**
-         * Splits nodes in a tree bin into lower and upper tree bins,
-         * or untreeifies if now too small. Called only from resize;
-         * see above discussion about split bits and indices.
-         *
-         * @param map the map
-         * @param tab the table for recording bin heads
-         * @param index the index of the table being split
-         * @param bit the bit of hash to split on
-         */
-        final void split(HashMap<K,V> map, Node<K,V>[] tab, int index, int bit) {
-            TreeNode<K,V> b = this;
-            // Relink into lo and hi lists, preserving order
-            TreeNode<K,V> loHead = null, loTail = null;
-            TreeNode<K,V> hiHead = null, hiTail = null;
-            int lc = 0, hc = 0;
-            for (TreeNode<K,V> e = b, next; e != null; e = next) {
-                next = (TreeNode<K,V>)e.next;
-                e.next = null;
-                if ((e.hash & bit) == 0) {
-                    if ((e.prev = loTail) == null)
-                        loHead = e;
-                    else
-                        loTail.next = e;
-                    loTail = e;
-                    ++lc;
-                }
-                else {
-                    if ((e.prev = hiTail) == null)
-                        hiHead = e;
-                    else
-                        hiTail.next = e;
-                    hiTail = e;
-                    ++hc;
-                }
-            }
-
-            if (loHead != null) {
-                if (lc <= UNTREEIFY_THRESHOLD)
-                    tab[index] = loHead.untreeify(map);
-                else {
-                    tab[index] = loHead;
-                    if (hiHead != null) // (else is already treeified)
-                        loHead.treeify(tab);
-                }
-            }
-            if (hiHead != null) {
-                if (hc <= UNTREEIFY_THRESHOLD)
-                    tab[index + bit] = hiHead.untreeify(map);
-                else {
-                    tab[index + bit] = hiHead;
-                    if (loHead != null)
-                        hiHead.treeify(tab);
-                }
-            }
-        }
-
-        /* ------------------------------------------------------------ */
-        // Red-black tree methods, all adapted from CLR
-
-        static <K,V> TreeNode<K,V> rotateLeft(TreeNode<K,V> root,
-                                              TreeNode<K,V> p) {
-            TreeNode<K,V> r, pp, rl;
-            if (p != null && (r = p.right) != null) {
-                if ((rl = p.right = r.left) != null)
-                    rl.parent = p;
-                if ((pp = r.parent = p.parent) == null)
-                    (root = r).red = false;
-                else if (pp.left == p)
-                    pp.left = r;
-                else
-                    pp.right = r;
-                r.left = p;
-                p.parent = r;
-            }
-            return root;
-        }
-
-        static <K,V> TreeNode<K,V> rotateRight(TreeNode<K,V> root,
-                                               TreeNode<K,V> p) {
-            TreeNode<K,V> l, pp, lr;
-            if (p != null && (l = p.left) != null) {
-                if ((lr = p.left = l.right) != null)
-                    lr.parent = p;
-                if ((pp = l.parent = p.parent) == null)
-                    (root = l).red = false;
-                else if (pp.right == p)
-                    pp.right = l;
-                else
-                    pp.left = l;
-                l.right = p;
-                p.parent = l;
-            }
-            return root;
-        }
-
-        static <K,V> TreeNode<K,V> balanceInsertion(TreeNode<K,V> root,
-                                                    TreeNode<K,V> x) {
-            x.red = true;
-            for (TreeNode<K,V> xp, xpp, xppl, xppr;;) {
-                if ((xp = x.parent) == null) {
-                    x.red = false;
-                    return x;
-                }
-                else if (!xp.red || (xpp = xp.parent) == null)
-                    return root;
-                if (xp == (xppl = xpp.left)) {
-                    if ((xppr = xpp.right) != null && xppr.red) {
-                        xppr.red = false;
-                        xp.red = false;
-                        xpp.red = true;
-                        x = xpp;
-                    }
-                    else {
-                        if (x == xp.right) {
-                            root = rotateLeft(root, x = xp);
-                            xpp = (xp = x.parent) == null ? null : xp.parent;
-                        }
-                        if (xp != null) {
-                            xp.red = false;
-                            if (xpp != null) {
-                                xpp.red = true;
-                                root = rotateRight(root, xpp);
-                            }
-                        }
-                    }
-                }
-                else {
-                    if (xppl != null && xppl.red) {
-                        xppl.red = false;
-                        xp.red = false;
-                        xpp.red = true;
-                        x = xpp;
-                    }
-                    else {
-                        if (x == xp.left) {
-                            root = rotateRight(root, x = xp);
-                            xpp = (xp = x.parent) == null ? null : xp.parent;
-                        }
-                        if (xp != null) {
-                            xp.red = false;
-                            if (xpp != null) {
-                                xpp.red = true;
-                                root = rotateLeft(root, xpp);
-                            }
-                        }
-                    }
-                }
-            }
-        }
-
-        static <K,V> TreeNode<K,V> balanceDeletion(TreeNode<K,V> root,
-                                                   TreeNode<K,V> x) {
-            for (TreeNode<K,V> xp, xpl, xpr;;) {
-                if (x == null || x == root)
-                    return root;
-                else if ((xp = x.parent) == null) {
-                    x.red = false;
-                    return x;
-                }
-                else if (x.red) {
-                    x.red = false;
-                    return root;
-                }
-                else if ((xpl = xp.left) == x) {
-                    if ((xpr = xp.right) != null && xpr.red) {
-                        xpr.red = false;
-                        xp.red = true;
-                        root = rotateLeft(root, xp);
-                        xpr = (xp = x.parent) == null ? null : xp.right;
-                    }
-                    if (xpr == null)
-                        x = xp;
-                    else {
-                        TreeNode<K,V> sl = xpr.left, sr = xpr.right;
-                        if ((sr == null || !sr.red) &&
-                            (sl == null || !sl.red)) {
-                            xpr.red = true;
-                            x = xp;
-                        }
-                        else {
-                            if (sr == null || !sr.red) {
-                                if (sl != null)
-                                    sl.red = false;
-                                xpr.red = true;
-                                root = rotateRight(root, xpr);
-                                xpr = (xp = x.parent) == null ?
-                                    null : xp.right;
-                            }
-                            if (xpr != null) {
-                                xpr.red = (xp == null) ? false : xp.red;
-                                if ((sr = xpr.right) != null)
-                                    sr.red = false;
-                            }
-                            if (xp != null) {
-                                xp.red = false;
-                                root = rotateLeft(root, xp);
-                            }
-                            x = root;
-                        }
-                    }
-                }
-                else { // symmetric
-                    if (xpl != null && xpl.red) {
-                        xpl.red = false;
-                        xp.red = true;
-                        root = rotateRight(root, xp);
-                        xpl = (xp = x.parent) == null ? null : xp.left;
-                    }
-                    if (xpl == null)
-                        x = xp;
-                    else {
-                        TreeNode<K,V> sl = xpl.left, sr = xpl.right;
-                        if ((sl == null || !sl.red) &&
-                            (sr == null || !sr.red)) {
-                            xpl.red = true;
-                            x = xp;
-                        }
-                        else {
-                            if (sl == null || !sl.red) {
-                                if (sr != null)
-                                    sr.red = false;
-                                xpl.red = true;
-                                root = rotateLeft(root, xpl);
-                                xpl = (xp = x.parent) == null ?
-                                    null : xp.left;
-                            }
-                            if (xpl != null) {
-                                xpl.red = (xp == null) ? false : xp.red;
-                                if ((sl = xpl.left) != null)
-                                    sl.red = false;
-                            }
-                            if (xp != null) {
-                                xp.red = false;
-                                root = rotateRight(root, xp);
-                            }
-                            x = root;
-                        }
-                    }
-                }
-            }
-        }
-
-        /**
-         * Recursive invariant check
-         */
-        static <K,V> boolean checkInvariants(TreeNode<K,V> t) {
-            TreeNode<K,V> tp = t.parent, tl = t.left, tr = t.right,
-                tb = t.prev, tn = (TreeNode<K,V>)t.next;
-            if (tb != null && tb.next != t)
-                return false;
-            if (tn != null && tn.prev != t)
-                return false;
-            if (tp != null && t != tp.left && t != tp.right)
-                return false;
-            if (tl != null && (tl.parent != t || tl.hash > t.hash))
-                return false;
-            if (tr != null && (tr.parent != t || tr.hash < t.hash))
-                return false;
-            if (t.red && tl != null && tl.red && tr != null && tr.red)
-                return false;
-            if (tl != null && !checkInvariants(tl))
-                return false;
-            if (tr != null && !checkInvariants(tr))
-                return false;
-            return true;
-        }
-    }
-
+                                               mappings);
+
+        // capacity chosen by number of mappings and desired load (if >= 0.25)
+        int capacity = (int) Math.min(
+                    mappings * Math.min(1 / loadFactor, 4.0f),
+                    // we have limits...
+                    HashMap.MAXIMUM_CAPACITY);
+
+        // allocate the bucket array;
+        if (mappings > 0) {
+            inflateTable(capacity);
+        } else {
+            threshold = capacity;
+        }
+
+        init();  // Give subclass a chance to do its thing.
+
+        // Read the keys and values, and put the mappings in the HashMap
+        for (int i = 0; i < mappings; i++) {
+            K key = (K) s.readObject();
+            V value = (V) s.readObject();
+            putForCreate(key, value);
+        }
+    }
+
+    // These methods are used when serializing HashSets
+    int   capacity()     { return table.length; }
+    float loadFactor()   { return loadFactor;   }
 }