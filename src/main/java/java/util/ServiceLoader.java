--- conflicted
+++ resolved
@@ -1,3 +1,27 @@
+/*
+ * Copyright (c) 2005, 2010, Oracle and/or its affiliates. All rights reserved.
+ * ORACLE PROPRIETARY/CONFIDENTIAL. Use is subject to license terms.
+ *
+ *
+ *
+ *
+ *
+ *
+ *
+ *
+ *
+ *
+ *
+ *
+ *
+ *
+ *
+ *
+ *
+ *
+ *
+ *
+ */
 
 package java.util;
 
@@ -6,17 +30,12 @@
 import java.io.InputStream;
 import java.io.InputStreamReader;
 import java.net.URL;
-<<<<<<< HEAD
-import java.nio.charset.StandardCharsets;
-import java.security.AccessControlContext;
-import java.security.AccessController;
-import java.security.PrivilegedAction;
-=======
->>>>>>> 536d8b08
 
 /**
  * A simple service-provider loading facility.
- * 服务加载器，一个简单的服务提供者加载工具。
+ *
+ * <p>
+ * 一个简单的"服务-提供者"加载设施。
  *
  * <p> A <i>service</i> is a well-known set of interfaces and (usually
  * abstract) classes.  A <i>service provider</i> is a specific implementation
@@ -26,10 +45,11 @@
  * extensions, that is, jar files placed into any of the usual extension
  * directories.  Providers can also be made available by adding them to the
  * application's class path or by some other platform-specific means.
- * 服务是一组接口和类(抽象)。
- * 服务提供者是服务的特定实现。一个服务提供者中的实现类通常实现服务的接口或子类。
- * 服务提供者可以以扩展的形式安装在Java平台的实现中，将jar文件放置在任何常用扩展目录中。
- * 也可以通过将服务提供者添加到应用程序的类路径或通过其他一些平台特定的方式来使服务提供者可用。
+ *
+ * <p>
+ * 服务是接口和抽象类的集合，服务提供者是服务的特定实现。
+ * 提供者中的类实现了服务本身定义的接口和子类，服务提供者可以通过扩展目录的 jar 文件或
+ * 应用类路径被安装。
  *
  * <p> For the purpose of loading, a service is represented by a single type,
  * that is, a single interface or abstract class.  (A concrete class can be
@@ -44,28 +64,33 @@
  * defined here.  The only requirement enforced by this facility is that
  * provider classes must have a zero-argument constructor so that they can be
  * instantiated during loading.
- * 出于加载的目的，服务由单一类型表示，即单一接口或抽象类。(可以使用一个具体的类，但是不建议这样做。)
- * 给定服务的提供者包含一个或多个具体类，这些类通过特定于该提供者的数据和代码扩展这个服务类型。
- * 提供者类通常不是整个提供者本身，而是包含足够信息以决定提供者是否能够满足特定请求的代码，
- * 以及可以按需创建实际提供者的代码的代理。
- * 本功能强制执行的唯一要求是，服务提供者类必须具有零参数/缺省构造函数，以便可以在加载期间实例化它们。
+ *
+ * <p>
+ * 对于加载的目的，一个服务表示单个类型，即单个接口或抽象类。
+ * (可以使用一个具体的类，但建议不要这样做。)
+ * 给定服务的提供者包含一个或多个具体的类，扩展此服务类型的数据和代码。
+ * 提供者类可以按需要创建实际的提供者。
+ * 该设施唯一强制要求的是，提供者类必须具有一个无参数的构造函数，以便在加载期间可以被实例化。
+ * ({@link java.lang.Class#newInstance()})
  *
  * <p><a name="format"> A service provider is identified by placing a
  * <i>provider-configuration file</i> in the resource directory
- * <tt>META-INF/services</tt>.</a>  The file's name is the fully-qualified <a
+ * <tt>META-INF/services</tt>.  The file's name is the fully-qualified <a
  * href="../lang/ClassLoader.html#name">binary name</a> of the service's type.
  * The file contains a list of fully-qualified binary names of concrete
  * provider classes, one per line.  Space and tab characters surrounding each
  * name, as well as blank lines, are ignored.  The comment character is
- * <tt>'#'</tt> (<tt>'&#92;u0023'</tt>,
- * <font style="font-size:smaller;">NUMBER SIGN</font>); on
+ * <tt>'#'</tt> (<tt>'&#92;u0023'</tt>, <font size="-1">NUMBER SIGN</font>); on
  * each line all characters following the first comment character are ignored.
  * The file must be encoded in UTF-8.
- * 通过将提供者配置文件放置在资源目录"META-INF/services/"中来标识服务提供者。
- * 文件名是服务类型的全限定名，该文件包含具体提供者类的全限定名列表，每行一个。
- * 每个名称周围的空格和制表符以及空白行将被忽略。
- * 注释字符是'#'，在每一行中，第一个注释字符之后的所有字符都将被忽略。
- * 该文件必须使用"UTF-8"编码。
+ *
+ * <p>
+ * 服务提供者是由在资源目录META-INF/services中放置提供者配置文件的标识。
+ * 该文件的名称是服务类型的完全限定二进制名称，
+ * 该文件包含一个具体的提供者类的完全限定二进制名称的列表，每行一个。
+ * 每个名称周围的空格和制表符，以及空行，都将被忽略。
+ * 在每一行，第一个注释字符后的所有字符都将被忽略。
+ * 该文件必须被编码成UTF-8。
  *
  * <p> If a particular concrete provider class is named in more than one
  * configuration file, or is named in the same configuration file more than
@@ -75,11 +100,9 @@
  * class loader that was initially queried to locate the configuration file;
  * note that this is not necessarily the class loader from which the file was
  * actually loaded.
- * 如果一个特定的具体服务提供者类在多个配置文件中被命名，或者在同一个配置文件中被多次命名，则重复项将被忽略。
- * 命名特定提供者的配置文件不必与提供者本身位于同一个jar文件或其他分发单元中。
- * 服务提供者必须可以从最初查询以查找配置文件的同一个类加载器进行访问；
- * 请注意，这不一定是实际从中加载文件的类加载器。
- * (缺点：每个服务最多具有一个提供者，不能做差异化定制化)
+ *
+ * <p>
+ * 重复的具体提供者类都会被忽略。
  *
  * <p> Providers are located and instantiated lazily, that is, on demand.  A
  * service loader maintains a cache of the providers that have been loaded so
@@ -88,31 +111,37 @@
  * instantiation order, and then lazily locates and instantiates any remaining
  * providers, adding each one to the cache in turn.  The cache can be cleared
  * via the {@link #reload reload} method.
- * 服务提供者被惰性地定位和实例化，即按需实例化。
- * 服务加载器维护到目前为止已加载的提供者的缓存。
- * 每次迭代器方法的调用都会返回一个迭代器，该迭代器首先以实例化顺序生成缓存的所有元素，
- * 然后惰性地定位和实例化任何剩余的提供者列表，依次将每个提供者添加到缓存中。
- * 可以通过reload方法清除缓存。
+ *
+ * <p>
+ * 提供者在需要时被延迟地定位和实例化(延迟迭代器)。
+ * 服务加载器维护一个到目前为止已加载实例化的提供者的缓存。
+ * 迭代器方法({@link #iterator iterator})的每次调用返回一个迭代器，它首先会以实例化顺序生成缓存中的所有元素，
+ * 然后延迟地定位并实例化剩余的提供者，依次添加每个到缓存中。
+ * 通过重新加载方法({@link #reload reload})可清除缓存(热加载机制)。
  *
  * <p> Service loaders always execute in the security context of the caller.
  * Trusted system code should typically invoke the methods in this class, and
  * the methods of the iterators which they return, from within a privileged
  * security context.
- * 服务加载器始终在调用方的安全上下文中执行。
- * 受信任的系统代码通常应从特权安全上下文中调用本类中的方法，以及它们返回的迭代器的方法。
+ *
+ * <p>
+ * 服务加载器始终在调用者的安全上下文中执行。
+ * 受信任的系统代码通常应调用此类中的方法，从特权的安全范围内。
  *
  * <p> Instances of this class are not safe for use by multiple concurrent
  * threads.
- * 本类的实例不适用于多个并发线程。
+ *
+ * <p>
+ * 本类的实例在多个并发线程中使用是不安全的。
  *
  * <p> Unless otherwise specified, passing a <tt>null</tt> argument to any
  * method in this class will cause a {@link NullPointerException} to be thrown.
  *
  *
- * <p><span style="font-weight: bold; padding-right: 1em">Example</span>
+ * <p><span style="font-weight: bold; padding-right: 1em">Example (示例)</span>
  * Suppose we have a service type <tt>com.example.CodecSet</tt> which is
- * intended to represent sets of encoder/decoder pairs for some protocol.  In
- * this case it is an abstract class with two abstract methods:
+ * intended to represent sets of encoder/decoder pairs for some protocol (一些协议的编码器/解码器对).  In
+ * this case it is an abstract class (抽象类) with two abstract methods:
  *
  * <blockquote><pre>
  * public abstract Encoder getEncoder(String encodingName);
@@ -123,25 +152,25 @@
  * one encoding.
  *
  * <p> If <tt>com.example.impl.StandardCodecs</tt> is an implementation of the
- * <tt>CodecSet</tt> service then its jar file also contains a file named
+ * <tt>CodecSet</tt> service then its jar file also contains a file named (1. 包含该命名的文件)
  *
  * <blockquote><pre>
  * META-INF/services/com.example.CodecSet</pre></blockquote>
  *
- * <p> This file contains the single line:
+ * <p> This file contains the single line (2. 此文件包含一行):
  *
  * <blockquote><pre>
  * com.example.impl.StandardCodecs    # Standard codecs</pre></blockquote>
  *
  * <p> The <tt>CodecSet</tt> class creates and saves a single service instance
- * at initialization:
+ * at initialization (3. 在初始化时创建并保存服务实例):
  *
  * <blockquote><pre>
  * private static ServiceLoader&lt;CodecSet&gt; codecSetLoader
  *     = ServiceLoader.load(CodecSet.class);</pre></blockquote>
  *
  * <p> To locate an encoder for a given encoding name it defines a static
- * factory method which iterates through the known and available providers,
+ * factory method which iterates through the known and available providers (4. 静态工厂方法：循环访问已知可用的提供者列表),
  * returning only when it has located a suitable encoder or has run out of
  * providers.
  *
@@ -163,6 +192,9 @@
  * remote network URLs then those URLs will be dereferenced in the process of
  * searching for provider-configuration files.
  *
+ * <p>
+ * 使用说明：类加载器的类路径包含的远程网络 URLs 会在提供者配置文件搜索过程处理中被取消
+ *
  * <p> This activity is normal, although it may cause puzzling entries to be
  * created in web-server logs.  If a web server is not configured correctly,
  * however, then this activity may cause the provider-loading algorithm to fail
@@ -177,45 +209,52 @@
  * problem is to fix the misconfigured web server to return the correct
  * response code (HTTP 404) along with the HTML error page.
  *
+ * <p>
+ * 当本类尝试将 HTML页面解析为提供者配置文件时，会抛出一个服务配置错误异常。
+ *
  * @param  <S>
- *         The type of the service to be loaded by this loader
+ *         The type of the service to be loaded by this loader (加载的服务的类型)
  *
  * @author Mark Reinhold
  * @since 1.6
  */
-public final class ServiceLoader<S>
-    implements Iterable<S>
-{
-
-    /**
-     * 提供者配置文件放置的资源目录，用来标识服务提供者。
+// [SPI机制] 服务加载器
+public final class ServiceLoader<S> implements Iterable<S> {
+
+    /**
+     * 服务资源目录(提供者配置文件)
      */
     private static final String PREFIX = "META-INF/services/";
 
+
+    /**
+     * 表示正在加载的服务的类或接口
+     */
     // The class or interface representing the service being loaded
-    // 表示正在加载的服务的类或接口
-    private final Class<S> service;
-
+    private Class<S> service;
+
+    /**
+     * 用于定位、加载和实例化服务提供者的类加载器
+     */
     // The class loader used to locate, load, and instantiate providers
-    // 用于查找、加载和实例化服务提供者的类加载器
-    private final ClassLoader loader;
-
-    // The access control context taken when the ServiceLoader is created
-    // 创建服务加载器时采取的访问控制上下文
-    private final AccessControlContext acc;
-
+    private ClassLoader loader;
+
+    /**
+     * 以实例化顺序缓存的服务提供者(链式哈希表)
+     */
     // Cached providers, in instantiation order
-    // 缓存的服务提供者列表，按实例化顺序保存
-    private LinkedHashMap<String,S> providers = new LinkedHashMap<>();
-
+    private Map<String, S> providers = new LinkedHashMap<>();
+
+    /**
+     * 延迟查找的迭代器
+     */
     // The current lazy-lookup iterator
-    // 当前惰性查找的迭代器
     private LazyIterator lookupIterator;
+
 
     /**
      * Clear this loader's provider cache so that all providers will be
      * reloaded.
-     * 清除这个服务加载器的提供者缓存，以便将重新加载所有提供者。
      *
      * <p> After invoking this method, subsequent invocations of the {@link
      * #iterator() iterator} method will lazily look up and instantiate
@@ -223,40 +262,42 @@
      *
      * <p> This method is intended for use in situations in which new providers
      * can be installed into a running Java virtual machine.
-     */
+     *
+     * <p>
+     * 清除该加载器的提供者缓存，以便所有提供者将被重新加载。
+     * <p>
+     * 在调用此方法之后，随后迭代器方法的调用将从头开始延迟地查找并实例化提供者，就像是通过一个新创建的加载器。
+     * <p>
+     * 本方法适用于这样场景：新的提供者可以安装到一个运行的Java虚拟机中(热部署机制)。
+     */
+    // 核心方法 清除该加载器的提供者缓存，重新加载所有提供者(热加载机制)
     public void reload() {
-        // 清空服务提供者列表的缓存
+        // 清除提供者缓存
         providers.clear();
-        // 创建惰性查找的迭代器
+        // 实例化一个延迟查找的迭代器
         lookupIterator = new LazyIterator(service, loader);
     }
 
     private ServiceLoader(Class<S> svc, ClassLoader cl) {
-        service = Objects.requireNonNull(svc, "Service interface cannot be null");
-        // 用于查找、加载和实例化服务提供者的类加载器(系统类加载器)
-        loader = (cl == null) ? ClassLoader.getSystemClassLoader() : cl;
-        // 创建服务加载器时采取的访问控制上下文
-        acc = (System.getSecurityManager() != null) ? AccessController.getContext() : null;
-        // 清除服务提供者列表的缓存，重新加载所有提供者
-        reload();
-    }
-
-    // 服务提供者加载失败
-
-    private static void fail(Class<?> service, String msg, Throwable cause)
+        service = svc;
+        loader = cl;
+        reload(); // 加载所有服务提供者
+    }
+
+    private static void fail(Class service, String msg, Throwable cause)
         throws ServiceConfigurationError
     {
         throw new ServiceConfigurationError(service.getName() + ": " + msg,
                                             cause);
     }
 
-    private static void fail(Class<?> service, String msg)
+    private static void fail(Class service, String msg)
         throws ServiceConfigurationError
     {
         throw new ServiceConfigurationError(service.getName() + ": " + msg);
     }
 
-    private static void fail(Class<?> service, URL u, int line, String msg)
+    private static void fail(Class service, URL u, int line, String msg)
         throws ServiceConfigurationError
     {
         fail(service, u + ":" + line + ": " + msg);
@@ -264,25 +305,24 @@
 
     // Parse a single line from the given configuration file, adding the name
     // on the line to the names list.
-    // 从给定的配置文件中解析一行，并将该行服务的全限定名添加到名称列表中
-    private int parseLine(Class<?> service, URL u, BufferedReader r, int lc,
+    // 解析给定配置文件中的一行，添加行中的名称到名称列表
+    private int parseLine(Class service, URL u, BufferedReader r, int lc,
                           List<String> names)
         throws IOException, ServiceConfigurationError
     {
-        // 读取一行
-        String ln = r.readLine();
+        String ln = r.readLine(); // 单行内容(服务提供者实现类)
         if (ln == null) {
             return -1;
         }
-        // 注释
-        int ci = ln.indexOf('#');
-        if (ci >= 0) ln = ln.substring(0, ci);
-        ln = ln.trim();
+        int ci = ln.indexOf('#'); // 注释字符
+        if (ci >= 0) ln = ln.substring(0, ci); // 过滤注释内容
+        ln = ln.trim(); // 过滤前后空白字符
         int n = ln.length();
         if (n != 0) {
-            if ((ln.indexOf(' ') >= 0) || (ln.indexOf('\t') >= 0))
-                fail(service, u, lc, "Illegal configuration-file syntax");
-            int cp = ln.codePointAt(0);
+            if ((ln.indexOf(' ') >= 0) || (ln.indexOf('\t') >= 0)) // 中间是否存在空格/制表符
+                fail(service, u, lc, "Illegal configuration-file syntax"); // 配置文件的语法非法
+            // 校验"服务提供者实现类"名称是否有效
+            int cp = ln.codePointAt(0); // 码位
             if (!Character.isJavaIdentifierStart(cp))
                 fail(service, u, lc, "Illegal provider-class name: " + ln);
             for (int i = Character.charCount(cp); i < n; i += Character.charCount(cp)) {
@@ -290,84 +330,76 @@
                 if (!Character.isJavaIdentifierPart(cp) && (cp != '.'))
                     fail(service, u, lc, "Illegal provider-class name: " + ln);
             }
-            // 服务提供者列表的缓存
-            if (!providers.containsKey(ln) && !names.contains(ln))
-                // 添加新的服务提供者名称
+            // 添加到名称列表
+            if (!providers.containsKey(ln) && !names.contains(ln)) // 未实例化或重复名称
                 names.add(ln);
         }
-        // 行计数器
         return lc + 1;
     }
 
     // Parse the content of the given URL as a provider-configuration file.
-    // 将给定URL的内容解析为提供者的配置文件。
+    // 解析给定的URL的内容(作为提供者配置文件)。
     //
     // @param  service
-    //         The service type for which providers are being sought;
+    //         The service type for which providers are being sought; (正在寻找的提供者的服务类型)
     //         used to construct error detail strings
     //
     // @param  u
-    //         The URL naming the configuration file to be parsed
+    //         The URL naming the configuration file to be parsed (要解析的URL命名配置文件)
     //
     // @return A (possibly empty) iterator that will yield the provider-class
     //         names in the given configuration file that are not yet members
-    //         of the returned set
+    //         of the returned set ((可能为空)迭代器，将产生给定配置文件中的提供者类名称列表)
     //
     // @throws ServiceConfigurationError
     //         If an I/O error occurs while reading from the given URL, or
-    //         if a configuration-file format error is detected
+    //         if a configuration-file format error is detected (URL 读取异常或配置文件格式错误)
     //
-    private Iterator<String> parse(Class<?> service, URL u)
+    private Iterator<String> parse(Class service, URL u)
         throws ServiceConfigurationError
     {
         InputStream in = null;
         BufferedReader r = null;
-        // 服务提供者名称列表
-        ArrayList<String> names = new ArrayList<>();
+        List<String> names = new ArrayList<>(); // 服务提供者类型名称列表
         try {
-            in = u.openStream();
-            r = new BufferedReader(new InputStreamReader(in, StandardCharsets.UTF_8));
-            // 行计数器
-            int lc = 1;
-            while ((lc = parseLine(service, u, r, lc, names)) >= 0);
+            in = u.openStream(); // 文件输入流
+            r = new BufferedReader(new InputStreamReader(in, "utf-8"));
+            int lc = 1; // 第一行
+            while ((lc = parseLine(service, u, r, lc, names)) >= 0); // 循环地读取每一行
         } catch (IOException x) {
-            fail(service, "Error reading configuration file", x);
+            fail(service, "Error reading configuration file", x); // 读取配置文件时出错
         } finally {
             try {
                 if (r != null) r.close();
                 if (in != null) in.close();
             } catch (IOException y) {
-                fail(service, "Error closing configuration file", y);
-            }
-        }
-        // 服务提供者名称列表的迭代器
+                fail(service, "Error closing configuration file", y); // 关闭配置文件时出错
+            }
+        }
         return names.iterator();
     }
 
     // Private inner class implementing fully-lazy provider lookup
-    // 实现完全惰性的服务提供者查找
-    private class LazyIterator
-        implements Iterator<S>
-    {
-
+    // 内部数据结构 私有内部类，实现完全延迟地提供者查找
+    private class LazyIterator implements Iterator<S> {
         /**
-         * 服务类
+         * 服务类型
          */
         Class<S> service;
         /**
-         * 服务提供者的类加载器
+         * 类加载器
          */
         ClassLoader loader;
         /**
-         * 配置文件集
+         * 提供者配置文件列表
          */
         Enumeration<URL> configs = null;
         /**
-         * 具体服务提供者全限定名的迭代器
+         * 每个配置文件的提供者类型名称迭代器
          */
         Iterator<String> pending = null;
         /**
-         * 下一个待加载的服务提供者全限定名
+         * 下一个提供者类型名称
          */
         String nextName = null;
 
@@ -376,122 +408,91 @@
             this.loader = loader;
         }
 
-        /**
-         * 是否还有下一个服务提供者。
-         */
-        private boolean hasNextService() {
+        // 核心方法 加载所有与该服务相关的提供者配置文件
+        @Override
+        public boolean hasNext() {
             if (nextName != null) {
                 return true;
             }
-            if (configs == null) {
+            if (configs == null) { // 加载所有与该服务相关的提供者配置文件
                 try {
-                    // 服务提供者配置文件全名
-                    String fullName = PREFIX + service.getName();
+                    String fullName = PREFIX + service.getName(); // 配置文件完全路径名称
                     if (loader == null)
-                        // 从系统类加载器获取配置文件集
-                        configs = ClassLoader.getSystemResources(fullName);
+                        configs = ClassLoader.getSystemResources(fullName); // 系统类加载器
                     else
-                        // 从当前类加载器获取配置文件集
                         configs = loader.getResources(fullName);
                 } catch (IOException x) {
                     fail(service, "Error locating configuration files", x);
                 }
             }
-            while ((pending == null) || !pending.hasNext()) {
+            while ((pending == null) || !pending.hasNext()) { // 一个配置文件已处理好
                 if (!configs.hasMoreElements()) {
                     return false;
                 }
-                // 将给定URL的内容解析为提供者的配置文件
-                pending = parse(service, configs.nextElement());
-            }
-            // 下一个待加载的服务提供者全限定名
+                pending = parse(service, configs.nextElement()); // 解析下一个提供者配置文件
+            }
             nextName = pending.next();
             return true;
         }
 
-        /**
-         * 下一个服务提供者。
-         */
-        private S nextService() {
-            if (!hasNextService())
+        // 核心方法 实例化一个服务提供者对象，并缓存在本地(基于Class.newInstance()反射实现)
+        @Override
+        public S next() {
+            if (!hasNext()) {
                 throw new NoSuchElementException();
-            // 下一个待加载的服务提供者全限定名
-            String cn = nextName;
+            }
+            String cn = nextName; // 下一个服务提供者类型名称
             nextName = null;
-            // 服务提供者类对象
             Class<?> c = null;
             try {
-                // 通过反射Class.forName(className)加载服务提供者类
-                c = Class.forName(cn, false, loader);
+                c = Class.forName(cn, false, loader); // 加载类型
             } catch (ClassNotFoundException x) {
                 fail(service,
-                     "Provider " + cn + " not found");
-            }
-            // 检查是服务的本身或子类
+                     "Provider " + cn + " not found"); // 未找到提供者实现类
+            }
             if (!service.isAssignableFrom(c)) {
                 fail(service,
-                     "Provider " + cn  + " not a subtype");
+                     "Provider " + cn  + " not a subtype"); // 提供者不是服务类型的一个子类型
             }
             try {
-                // 通过Class.newInstance()实例化服务提供者对象
-                S p = service.cast(c.newInstance());
-                // 插入到服务提供者列表的缓存
+                // 实例化一个服务提供者对象，并缓存在本地
+                S p = service.cast(c.newInstance()); // 基于Class.newInstance()反射实现
                 providers.put(cn, p);
                 return p;
             } catch (Throwable x) {
                 fail(service,
-                     "Provider " + cn + " could not be instantiated",
+                     "Provider " + cn + " could not be instantiated", // 提供者不能被实例化
                      x);
             }
             throw new Error();          // This cannot happen
         }
 
         @Override
-        public boolean hasNext() {
-            if (acc == null) {
-                return hasNextService();
-            } else {
-                PrivilegedAction<Boolean> action = new PrivilegedAction<Boolean>() {
-                    public Boolean run() { return hasNextService(); }
-                };
-                // 访问控制
-                return AccessController.doPrivileged(action, acc);
-            }
-        }
-
-        @Override
-        public S next() {
-            if (acc == null) {
-                return nextService();
-            } else {
-                PrivilegedAction<S> action = new PrivilegedAction<S>() {
-                    public S run() { return nextService(); }
-                };
-                // 访问控制
-                return AccessController.doPrivileged(action, acc);
-            }
-        }
-
         public void remove() {
-            // 不支持的操作
-            throw new UnsupportedOperationException();
+            throw new UnsupportedOperationException(); // 不支持移除操作
         }
 
     }
 
     /**
      * Lazily loads the available providers of this loader's service.
-     * 延迟加载可用的服务提供者。
+     *
+     * <p>
+     * 延迟地加载该服务的可用提供者。
      *
      * <p> The iterator returned by this method first yields all of the
      * elements of the provider cache, in instantiation order.  It then lazily
      * loads and instantiates any remaining providers, adding each one to the
      * cache in turn.
      *
+     * <p>
+     * 本方法返回的迭代器会首先产生提供者缓存中的所有元素，以实例化顺序。
+     * 然后，才延迟地加载并实例化任何剩余的提供者，并依次添加他们到缓存中。
+     *
      * <p> To achieve laziness the actual work of parsing the available
      * provider-configuration files and instantiating providers must be done by
-     * the iterator itself.  Its {@link java.util.Iterator#hasNext hasNext} and
-     * {@link java.util.Iterator#next next} methods can therefore throw a
+     * the iterator itself.  Its {@link Iterator#hasNext hasNext} and
+     * {@link Iterator#next next} methods can therefore throw a
      * {@link ServiceConfigurationError} if a provider-configuration file
      * violates the specified format, or if it names a provider class that
      * cannot be found and instantiated, or if the result of instantiating the
@@ -514,24 +515,19 @@
      * fail silently.</blockquote>
      *
      * <p> The iterator returned by this method does not support removal.
-     * Invoking its {@link java.util.Iterator#remove() remove} method will
+     * Invoking its {@link Iterator#remove() remove} method will
      * cause an {@link UnsupportedOperationException} to be thrown.
-     *
-     * @implNote When adding providers to the cache, the {@link #iterator
-     * Iterator} processes resources in the order that the {@link
-     * java.lang.ClassLoader#getResources(java.lang.String)
-     * ClassLoader.getResources(String)} method finds the service configuration
-     * files.
      *
      * @return  An iterator that lazily loads providers for this loader's
      *          service
      */
+    // 核心方法 返回延迟地加载该服务的可用提供者的迭代器
     @Override
     public Iterator<S> iterator() {
         return new Iterator<S>() {
 
-            // 已知的服务提供者列表的迭代器
-            Iterator<Map.Entry<String,S>> knownProviders
+            // 已实例化的服务提供者列表
+            Iterator<Map.Entry<String, S>> knownProviders
                 = providers.entrySet().iterator();
 
             @Override
@@ -548,8 +544,8 @@
                 return lookupIterator.next();
             }
 
+            @Override
             public void remove() {
-                // 不支持的操作
                 throw new UnsupportedOperationException();
             }
 
@@ -559,12 +555,12 @@
     /**
      * Creates a new service loader for the given service type and class
      * loader.
-     * 为给定的服务类型和类加载器创建一个新的服务加载器。
-     *
-     * @param  <S> the class of the service type
+     *
+     * <p>
+     * 创建一个给定的服务类型和类加载器的服务加载器。
      *
      * @param  service
-     *         The interface or abstract class representing the service
+     *         The interface or abstract class representing the service (表示服务的接口或抽象类)
      *
      * @param  loader
      *         The class loader to be used to load provider-configuration files
@@ -574,18 +570,17 @@
      *
      * @return A new service loader
      */
+    // 核心方法 创建一个给定的服务类型和类加载器的服务加载器
     public static <S> ServiceLoader<S> load(Class<S> service,
                                             ClassLoader loader)
     {
-        // 创建一个新的服务加载器对象
         return new ServiceLoader<>(service, loader);
     }
 
     /**
      * Creates a new service loader for the given service type, using the
-     * current thread's {@linkplain java.lang.Thread#getContextClassLoader
+     * current thread's {@linkplain Thread#getContextClassLoader
      * context class loader}.
-     * 使用当前线程的上下文类加载器。
      *
      * <p> An invocation of this convenience method of the form
      *
@@ -598,23 +593,20 @@
      * ServiceLoader.load(<i>service</i>,
      *                    Thread.currentThread().getContextClassLoader())</pre></blockquote>
      *
-     * @param  <S> the class of the service type
-     *
      * @param  service
-     *         The interface or abstract class representing the service
+     *         The interface or abstract class representing the service (表示服务的接口或抽象类)
      *
      * @return A new service loader
      */
+    // 核心方法 创建一个给定的服务类型的服务加载器(使用当前线程上下文类加载)
     public static <S> ServiceLoader<S> load(Class<S> service) {
-        // 当前线程的上下文类加载器
         ClassLoader cl = Thread.currentThread().getContextClassLoader();
         return ServiceLoader.load(service, cl);
     }
 
     /**
      * Creates a new service loader for the given service type, using the
-     * extension class loader.
-     * 使用扩展类加载器。
+     * extension class loader (使用扩展的类加载器).
      *
      * <p> This convenience method simply locates the extension class loader,
      * call it <tt><i>extClassLoader</i></tt>, and then returns
@@ -624,28 +616,23 @@
      *
      * <p> If the extension class loader cannot be found then the system class
      * loader is used; if there is no system class loader then the bootstrap
-     * class loader is used.
+     * class loader is used. (系统类加载器/启动类加载器)
      *
      * <p> This method is intended for use when only installed providers are
      * desired.  The resulting service will only find and load providers that
      * have been installed into the current Java virtual machine; providers on
      * the application's class path will be ignored.
      *
-     * @param  <S> the class of the service type
-     *
      * @param  service
-     *         The interface or abstract class representing the service
+     *         The interface or abstract class representing the service (表示服务的接口或抽象类)
      *
      * @return A new service loader
      */
     public static <S> ServiceLoader<S> loadInstalled(Class<S> service) {
-        // 系统类加载器
-        ClassLoader cl = ClassLoader.getSystemClassLoader();
-        // 扩展类加载器
+        ClassLoader cl = ClassLoader.getSystemClassLoader(); // 系统类加载器/启动类加载器
         ClassLoader prev = null;
         while (cl != null) {
             prev = cl;
-            // 系统类加载器的祖先(引导类加载器)
             cl = cl.getParent();
         }
         return ServiceLoader.load(service, prev);
@@ -653,6 +640,8 @@
 
     /**
      * Returns a string describing this service.
+     * <p>
+     * 返回描述此服务的字符串。
      *
      * @return  A descriptive string
      */
