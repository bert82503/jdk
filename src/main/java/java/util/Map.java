
package java.util;

import java.util.function.BiConsumer;
import java.util.function.BiFunction;
import java.util.function.Function;
import java.io.Serializable;

/**
 * An object that maps keys to values.  A map cannot contain duplicate keys;
 * each key can map to at most one value.
<<<<<<< HEAD
 * 将键映射到值的对象(键-值对)。
 * 映射表不能包含重复的键，每个键最多可以映射到一个值。
=======
 * 一个将键映射到值的对象。
 * 映射不能包含重复的键，每个键最多只能映射到一个值。
>>>>>>> 536d8b08
 *
 * <p>This interface takes the place of the <tt>Dictionary</tt> class, which
 * was a totally abstract class rather than an interface.
 * 这个接口取代了Dictionary字典类，字典类是一个完全抽象的类，而不是接口。
 *
 * <p>The <tt>Map</tt> interface provides three <i>collection views</i>, which
 * allow a map's contents to be viewed as a set of keys, collection of values,
 * or set of key-value mappings.  The <i>order</i> of a map is defined as
 * the order in which the iterators on the map's collection views return their
 * elements.  Some map implementations, like the <tt>TreeMap</tt> class, make
 * specific guarantees as to their order; others, like the <tt>HashMap</tt>
 * class, do not.
 * Map接口提供了三个集合视图，它们允许将映射的内容看作一组键、一组值或一组键-值映射。
 * 映射的顺序定义为集合视图上的迭代器返回其元素的顺序。
 * 一些映射实现，比如TreeMap类，对它们的顺序做了特定的保证；
 * 而其他类，如HashMap类，则不需要。
 *
 * <p>Note: great care must be exercised if mutable objects are used as map
 * keys.  The behavior of a map is not specified if the value of an object is
 * changed in a manner that affects <tt>equals</tt> comparisons while the
 * object is a key in the map.  A special case of this prohibition is that it
 * is not permissible for a map to contain itself as a key.  While it is
 * permissible for a map to contain itself as a value, extreme caution is
 * advised: the <tt>equals</tt> and <tt>hashCode</tt> methods are no longer
 * well defined on such a map.
 *
 * <p>All general-purpose map implementation classes should provide two
 * "standard" constructors: a void (no arguments) constructor which creates an
 * empty map, and a constructor with a single argument of type <tt>Map</tt>,
 * which creates a new map with the same key-value mappings as its argument.
 * In effect, the latter constructor allows the user to copy any map,
 * producing an equivalent map of the desired class.  There is no way to
 * enforce this recommendation (as interfaces cannot contain constructors) but
 * all of the general-purpose map implementations in the JDK comply.
 *
 * <p>The "destructive" methods contained in this interface, that is, the
 * methods that modify the map on which they operate, are specified to throw
 * <tt>UnsupportedOperationException</tt> if this map does not support the
 * operation.  If this is the case, these methods may, but are not required
 * to, throw an <tt>UnsupportedOperationException</tt> if the invocation would
 * have no effect on the map.  For example, invoking the {@link #putAll(Map)}
 * method on an unmodifiable map may, but is not required to, throw the
 * exception if the map whose mappings are to be "superimposed" is empty.
 *
 * <p>Some map implementations have restrictions on the keys and values they
 * may contain.  For example, some implementations prohibit null keys and
 * values, and some have restrictions on the types of their keys.  Attempting
 * to insert an ineligible key or value throws an unchecked exception,
 * typically <tt>NullPointerException</tt> or <tt>ClassCastException</tt>.
 * Attempting to query the presence of an ineligible key or value may throw an
 * exception, or it may simply return false; some implementations will exhibit
 * the former behavior and some will exhibit the latter.  More generally,
 * attempting an operation on an ineligible key or value whose completion
 * would not result in the insertion of an ineligible element into the map may
 * throw an exception or it may succeed, at the option of the implementation.
 * Such exceptions are marked as "optional" in the specification for this
 * interface.
 *
 * <p>Many methods in Collections Framework interfaces are defined
 * in terms of the {@link Object#equals(Object) equals} method.  For
 * example, the specification for the {@link #containsKey(Object)
 * containsKey(Object key)} method says: "returns <tt>true</tt> if and
 * only if this map contains a mapping for a key <tt>k</tt> such that
 * <tt>(key==null ? k==null : key.equals(k))</tt>." This specification should
 * <i>not</i> be construed to imply that invoking <tt>Map.containsKey</tt>
 * with a non-null argument <tt>key</tt> will cause <tt>key.equals(k)</tt> to
 * be invoked for any key <tt>k</tt>.  Implementations are free to
 * implement optimizations whereby the <tt>equals</tt> invocation is avoided,
 * for example, by first comparing the hash codes of the two keys.  (The
 * {@link Object#hashCode()} specification guarantees that two objects with
 * unequal hash codes cannot be equal.)  More generally, implementations of
 * the various Collections Framework interfaces are free to take advantage of
 * the specified behavior of underlying {@link Object} methods wherever the
 * implementor deems it appropriate.
 *
 * <p>Some map operations which perform recursive traversal of the map may fail
 * with an exception for self-referential instances where the map directly or
 * indirectly contains itself. This includes the {@code clone()},
 * {@code equals()}, {@code hashCode()} and {@code toString()} methods.
 * Implementations may optionally handle the self-referential scenario, however
 * most current implementations do not do so.
 *
 * <p>This interface is a member of the
 * <a href="{@docRoot}/../technotes/guides/collections/index.html">
 * Java Collections Framework</a>.
 *
 * @param <K> the type of keys maintained by this map
 * @param <V> the type of mapped values
 *
 * @author  Josh Bloch
 * @see HashMap 哈希映射
 * @see TreeMap
 * @see Hashtable
 * @see SortedMap
 * @see Collection
 * @see Set
 * @since 1.2
 */
public interface Map<K, V> {

    // Query Operations
    // 查询操作

    /**
     * Returns the number of key-value mappings in this map.  If the
     * map contains more than <tt>Integer.MAX_VALUE</tt> elements, returns
     * <tt>Integer.MAX_VALUE</tt>.
<<<<<<< HEAD
     * 键-值对的映射数。
=======
     * 返回这个映射中的键-值映射的数目。
>>>>>>> 536d8b08
     *
     * @return the number of key-value mappings in this map
     */
    int size();

    /**
     * Returns <tt>true</tt> if this map contains no key-value mappings.
     *
     * @return <tt>true</tt> if this map contains no key-value mappings
     */
    boolean isEmpty();

    /**
     * Returns <tt>true</tt> if this map contains a mapping for the specified
     * key.  More formally, returns <tt>true</tt> if and only if
     * this map contains a mapping for a key <tt>k</tt> such that
     * <tt>(key==null ? k==null : key.equals(k))</tt>.  (There can be
     * at most one such mapping.)
     *
     * @param key key whose presence in this map is to be tested
     * @return <tt>true</tt> if this map contains a mapping for the specified
     *         key
     * @throws ClassCastException if the key is of an inappropriate type for
     *         this map
     * (<a href="{@docRoot}/java/util/Collection.html#optional-restrictions">optional</a>)
     * @throws NullPointerException if the specified key is null and this map
     *         does not permit null keys
     * (<a href="{@docRoot}/java/util/Collection.html#optional-restrictions">optional</a>)
     */
    boolean containsKey(Object key);

    /**
     * Returns <tt>true</tt> if this map maps one or more keys to the
     * specified value.  More formally, returns <tt>true</tt> if and only if
     * this map contains at least one mapping to a value <tt>v</tt> such that
     * <tt>(value==null ? v==null : value.equals(v))</tt>.  This operation
     * will probably require time linear in the map size for most
     * implementations of the <tt>Map</tt> interface.
     *
     * @param value value whose presence in this map is to be tested
     * @return <tt>true</tt> if this map maps one or more keys to the
     *         specified value
     * @throws ClassCastException if the value is of an inappropriate type for
     *         this map
     * (<a href="{@docRoot}/java/util/Collection.html#optional-restrictions">optional</a>)
     * @throws NullPointerException if the specified value is null and this
     *         map does not permit null values
     * (<a href="{@docRoot}/java/util/Collection.html#optional-restrictions">optional</a>)
     */
    boolean containsValue(Object value);

    /**
     * Returns the value to which the specified key is mapped,
     * or {@code null} if this map contains no mapping for the key.
     * 返回指定键映射到的值，如果这个映射不包含键的映射，则为空。
     *
     * <p>More formally, if this map contains a mapping from a key
     * {@code k} to a value {@code v} such that {@code (key==null ? k==null :
     * key.equals(k))}, then this method returns {@code v}; otherwise
     * it returns {@code null}.  (There can be at most one such mapping.)
     * 更正式地说，如果这个映射包含一个从键k到值v的映射，这样(key==null ? k==null : key.equals(k))，
     * 然后这个方法返回v；否则，返回null。
     * (这样的映射最多只能有一个。)
     *
     * <p>If this map permits null values, then a return value of
     * {@code null} does not <i>necessarily</i> indicate that the map
     * contains no mapping for the key; it's also possible that the map
     * explicitly maps the key to {@code null}.  The {@link #containsKey
     * containsKey} operation may be used to distinguish these two cases.
     *
     * @param key the key whose associated value is to be returned
     * @return the value to which the specified key is mapped, or
     *         {@code null} if this map contains no mapping for the key
     * @throws ClassCastException if the key is of an inappropriate type for
     *         this map
     * (<a href="{@docRoot}/java/util/Collection.html#optional-restrictions">optional</a>)
     * @throws NullPointerException if the specified key is null and this map
     *         does not permit null keys
     * (<a href="{@docRoot}/java/util/Collection.html#optional-restrictions">optional</a>)
     */
    V get(Object key);

    // Modification Operations
    // 修改操作

    /**
     * Associates the specified value with the specified key in this map
     * (optional operation).  If the map previously contained a mapping for
     * the key, the old value is replaced by the specified value.  (A map
     * <tt>m</tt> is said to contain a mapping for a key <tt>k</tt> if and only
     * if {@link #containsKey(Object) m.containsKey(k)} would return
     * <tt>true</tt>.)
     * 将指定的值与映射中的指定键关联。(可选操作)
     * 如果映射之间包含键的映射，则旧值将被指定的值替换。(当且仅当m.containsKey(k)返回true时，表示映射m包含键k的映射。)
     *
     * @param key key with which the specified value is to be associated
     * @param value value to be associated with the specified key
     * @return the previous value associated with <tt>key</tt>, or
     *         <tt>null</tt> if there was no mapping for <tt>key</tt>.
     *         (A <tt>null</tt> return can also indicate that the map
     *         previously associated <tt>null</tt> with <tt>key</tt>,
     *         if the implementation supports <tt>null</tt> values.)
     * @throws UnsupportedOperationException if the <tt>put</tt> operation
     *         is not supported by this map
     * @throws ClassCastException if the class of the specified key or value
     *         prevents it from being stored in this map
     * @throws NullPointerException if the specified key or value is null
     *         and this map does not permit null keys or values
     * @throws IllegalArgumentException if some property of the specified key
     *         or value prevents it from being stored in this map
     */
    V put(K key, V value);

    /**
     * Removes the mapping for a key from this map if it is present
     * (optional operation).   More formally, if this map contains a mapping
     * from key <tt>k</tt> to value <tt>v</tt> such that
     * <code>(key==null ?  k==null : key.equals(k))</code>, that mapping
     * is removed.  (The map can contain at most one such mapping.)
     * 如果某个键存在，则从这个映射中移除这个键的映射。(可选操作)
     * 更正式地说，如果这个映射包含一个从键k到值v的映射，这样(key==null ?  k==null : key.equals(k))，这个映射被移除。
     * (这个映射最多可以包含一个这样的映射。)
     *
     * <p>Returns the value to which this map previously associated the key,
     * or <tt>null</tt> if the map contained no mapping for the key.
     *
     * <p>If this map permits null values, then a return value of
     * <tt>null</tt> does not <i>necessarily</i> indicate that the map
     * contained no mapping for the key; it's also possible that the map
     * explicitly mapped the key to <tt>null</tt>.
     *
     * <p>The map will not contain a mapping for the specified key once the
     * call returns.
     *
     * @param key key whose mapping is to be removed from the map
     * @return the previous value associated with <tt>key</tt>, or
     *         <tt>null</tt> if there was no mapping for <tt>key</tt>.
     * @throws UnsupportedOperationException if the <tt>remove</tt> operation
     *         is not supported by this map
     * @throws ClassCastException if the key is of an inappropriate type for
     *         this map
     * (<a href="{@docRoot}/java/util/Collection.html#optional-restrictions">optional</a>)
     * @throws NullPointerException if the specified key is null and this
     *         map does not permit null keys
     * (<a href="{@docRoot}/java/util/Collection.html#optional-restrictions">optional</a>)
     */
    V remove(Object key);


    // Bulk Operations
    // 批量操作

    /**
     * Copies all of the mappings from the specified map to this map
     * (optional operation).  The effect of this call is equivalent to that
     * of calling {@link #put(Object,Object) put(k, v)} on this map once
     * for each mapping from key <tt>k</tt> to value <tt>v</tt> in the
     * specified map.  The behavior of this operation is undefined if the
     * specified map is modified while the operation is in progress.
     * 将所有映射从指定映射复制到这个映射。(可选操作)
     *
     * @param m mappings to be stored in this map
     * @throws UnsupportedOperationException if the <tt>putAll</tt> operation
     *         is not supported by this map
     * @throws ClassCastException if the class of a key or value in the
     *         specified map prevents it from being stored in this map
     * @throws NullPointerException if the specified map is null, or if
     *         this map does not permit null keys or values, and the
     *         specified map contains null keys or values
     * @throws IllegalArgumentException if some property of a key or value in
     *         the specified map prevents it from being stored in this map
     */
    void putAll(Map<? extends K, ? extends V> m);

    /**
     * Removes all of the mappings from this map (optional operation).
     * The map will be empty after this call returns.
     * 从集合中移除所有元素。(可选操作)
     * 这个方法返回后，映射将为空。
     *
     * @throws UnsupportedOperationException if the <tt>clear</tt> operation
     *         is not supported by this map
     */
    void clear();


    // Views
<<<<<<< HEAD
    // 视图(容器)
=======
    // 视图
>>>>>>> 536d8b08

    /**
     * Returns a {@link Set} view of the keys contained in this map.
     * The set is backed by the map, so changes to the map are
     * reflected in the set, and vice-versa.  If the map is modified
     * while an iteration over the set is in progress (except through
     * the iterator's own <tt>remove</tt> operation), the results of
     * the iteration are undefined.  The set supports element removal,
     * which removes the corresponding mapping from the map, via the
     * <tt>Iterator.remove</tt>, <tt>Set.remove</tt>,
     * <tt>removeAll</tt>, <tt>retainAll</tt>, and <tt>clear</tt>
     * operations.  It does not support the <tt>add</tt> or <tt>addAll</tt>
     * operations.
     * 返回这个映射中包含的键的集合视图。
     *
     * @return a set view of the keys contained in this map
     */
    Set<K> keySet();

    /**
     * Returns a {@link Collection} view of the values contained in this map.
     * The collection is backed by the map, so changes to the map are
     * reflected in the collection, and vice-versa.  If the map is
     * modified while an iteration over the collection is in progress
     * (except through the iterator's own <tt>remove</tt> operation),
     * the results of the iteration are undefined.  The collection
     * supports element removal, which removes the corresponding
     * mapping from the map, via the <tt>Iterator.remove</tt>,
     * <tt>Collection.remove</tt>, <tt>removeAll</tt>,
     * <tt>retainAll</tt> and <tt>clear</tt> operations.  It does not
     * support the <tt>add</tt> or <tt>addAll</tt> operations.
     * 返回这个映射中包含的值的集合视图。
     *
     * @return a collection view of the values contained in this map
     */
    Collection<V> values();

    /**
     * Returns a {@link Set} view of the mappings contained in this map.
     * The set is backed by the map, so changes to the map are
     * reflected in the set, and vice-versa.  If the map is modified
     * while an iteration over the set is in progress (except through
     * the iterator's own <tt>remove</tt> operation, or through the
     * <tt>setValue</tt> operation on a map entry returned by the
     * iterator) the results of the iteration are undefined.  The set
     * supports element removal, which removes the corresponding
     * mapping from the map, via the <tt>Iterator.remove</tt>,
     * <tt>Set.remove</tt>, <tt>removeAll</tt>, <tt>retainAll</tt> and
     * <tt>clear</tt> operations.  It does not support the
     * <tt>add</tt> or <tt>addAll</tt> operations.
<<<<<<< HEAD
     * 获取映射条目集合的视图。
=======
     * 返回这个映射中包含的映射的集合视图。
>>>>>>> 536d8b08
     *
     * @return a set view of the mappings contained in this map
     */
    Set<Map.Entry<K, V>> entrySet();

    /**
     * A map entry (key-value pair).  The <tt>Map.entrySet</tt> method returns
     * a collection-view of the map, whose elements are of this class.  The
     * <i>only</i> way to obtain a reference to a map entry is from the
     * iterator of this collection-view.  These <tt>Map.Entry</tt> objects are
     * valid <i>only</i> for the duration of the iteration; more formally,
     * the behavior of a map entry is undefined if the backing map has been
     * modified after the entry was returned by the iterator, except through
     * the <tt>setValue</tt> operation on the map entry.
<<<<<<< HEAD
     * 一个映射条目({@code 键-值}对)。
=======
     * 映射条目，键-值对。
>>>>>>> 536d8b08
     *
     * @see Map#entrySet()
     * @since 1.2
     */
    interface Entry<K, V> {
        /**
         * Returns the key corresponding to this entry.
         * 返回与这个条目对应的键。
         *
         * @return the key corresponding to this entry
         * @throws IllegalStateException implementations may, but are not
         *         required to, throw this exception if the entry has been
         *         removed from the backing map.
         */
        K getKey();

        /**
         * Returns the value corresponding to this entry.  If the mapping
         * has been removed from the backing map (by the iterator's
         * <tt>remove</tt> operation), the results of this call are undefined.
         * 返回与这个条目对应的值。
         *
         * @return the value corresponding to this entry
         * @throws IllegalStateException implementations may, but are not
         *         required to, throw this exception if the entry has been
         *         removed from the backing map.
         */
        V getValue();

        /**
         * Replaces the value corresponding to this entry with the specified
         * value (optional operation).  (Writes through to the map.)  The
         * behavior of this call is undefined if the mapping has already been
         * removed from the map (by the iterator's <tt>remove</tt> operation).
         * 用指定的值替换与这个条目对应的值。(可选操作)
         *
         * @param value new value to be stored in this entry
         * @return old value corresponding to the entry
         * @throws UnsupportedOperationException if the <tt>put</tt> operation
         *         is not supported by the backing map
         * @throws ClassCastException if the class of the specified value
         *         prevents it from being stored in the backing map
         * @throws NullPointerException if the backing map does not permit
         *         null values, and the specified value is null
         * @throws IllegalArgumentException if some property of this value
         *         prevents it from being stored in the backing map
         * @throws IllegalStateException implementations may, but are not
         *         required to, throw this exception if the entry has been
         *         removed from the backing map.
         */
        V setValue(V value);

        /**
         * Compares the specified object with this entry for equality.
         * Returns <tt>true</tt> if the given object is also a map entry and
         * the two entries represent the same mapping.  More formally, two
         * entries <tt>e1</tt> and <tt>e2</tt> represent the same mapping
         * if<pre>
         *     (e1.getKey()==null ?
         *      e2.getKey()==null : e1.getKey().equals(e2.getKey()))  &amp;&amp;
         *     (e1.getValue()==null ?
         *      e2.getValue()==null : e1.getValue().equals(e2.getValue()))
         * </pre>
         * This ensures that the <tt>equals</tt> method works properly across
         * different implementations of the <tt>Map.Entry</tt> interface.
         * 将指定对象与这个条目进行相等比较。
         *
         * @param o object to be compared for equality with this map entry
         * @return <tt>true</tt> if the specified object is equal to this map
         *         entry
         */
        @Override
        boolean equals(Object o);

        /**
         * Returns the hash code value for this map entry.  The hash code
         * of a map entry <tt>e</tt> is defined to be: <pre>
         *     (e.getKey()==null   ? 0 : e.getKey().hashCode()) ^
         *     (e.getValue()==null ? 0 : e.getValue().hashCode())
         * </pre>
         * This ensures that <tt>e1.equals(e2)</tt> implies that
         * <tt>e1.hashCode()==e2.hashCode()</tt> for any two Entries
         * <tt>e1</tt> and <tt>e2</tt>, as required by the general
         * contract of <tt>Object.hashCode</tt>.
         * 返回这个映射条目的哈希码。
         *
         * @return the hash code value for this map entry
         * @see Object#hashCode()
         * @see Object#equals(Object)
         * @see #equals(Object)
         */
        @Override
        int hashCode();

        /**
         * Returns a comparator that compares {@link Map.Entry} in natural order on key.
         * 返回一个比较映射条目的比较器，按键的自然顺序排序。
         *
         * <p>The returned comparator is serializable and throws {@link
         * NullPointerException} when comparing an entry with a null key.
         *
         * @param  <K> the {@link Comparable} type of then map keys
         * @param  <V> the type of the map values
         * @return a comparator that compares {@link Map.Entry} in natural order on key.
         * @see Comparable
         * @since 1.8
         */
        static <K extends Comparable<? super K>, V> Comparator<Map.Entry<K,V>> comparingByKey() {
            return (Comparator<Map.Entry<K, V>> & Serializable)
                (c1, c2) -> c1.getKey().compareTo(c2.getKey());
        }

        /**
         * Returns a comparator that compares {@link Map.Entry} in natural order on value.
         * 返回一个比较映射条目的比较器，按值的自然顺序排序。
         *
         * <p>The returned comparator is serializable and throws {@link
         * NullPointerException} when comparing an entry with null values.
         *
         * @param <K> the type of the map keys
         * @param <V> the {@link Comparable} type of the map values
         * @return a comparator that compares {@link Map.Entry} in natural order on value.
         * @see Comparable
         * @since 1.8
         */
        static <K, V extends Comparable<? super V>> Comparator<Map.Entry<K,V>> comparingByValue() {
            return (Comparator<Map.Entry<K, V>> & Serializable)
                (c1, c2) -> c1.getValue().compareTo(c2.getValue());
        }

        /**
         * Returns a comparator that compares {@link Map.Entry} by key using the given
         * {@link Comparator}.
         *
         * <p>The returned comparator is serializable if the specified comparator
         * is also serializable.
         *
         * @param  <K> the type of the map keys
         * @param  <V> the type of the map values
         * @param  cmp the key {@link Comparator}
         * @return a comparator that compares {@link Map.Entry} by the key.
         * @since 1.8
         */
        static <K, V> Comparator<Map.Entry<K, V>> comparingByKey(Comparator<? super K> cmp) {
            Objects.requireNonNull(cmp);
            return (Comparator<Map.Entry<K, V>> & Serializable)
                (c1, c2) -> cmp.compare(c1.getKey(), c2.getKey());
        }

        /**
         * Returns a comparator that compares {@link Map.Entry} by value using the given
         * {@link Comparator}.
         *
         * <p>The returned comparator is serializable if the specified comparator
         * is also serializable.
         *
         * @param  <K> the type of the map keys
         * @param  <V> the type of the map values
         * @param  cmp the value {@link Comparator}
         * @return a comparator that compares {@link Map.Entry} by the value.
         * @since 1.8
         */
        static <K, V> Comparator<Map.Entry<K, V>> comparingByValue(Comparator<? super V> cmp) {
            Objects.requireNonNull(cmp);
            return (Comparator<Map.Entry<K, V>> & Serializable)
                (c1, c2) -> cmp.compare(c1.getValue(), c2.getValue());
        }
    }

    // Comparison and hashing
<<<<<<< HEAD
    // 比较和散列
=======
    // 比较和哈希
>>>>>>> 536d8b08

    /**
     * Compares the specified object with this map for equality.  Returns
     * <tt>true</tt> if the given object is also a map and the two maps
     * represent the same mappings.  More formally, two maps <tt>m1</tt> and
     * <tt>m2</tt> represent the same mappings if
     * <tt>m1.entrySet().equals(m2.entrySet())</tt>.  This ensures that the
     * <tt>equals</tt> method works properly across different implementations
     * of the <tt>Map</tt> interface.
     * 将指定对象与这个映射比较是否相等。
     *
     * @param o object to be compared for equality with this map
     * @return <tt>true</tt> if the specified object is equal to this map
     */
    @Override
    boolean equals(Object o);

    /**
     * Returns the hash code value for this map.  The hash code of a map is
     * defined to be the sum of the hash codes of each entry in the map's
     * <tt>entrySet()</tt> view.  This ensures that <tt>m1.equals(m2)</tt>
     * implies that <tt>m1.hashCode()==m2.hashCode()</tt> for any two maps
     * <tt>m1</tt> and <tt>m2</tt>, as required by the general contract of
     * {@link Object#hashCode}.
     * 返回这个映射的哈希码。
     *
     * @return the hash code value for this map
     * @see Map.Entry#hashCode()
     * @see Object#equals(Object)
     * @see #equals(Object)
     */
    @Override
    int hashCode();

    // Defaultable methods
    // 默认方法

    /**
     * Returns the value to which the specified key is mapped, or
     * {@code defaultValue} if this map contains no mapping for the key.
     * 返回指定键映射到的值，如果这个映射不包含键的映射，则返回默认值。
     *
     * @implSpec
     * The default implementation makes no guarantees about synchronization
     * or atomicity properties of this method. Any implementation providing
     * atomicity guarantees must override this method and document its
     * concurrency properties.
     * 实现规范：
     * 默认实现不保证这个方法的同步性或原子性属性。
     * 任何提供原子性保证的实现都必须覆盖这个方法，并记录其并发性属性。
     *
     * @param key the key whose associated value is to be returned
     * @param defaultValue the default mapping of the key
     * @return the value to which the specified key is mapped, or
     * {@code defaultValue} if this map contains no mapping for the key
     * @throws ClassCastException if the key is of an inappropriate type for
     * this map
     * (<a href="{@docRoot}/java/util/Collection.html#optional-restrictions">optional</a>)
     * @throws NullPointerException if the specified key is null and this map
     * does not permit null keys
     * (<a href="{@docRoot}/java/util/Collection.html#optional-restrictions">optional</a>)
     * @since 1.8
     */
    default V getOrDefault(Object key, V defaultValue) {
        V v;
        return (((v = get(key)) != null) || containsKey(key)) ? v : defaultValue;
    }

    // 容器集合与函数式的桥梁
    // 二元函数
    // 对象消费者-BiConsumer

    /**
     * Performs the given action for each entry in this map until all entries
     * have been processed or the action throws an exception.   Unless
     * otherwise specified by the implementing class, actions are performed in
     * the order of entry set iteration (if an iteration order is specified.)
     * Exceptions thrown by the action are relayed to the caller.
<<<<<<< HEAD
     * 在这个映射表中为每个映射条目执行给定的操作，直到所有条目都已处理或操作抛出异常。
=======
     * 对这个映射中的每个条目执行给定的操作，直到所有条目都被处理或这个操作引发异常。
     * for-each，循环遍历。
>>>>>>> 536d8b08
     *
     * @implSpec
     * The default implementation is equivalent to, for this {@code map}:
     * <pre> {@code
     * for (Map.Entry<K, V> entry : map.entrySet())
     *     action.accept(entry.getKey(), entry.getValue());
     * }</pre>
     *
     * The default implementation makes no guarantees about synchronization
     * or atomicity properties of this method. Any implementation providing
     * atomicity guarantees must override this method and document its
     * concurrency properties.
     *
     * @param action The action to be performed for each entry
     * @throws NullPointerException if the specified action is null
     * @throws ConcurrentModificationException if an entry is found to be
     * removed during iteration
     * @since 1.8
     */
    default void forEach(BiConsumer<? super K, ? super V> action) {
        Objects.requireNonNull(action);
        // 映射条目集合的视图
        for (Map.Entry<K, V> entry : entrySet()) {
            K k;
            V v;
            try {
                k = entry.getKey();
                v = entry.getValue();
            } catch(IllegalStateException ise) {
                // this usually means the entry is no longer in the map.
                throw new ConcurrentModificationException(ise);
            }
<<<<<<< HEAD
            // 执行键和值的操作
=======
            // 接受对象
>>>>>>> 536d8b08
            action.accept(k, v);
        }
    }

    // 二元函数-BiFunction

    /**
     * Replaces each entry's value with the result of invoking the given
     * function on that entry until all entries have been processed or the
     * function throws an exception.  Exceptions thrown by the function are
     * relayed to the caller.
     *
     * @implSpec
     * <p>The default implementation is equivalent to, for this {@code map}:
     * <pre> {@code
     * for (Map.Entry<K, V> entry : map.entrySet())
     *     entry.setValue(function.apply(entry.getKey(), entry.getValue()));
     * }</pre>
     *
     * <p>The default implementation makes no guarantees about synchronization
     * or atomicity properties of this method. Any implementation providing
     * atomicity guarantees must override this method and document its
     * concurrency properties.
     *
     * @param function the function to apply to each entry
     * @throws UnsupportedOperationException if the {@code set} operation
     * is not supported by this map's entry set iterator.
     * @throws ClassCastException if the class of a replacement value
     * prevents it from being stored in this map
     * @throws NullPointerException if the specified function is null, or the
     * specified replacement value is null, and this map does not permit null
     * values
     * @throws ClassCastException if a replacement value is of an inappropriate
     *         type for this map
     *         (<a href="{@docRoot}/java/util/Collection.html#optional-restrictions">optional</a>)
     * @throws NullPointerException if function or a replacement value is null,
     *         and this map does not permit null keys or values
     *         (<a href="{@docRoot}/java/util/Collection.html#optional-restrictions">optional</a>)
     * @throws IllegalArgumentException if some property of a replacement value
     *         prevents it from being stored in this map
     *         (<a href="{@docRoot}/java/util/Collection.html#optional-restrictions">optional</a>)
     * @throws ConcurrentModificationException if an entry is found to be
     * removed during iteration
     * @since 1.8
     */
    default void replaceAll(BiFunction<? super K, ? super V, ? extends V> function) {
        Objects.requireNonNull(function);
        // 映射条目集合的视图
        for (Map.Entry<K, V> entry : entrySet()) {
            K k;
            V v;
            try {
                k = entry.getKey();
                v = entry.getValue();
            } catch(IllegalStateException ise) {
                // this usually means the entry is no longer in the map.
                throw new ConcurrentModificationException(ise);
            }

            // ise thrown from function is not a cme.
<<<<<<< HEAD
            // 应用键和值合并的二元函数
=======
            // 应用函数
>>>>>>> 536d8b08
            v = function.apply(k, v);

            try {
                // 重置映射的值v
                entry.setValue(v);
            } catch(IllegalStateException ise) {
                // this usually means the entry is no longer in the map.
                throw new ConcurrentModificationException(ise);
            }
        }
    }

    /**
     * If the specified key is not already associated with a value (or is mapped
     * to {@code null}) associates it with the given value and returns
     * {@code null}, else returns the current value.
     * 如果指定的键还没有与某个值关联(或者映射为null)，则将其与给定值关联并返回null；否则，返回当前值。
     *
     * @implSpec
     * The default implementation is equivalent to, for this {@code map}:
     *
     * <pre> {@code
     * V v = map.get(key);
     * if (v == null)
     *     v = map.put(key, value);
     *
     * return v;
     * }</pre>
     *
     * <p>The default implementation makes no guarantees about synchronization
     * or atomicity properties of this method. Any implementation providing
     * atomicity guarantees must override this method and document its
     * concurrency properties.
     *
     * @param key key with which the specified value is to be associated
     * @param value value to be associated with the specified key
     * @return the previous value associated with the specified key, or
     *         {@code null} if there was no mapping for the key.
     *         (A {@code null} return can also indicate that the map
     *         previously associated {@code null} with the key,
     *         if the implementation supports null values.)
     * @throws UnsupportedOperationException if the {@code put} operation
     *         is not supported by this map
     *         (<a href="{@docRoot}/java/util/Collection.html#optional-restrictions">optional</a>)
     * @throws ClassCastException if the key or value is of an inappropriate
     *         type for this map
     *         (<a href="{@docRoot}/java/util/Collection.html#optional-restrictions">optional</a>)
     * @throws NullPointerException if the specified key or value is null,
     *         and this map does not permit null keys or values
     *         (<a href="{@docRoot}/java/util/Collection.html#optional-restrictions">optional</a>)
     * @throws IllegalArgumentException if some property of the specified key
     *         or value prevents it from being stored in this map
     *         (<a href="{@docRoot}/java/util/Collection.html#optional-restrictions">optional</a>)
     * @since 1.8
     */
    default V putIfAbsent(K key, V value) {
        V v = get(key);
        if (v == null) {
            // 不存在映射，才设置
            v = put(key, value);
        }

        return v;
    }

    /**
     * Removes the entry for the specified key only if it is currently
     * mapped to the specified value.
     * 移除指定的键的映射条目。
     *
     * @implSpec
     * The default implementation is equivalent to, for this {@code map}:
     *
     * <pre> {@code
     * if (map.containsKey(key) && Objects.equals(map.get(key), value)) {
     *     map.remove(key);
     *     return true;
     * } else
     *     return false;
     * }</pre>
     *
     * <p>The default implementation makes no guarantees about synchronization
     * or atomicity properties of this method. Any implementation providing
     * atomicity guarantees must override this method and document its
     * concurrency properties.
     *
     * @param key key with which the specified value is associated
     * @param value value expected to be associated with the specified key
     * @return {@code true} if the value was removed
     * @throws UnsupportedOperationException if the {@code remove} operation
     *         is not supported by this map
     *         (<a href="{@docRoot}/java/util/Collection.html#optional-restrictions">optional</a>)
     * @throws ClassCastException if the key or value is of an inappropriate
     *         type for this map
     *         (<a href="{@docRoot}/java/util/Collection.html#optional-restrictions">optional</a>)
     * @throws NullPointerException if the specified key or value is null,
     *         and this map does not permit null keys or values
     *         (<a href="{@docRoot}/java/util/Collection.html#optional-restrictions">optional</a>)
     * @since 1.8
     */
    default boolean remove(Object key, Object value) {
        Object curValue = get(key);
        // CAS
        if (!Objects.equals(curValue, value) ||
            (curValue == null && !containsKey(key))) {
            return false;
        }
        remove(key);
        return true;
    }

    // 替换映射的值

    /**
     * Replaces the entry for the specified key only if currently
     * mapped to the specified value.
     *
     * @implSpec
     * The default implementation is equivalent to, for this {@code map}:
     *
     * <pre> {@code
     * if (map.containsKey(key) && Objects.equals(map.get(key), value)) {
     *     map.put(key, newValue);
     *     return true;
     * } else
     *     return false;
     * }</pre>
     *
     * The default implementation does not throw NullPointerException
     * for maps that do not support null values if oldValue is null unless
     * newValue is also null.
     *
     * <p>The default implementation makes no guarantees about synchronization
     * or atomicity properties of this method. Any implementation providing
     * atomicity guarantees must override this method and document its
     * concurrency properties.
     *
     * @param key key with which the specified value is associated
     * @param oldValue value expected to be associated with the specified key
     * @param newValue value to be associated with the specified key
     * @return {@code true} if the value was replaced
     * @throws UnsupportedOperationException if the {@code put} operation
     *         is not supported by this map
     *         (<a href="{@docRoot}/java/util/Collection.html#optional-restrictions">optional</a>)
     * @throws ClassCastException if the class of a specified key or value
     *         prevents it from being stored in this map
     * @throws NullPointerException if a specified key or newValue is null,
     *         and this map does not permit null keys or values
     * @throws NullPointerException if oldValue is null and this map does not
     *         permit null values
     *         (<a href="{@docRoot}/java/util/Collection.html#optional-restrictions">optional</a>)
     * @throws IllegalArgumentException if some property of a specified key
     *         or value prevents it from being stored in this map
     * @since 1.8
     */
    default boolean replace(K key, V oldValue, V newValue) {
        Object curValue = get(key);
        // CAS
        if (!Objects.equals(curValue, oldValue) ||
            (curValue == null && !containsKey(key))) {
            return false;
        }
        put(key, newValue);
        return true;
    }

    /**
     * Replaces the entry for the specified key only if it is
     * currently mapped to some value.
     *
     * @implSpec
     * The default implementation is equivalent to, for this {@code map}:
     *
     * <pre> {@code
     * if (map.containsKey(key)) {
     *     return map.put(key, value);
     * } else
     *     return null;
     * }</pre>
     *
     * <p>The default implementation makes no guarantees about synchronization
     * or atomicity properties of this method. Any implementation providing
     * atomicity guarantees must override this method and document its
     * concurrency properties.
      *
     * @param key key with which the specified value is associated
     * @param value value to be associated with the specified key
     * @return the previous value associated with the specified key, or
     *         {@code null} if there was no mapping for the key.
     *         (A {@code null} return can also indicate that the map
     *         previously associated {@code null} with the key,
     *         if the implementation supports null values.)
     * @throws UnsupportedOperationException if the {@code put} operation
     *         is not supported by this map
     *         (<a href="{@docRoot}/java/util/Collection.html#optional-restrictions">optional</a>)
     * @throws ClassCastException if the class of the specified key or value
     *         prevents it from being stored in this map
     *         (<a href="{@docRoot}/java/util/Collection.html#optional-restrictions">optional</a>)
     * @throws NullPointerException if the specified key or value is null,
     *         and this map does not permit null keys or values
     * @throws IllegalArgumentException if some property of the specified key
     *         or value prevents it from being stored in this map
     * @since 1.8
     */
    default V replace(K key, V value) {
        V curValue;
        if (((curValue = get(key)) != null) || containsKey(key)) {
            curValue = put(key, value);
        }
        return curValue;
    }

    // 计算
    // 一元函数-Function

    /**
     * If the specified key is not already associated with a value (or is mapped
     * to {@code null}), attempts to compute its value using the given mapping
     * function and enters it into this map unless {@code null}.
     *
     * <p>If the function returns {@code null} no mapping is recorded. If
     * the function itself throws an (unchecked) exception, the
     * exception is rethrown, and no mapping is recorded.  The most
     * common usage is to construct a new object serving as an initial
     * mapped value or memoized result, as in:
     *
     * <pre> {@code
     * map.computeIfAbsent(key, k -> new Value(f(k)));
     * }</pre>
     *
     * <p>Or to implement a multi-value map, {@code Map<K,Collection<V>>},
     * supporting multiple values per key:
     *
     * <pre> {@code
     * map.computeIfAbsent(key, k -> new HashSet<V>()).add(v);
     * }</pre>
     *
     *
     * @implSpec
     * The default implementation is equivalent to the following steps for this
     * {@code map}, then returning the current value or {@code null} if now
     * absent:
     *
     * <pre> {@code
     * if (map.get(key) == null) {
     *     V newValue = mappingFunction.apply(key);
     *     if (newValue != null)
     *         map.put(key, newValue);
     * }
     * }</pre>
     *
     * <p>The default implementation makes no guarantees about synchronization
     * or atomicity properties of this method. Any implementation providing
     * atomicity guarantees must override this method and document its
     * concurrency properties. In particular, all implementations of
     * subinterface {@link java.util.concurrent.ConcurrentMap} must document
     * whether the function is applied once atomically only if the value is not
     * present.
     *
     * @param key key with which the specified value is to be associated
     * @param mappingFunction the function to compute a value
     * @return the current (existing or computed) value associated with
     *         the specified key, or null if the computed value is null
     * @throws NullPointerException if the specified key is null and
     *         this map does not support null keys, or the mappingFunction
     *         is null
     * @throws UnsupportedOperationException if the {@code put} operation
     *         is not supported by this map
     *         (<a href="{@docRoot}/java/util/Collection.html#optional-restrictions">optional</a>)
     * @throws ClassCastException if the class of the specified key or value
     *         prevents it from being stored in this map
     *         (<a href="{@docRoot}/java/util/Collection.html#optional-restrictions">optional</a>)
     * @since 1.8
     */
    default V computeIfAbsent(K key,
            Function<? super K, ? extends V> mappingFunction) {
        Objects.requireNonNull(mappingFunction);
        // 旧值不存在时
        V oldValue;
        if ((oldValue = get(key)) == null) {
            V newValue;
<<<<<<< HEAD
            // 应用键的一元函数(由键动态地获取值)
=======
            // 应用映射函数计算键对应的新值
>>>>>>> 536d8b08
            if ((newValue = mappingFunction.apply(key)) != null) {
                put(key, newValue);
                return newValue;
            }
        }
        return oldValue;
    }

    // 二元函数-BiFunction

    /**
     * If the value for the specified key is present and non-null, attempts to
     * compute a new mapping given the key and its current mapped value.
     *
     * <p>If the function returns {@code null}, the mapping is removed.  If the
     * function itself throws an (unchecked) exception, the exception is
     * rethrown, and the current mapping is left unchanged.
    *
     * @implSpec
     * The default implementation is equivalent to performing the following
     * steps for this {@code map}, then returning the current value or
     * {@code null} if now absent:
     *
     * <pre> {@code
     * if (map.get(key) != null) {
     *     V oldValue = map.get(key);
     *     V newValue = remappingFunction.apply(key, oldValue);
     *     if (newValue != null)
     *         map.put(key, newValue);
     *     else
     *         map.remove(key);
     * }
     * }</pre>
     *
     * <p>The default implementation makes no guarantees about synchronization
     * or atomicity properties of this method. Any implementation providing
     * atomicity guarantees must override this method and document its
     * concurrency properties. In particular, all implementations of
     * subinterface {@link java.util.concurrent.ConcurrentMap} must document
     * whether the function is applied once atomically only if the value is not
     * present.
     *
     * @param key key with which the specified value is to be associated
     * @param remappingFunction the function to compute a value
     * @return the new value associated with the specified key, or null if none
     * @throws NullPointerException if the specified key is null and
     *         this map does not support null keys, or the
     *         remappingFunction is null
     * @throws UnsupportedOperationException if the {@code put} operation
     *         is not supported by this map
     *         (<a href="{@docRoot}/java/util/Collection.html#optional-restrictions">optional</a>)
     * @throws ClassCastException if the class of the specified key or value
     *         prevents it from being stored in this map
     *         (<a href="{@docRoot}/java/util/Collection.html#optional-restrictions">optional</a>)
     * @since 1.8
     */
    default V computeIfPresent(K key,
            BiFunction<? super K, ? super V, ? extends V> remappingFunction) {
        Objects.requireNonNull(remappingFunction);
        // 旧值不存在时
        V oldValue;
        if ((oldValue = get(key)) != null) {
<<<<<<< HEAD
            // 应用键和旧值合并的二元函数
=======
            // 应用映射函数计算映射条目对应的新值
>>>>>>> 536d8b08
            V newValue = remappingFunction.apply(key, oldValue);
            if (newValue != null) {
                put(key, newValue);
                return newValue;
            } else {
                remove(key);
                return null;
            }
        } else {
            return null;
        }
    }

    /**
     * Attempts to compute a mapping for the specified key and its current
     * mapped value (or {@code null} if there is no current mapping). For
     * example, to either create or append a {@code String} msg to a value
     * mapping:
     *
     * <pre> {@code
     * map.compute(key, (k, v) -> (v == null) ? msg : v.concat(msg))}</pre>
     * (Method {@link #merge merge()} is often simpler to use for such purposes.)
     *
     * <p>If the function returns {@code null}, the mapping is removed (or
     * remains absent if initially absent).  If the function itself throws an
     * (unchecked) exception, the exception is rethrown, and the current mapping
     * is left unchanged.
     *
     * @implSpec
     * The default implementation is equivalent to performing the following
     * steps for this {@code map}, then returning the current value or
     * {@code null} if absent:
     *
     * <pre> {@code
     * V oldValue = map.get(key);
     * V newValue = remappingFunction.apply(key, oldValue);
     * if (oldValue != null ) {
     *    if (newValue != null)
     *       map.put(key, newValue);
     *    else
     *       map.remove(key);
     * } else {
     *    if (newValue != null)
     *       map.put(key, newValue);
     *    else
     *       return null;
     * }
     * }</pre>
     *
     * <p>The default implementation makes no guarantees about synchronization
     * or atomicity properties of this method. Any implementation providing
     * atomicity guarantees must override this method and document its
     * concurrency properties. In particular, all implementations of
     * subinterface {@link java.util.concurrent.ConcurrentMap} must document
     * whether the function is applied once atomically only if the value is not
     * present.
     *
     * @param key key with which the specified value is to be associated
     * @param remappingFunction the function to compute a value
     * @return the new value associated with the specified key, or null if none
     * @throws NullPointerException if the specified key is null and
     *         this map does not support null keys, or the
     *         remappingFunction is null
     * @throws UnsupportedOperationException if the {@code put} operation
     *         is not supported by this map
     *         (<a href="{@docRoot}/java/util/Collection.html#optional-restrictions">optional</a>)
     * @throws ClassCastException if the class of the specified key or value
     *         prevents it from being stored in this map
     *         (<a href="{@docRoot}/java/util/Collection.html#optional-restrictions">optional</a>)
     * @since 1.8
     */
    default V compute(K key,
            BiFunction<? super K, ? super V, ? extends V> remappingFunction) {
        Objects.requireNonNull(remappingFunction);
        V oldValue = get(key);

<<<<<<< HEAD
        // 应用键和旧值合并的二元函数
=======
        // 应用映射函数计算映射条目对应的新值
>>>>>>> 536d8b08
        V newValue = remappingFunction.apply(key, oldValue);
        if (newValue == null) {
            // delete mapping
            if (oldValue != null || containsKey(key)) {
                // something to remove
                remove(key);
                return null;
            } else {
                // nothing to do. Leave things as they were.
                return null;
            }
        } else {
            // add or replace old mapping
            put(key, newValue);
            return newValue;
        }
    }

    // 合并

    /**
     * If the specified key is not already associated with a value or is
     * associated with null, associates it with the given non-null value.
     * Otherwise, replaces the associated value with the results of the given
     * remapping function, or removes if the result is {@code null}. This
     * method may be of use when combining multiple mapped values for a key.
     * For example, to either create or append a {@code String msg} to a
     * value mapping:
     *
     * <pre> {@code
     * map.merge(key, msg, String::concat)
     * }</pre>
     *
     * <p>If the function returns {@code null} the mapping is removed.  If the
     * function itself throws an (unchecked) exception, the exception is
     * rethrown, and the current mapping is left unchanged.
     *
     * @implSpec
     * The default implementation is equivalent to performing the following
     * steps for this {@code map}, then returning the current value or
     * {@code null} if absent:
     *
     * <pre> {@code
     * V oldValue = map.get(key);
     * V newValue = (oldValue == null) ? value :
     *              remappingFunction.apply(oldValue, value);
     * if (newValue == null)
     *     map.remove(key);
     * else
     *     map.put(key, newValue);
     * }</pre>
     *
     * <p>The default implementation makes no guarantees about synchronization
     * or atomicity properties of this method. Any implementation providing
     * atomicity guarantees must override this method and document its
     * concurrency properties. In particular, all implementations of
     * subinterface {@link java.util.concurrent.ConcurrentMap} must document
     * whether the function is applied once atomically only if the value is not
     * present.
     *
     * @param key key with which the resulting value is to be associated
     * @param value the non-null value to be merged with the existing value
     *        associated with the key or, if no existing value or a null value
     *        is associated with the key, to be associated with the key
     * @param remappingFunction the function to recompute a value if present
     * @return the new value associated with the specified key, or null if no
     *         value is associated with the key
     * @throws UnsupportedOperationException if the {@code put} operation
     *         is not supported by this map
     *         (<a href="{@docRoot}/java/util/Collection.html#optional-restrictions">optional</a>)
     * @throws ClassCastException if the class of the specified key or value
     *         prevents it from being stored in this map
     *         (<a href="{@docRoot}/java/util/Collection.html#optional-restrictions">optional</a>)
     * @throws NullPointerException if the specified key is null and this map
     *         does not support null keys or the value or remappingFunction is
     *         null
     * @since 1.8
     */
    default V merge(K key, V value,
            BiFunction<? super V, ? super V, ? extends V> remappingFunction) {
        Objects.requireNonNull(remappingFunction);
        Objects.requireNonNull(value);
        V oldValue = get(key);
<<<<<<< HEAD
        // 应用新旧值合并的二元函数
=======
        // 应用映射函数计算旧值和当前值对应的新值
>>>>>>> 536d8b08
        V newValue = (oldValue == null) ? value :
                remappingFunction.apply(oldValue, value);
        if (newValue == null) {
            remove(key);
        } else {
            put(key, newValue);
        }
        return newValue;
    }
}<|MERGE_RESOLUTION|>--- conflicted
+++ resolved
@@ -9,13 +9,8 @@
 /**
  * An object that maps keys to values.  A map cannot contain duplicate keys;
  * each key can map to at most one value.
-<<<<<<< HEAD
- * 将键映射到值的对象(键-值对)。
- * 映射表不能包含重复的键，每个键最多可以映射到一个值。
-=======
  * 一个将键映射到值的对象。
  * 映射不能包含重复的键，每个键最多只能映射到一个值。
->>>>>>> 536d8b08
  *
  * <p>This interface takes the place of the <tt>Dictionary</tt> class, which
  * was a totally abstract class rather than an interface.
@@ -123,11 +118,7 @@
      * Returns the number of key-value mappings in this map.  If the
      * map contains more than <tt>Integer.MAX_VALUE</tt> elements, returns
      * <tt>Integer.MAX_VALUE</tt>.
-<<<<<<< HEAD
-     * 键-值对的映射数。
-=======
      * 返回这个映射中的键-值映射的数目。
->>>>>>> 536d8b08
      *
      * @return the number of key-value mappings in this map
      */
@@ -315,11 +306,7 @@
 
 
     // Views
-<<<<<<< HEAD
-    // 视图(容器)
-=======
     // 视图
->>>>>>> 536d8b08
 
     /**
      * Returns a {@link Set} view of the keys contained in this map.
@@ -370,11 +357,7 @@
      * <tt>Set.remove</tt>, <tt>removeAll</tt>, <tt>retainAll</tt> and
      * <tt>clear</tt> operations.  It does not support the
      * <tt>add</tt> or <tt>addAll</tt> operations.
-<<<<<<< HEAD
-     * 获取映射条目集合的视图。
-=======
      * 返回这个映射中包含的映射的集合视图。
->>>>>>> 536d8b08
      *
      * @return a set view of the mappings contained in this map
      */
@@ -389,11 +372,7 @@
      * the behavior of a map entry is undefined if the backing map has been
      * modified after the entry was returned by the iterator, except through
      * the <tt>setValue</tt> operation on the map entry.
-<<<<<<< HEAD
-     * 一个映射条目({@code 键-值}对)。
-=======
      * 映射条目，键-值对。
->>>>>>> 536d8b08
      *
      * @see Map#entrySet()
      * @since 1.2
@@ -564,11 +543,7 @@
     }
 
     // Comparison and hashing
-<<<<<<< HEAD
-    // 比较和散列
-=======
     // 比较和哈希
->>>>>>> 536d8b08
 
     /**
      * Compares the specified object with this map for equality.  Returns
@@ -647,12 +622,8 @@
      * otherwise specified by the implementing class, actions are performed in
      * the order of entry set iteration (if an iteration order is specified.)
      * Exceptions thrown by the action are relayed to the caller.
-<<<<<<< HEAD
-     * 在这个映射表中为每个映射条目执行给定的操作，直到所有条目都已处理或操作抛出异常。
-=======
      * 对这个映射中的每个条目执行给定的操作，直到所有条目都被处理或这个操作引发异常。
      * for-each，循环遍历。
->>>>>>> 536d8b08
      *
      * @implSpec
      * The default implementation is equivalent to, for this {@code map}:
@@ -674,7 +645,6 @@
      */
     default void forEach(BiConsumer<? super K, ? super V> action) {
         Objects.requireNonNull(action);
-        // 映射条目集合的视图
         for (Map.Entry<K, V> entry : entrySet()) {
             K k;
             V v;
@@ -685,11 +655,7 @@
                 // this usually means the entry is no longer in the map.
                 throw new ConcurrentModificationException(ise);
             }
-<<<<<<< HEAD
-            // 执行键和值的操作
-=======
             // 接受对象
->>>>>>> 536d8b08
             action.accept(k, v);
         }
     }
@@ -737,7 +703,6 @@
      */
     default void replaceAll(BiFunction<? super K, ? super V, ? extends V> function) {
         Objects.requireNonNull(function);
-        // 映射条目集合的视图
         for (Map.Entry<K, V> entry : entrySet()) {
             K k;
             V v;
@@ -750,11 +715,7 @@
             }
 
             // ise thrown from function is not a cme.
-<<<<<<< HEAD
-            // 应用键和值合并的二元函数
-=======
             // 应用函数
->>>>>>> 536d8b08
             v = function.apply(k, v);
 
             try {
@@ -1036,11 +997,7 @@
         V oldValue;
         if ((oldValue = get(key)) == null) {
             V newValue;
-<<<<<<< HEAD
-            // 应用键的一元函数(由键动态地获取值)
-=======
             // 应用映射函数计算键对应的新值
->>>>>>> 536d8b08
             if ((newValue = mappingFunction.apply(key)) != null) {
                 put(key, newValue);
                 return newValue;
@@ -1103,11 +1060,7 @@
         // 旧值不存在时
         V oldValue;
         if ((oldValue = get(key)) != null) {
-<<<<<<< HEAD
-            // 应用键和旧值合并的二元函数
-=======
             // 应用映射函数计算映射条目对应的新值
->>>>>>> 536d8b08
             V newValue = remappingFunction.apply(key, oldValue);
             if (newValue != null) {
                 put(key, newValue);
@@ -1184,11 +1137,7 @@
         Objects.requireNonNull(remappingFunction);
         V oldValue = get(key);
 
-<<<<<<< HEAD
-        // 应用键和旧值合并的二元函数
-=======
         // 应用映射函数计算映射条目对应的新值
->>>>>>> 536d8b08
         V newValue = remappingFunction.apply(key, oldValue);
         if (newValue == null) {
             // delete mapping
@@ -1272,11 +1221,7 @@
         Objects.requireNonNull(remappingFunction);
         Objects.requireNonNull(value);
         V oldValue = get(key);
-<<<<<<< HEAD
-        // 应用新旧值合并的二元函数
-=======
         // 应用映射函数计算旧值和当前值对应的新值
->>>>>>> 536d8b08
         V newValue = (oldValue == null) ? value :
                 remappingFunction.apply(oldValue, value);
         if (newValue == null) {
