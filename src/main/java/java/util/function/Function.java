<<<<<<< HEAD
/*
 * Copyright (c) 2010, 2013, Oracle and/or its affiliates. All rights reserved.
 * ORACLE PROPRIETARY/CONFIDENTIAL. Use is subject to license terms.
 *
 *
 *
 *
 *
 *
 *
 *
 *
 *
 *
 *
 *
 *
 *
 *
 *
 *
 *
 *
 */
=======

>>>>>>> 536d8b08
package java.util.function;

import java.util.Objects;

/**
 * Represents a function that accepts one argument and produces a result.
<<<<<<< HEAD
=======
 * 从T到R的一元函数，表示接受一个参数并产生一个结果的一元函数。
 * 类型转换体系
>>>>>>> 536d8b08
 *
 * <p>This is a <a href="package-summary.html">functional interface</a>
 * whose functional method is {@link #apply(Object)}.
 *
<<<<<<< HEAD
 * @param <T> the type of the input to the function
 * @param <R> the type of the result of the function
=======
 * @param <T> the type of the input to the function 函数入参的类型
 * @param <R> the type of the result of the function 函数结果的类型
>>>>>>> 536d8b08
 *
 * @since 1.8
 */
@FunctionalInterface
public interface Function<T, R> {

    /**
     * Applies this function to the given argument.
     * 应用本函数到给定的参数。
     *
     * @param t the function argument
     * @return the function result
     */
    R apply(T t);

<<<<<<< HEAD
=======
    // 连续的组合函数(before、after)
    // 使用场景：责任链模式
    // 默认函数

>>>>>>> 536d8b08
    /**
     * Returns a composed function that first applies the {@code before}
     * function to its input, and then applies this function to the result.
     * If evaluation of either function throws an exception, it is relayed to
     * the caller of the composed function.
<<<<<<< HEAD
     *
     * @param <V> the type of input to the {@code before} function, and to the
     *           composed function
=======
     * 返回一个before的组合函数，首先应用before函数到其输入参数，然后应用本函数到中间结果。
     * before -> this (V -> T -> R)
     *
     * @param <V> the type of input to the {@code before} function, and to the
     *           composed function {@code before} 函数的输入参数类型
>>>>>>> 536d8b08
     * @param before the function to apply before this function is applied
     * @return a composed function that first applies the {@code before}
     * function and then applies this function
     * @throws NullPointerException if before is null
     *
     * @see #andThen(Function)
     */
    default <V> Function<V, R> compose(Function<? super V, ? extends T> before) {
        Objects.requireNonNull(before);
        return (V v) -> apply(before.apply(v));
    }

    /**
     * Returns a composed function that first applies this function to
     * its input, and then applies the {@code after} function to the result.
     * If evaluation of either function throws an exception, it is relayed to
     * the caller of the composed function.
<<<<<<< HEAD
=======
     * 返回一个after的组合函数，首先应用本函数到其输入参数，然后应用after函数到中间结果。
     * this -> after (T -> R -> V)
>>>>>>> 536d8b08
     *
     * @param <V> the type of output of the {@code after} function, and of the
     *           composed function
     * @param after the function to apply after this function is applied
     * @return a composed function that first applies this function and then
     * applies the {@code after} function
     * @throws NullPointerException if after is null
     *
     * @see #compose(Function)
     */
    default <V> Function<T, V> andThen(Function<? super R, ? extends V> after) {
        Objects.requireNonNull(after);
        return (T t) -> after.apply(apply(t));
    }

<<<<<<< HEAD
=======
    // 等价函数
    // 静态函数

>>>>>>> 536d8b08
    /**
     * Returns a function that always returns its input argument.
     * 返回一个始终返回其输入参数的函数。
     *
     * {@code Function::identity()}
     *
     * @param <T> the type of the input and output objects to the function 函数的输入和输出对象的类型
     * @return a function that always returns its input argument
     */
    static <T> Function<T, T> identity() {
        return t -> t;
    }
}<|MERGE_RESOLUTION|>--- conflicted
+++ resolved
@@ -1,53 +1,18 @@
-<<<<<<< HEAD
-/*
- * Copyright (c) 2010, 2013, Oracle and/or its affiliates. All rights reserved.
- * ORACLE PROPRIETARY/CONFIDENTIAL. Use is subject to license terms.
- *
- *
- *
- *
- *
- *
- *
- *
- *
- *
- *
- *
- *
- *
- *
- *
- *
- *
- *
- *
- */
-=======
 
->>>>>>> 536d8b08
 package java.util.function;
 
 import java.util.Objects;
 
 /**
  * Represents a function that accepts one argument and produces a result.
-<<<<<<< HEAD
-=======
  * 从T到R的一元函数，表示接受一个参数并产生一个结果的一元函数。
  * 类型转换体系
->>>>>>> 536d8b08
  *
  * <p>This is a <a href="package-summary.html">functional interface</a>
  * whose functional method is {@link #apply(Object)}.
  *
-<<<<<<< HEAD
- * @param <T> the type of the input to the function
- * @param <R> the type of the result of the function
-=======
  * @param <T> the type of the input to the function 函数入参的类型
  * @param <R> the type of the result of the function 函数结果的类型
->>>>>>> 536d8b08
  *
  * @since 1.8
  */
@@ -58,34 +23,25 @@
      * Applies this function to the given argument.
      * 应用本函数到给定的参数。
      *
-     * @param t the function argument
-     * @return the function result
+     * @param t the function argument 函数参数
+     * @return the function result 函数结果
      */
     R apply(T t);
 
-<<<<<<< HEAD
-=======
     // 连续的组合函数(before、after)
     // 使用场景：责任链模式
     // 默认函数
 
->>>>>>> 536d8b08
     /**
      * Returns a composed function that first applies the {@code before}
      * function to its input, and then applies this function to the result.
      * If evaluation of either function throws an exception, it is relayed to
      * the caller of the composed function.
-<<<<<<< HEAD
-     *
-     * @param <V> the type of input to the {@code before} function, and to the
-     *           composed function
-=======
      * 返回一个before的组合函数，首先应用before函数到其输入参数，然后应用本函数到中间结果。
      * before -> this (V -> T -> R)
      *
      * @param <V> the type of input to the {@code before} function, and to the
      *           composed function {@code before} 函数的输入参数类型
->>>>>>> 536d8b08
      * @param before the function to apply before this function is applied
      * @return a composed function that first applies the {@code before}
      * function and then applies this function
@@ -103,11 +59,8 @@
      * its input, and then applies the {@code after} function to the result.
      * If evaluation of either function throws an exception, it is relayed to
      * the caller of the composed function.
-<<<<<<< HEAD
-=======
      * 返回一个after的组合函数，首先应用本函数到其输入参数，然后应用after函数到中间结果。
      * this -> after (T -> R -> V)
->>>>>>> 536d8b08
      *
      * @param <V> the type of output of the {@code after} function, and of the
      *           composed function
@@ -123,12 +76,9 @@
         return (T t) -> after.apply(apply(t));
     }
 
-<<<<<<< HEAD
-=======
     // 等价函数
     // 静态函数
 
->>>>>>> 536d8b08
     /**
      * Returns a function that always returns its input argument.
      * 返回一个始终返回其输入参数的函数。
