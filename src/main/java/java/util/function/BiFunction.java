<<<<<<< HEAD
/*
 * Copyright (c) 2010, 2013, Oracle and/or its affiliates. All rights reserved.
 * ORACLE PROPRIETARY/CONFIDENTIAL. Use is subject to license terms.
 *
 *
 *
 *
 *
 *
 *
 *
 *
 *
 *
 *
 *
 *
 *
 *
 *
 *
 *
 *
 */
=======

>>>>>>> 536d8b08
package java.util.function;

import java.util.Objects;

/**
 * Represents a function that accepts two arguments and produces a result.
 * This is the two-arity specialization of {@link Function}.
 * 从T、U到R的二元函数，表示接受两个参数并生成一个结果的二元函数。
 *
 * <p>This is a <a href="package-summary.html">functional interface</a>
 * whose functional method is {@link #apply(Object, Object)}.
 *
 * @param <T> the type of the first argument to the function
 * @param <U> the type of the second argument to the function
 * @param <R> the type of the result of the function
 *
 * @see Function
 * @since 1.8
 */
@FunctionalInterface
public interface BiFunction<T, U, R> {

    /**
     * Applies this function to the given arguments.
     * 应用本函数到所有给定的参数。
     *
     * @param t the first function argument 第一个函数参数
     * @param u the second function argument 第二个函数参数
     * @return the function result 函数结果
     */
    R apply(T t, U u);

    // 混合的二元一元组合函数
    // 默认函数

    /**
     * Returns a composed function that first applies this function to
     * its input, and then applies the {@code after} function to the result.
     * If evaluation of either function throws an exception, it is relayed to
     * the caller of the composed function.
     * 返回一个after的组合函数，首先应用本二元函数到其输入参数，然后应用after一元函数到中间结果。
     * this -> after ((T, U) -> R -> V)
     *
     * @param <V> the type of output of the {@code after} function, and of the
     *           composed function
     * @param after the function to apply after this function is applied
     * @return a composed function that first applies this function and then
     * applies the {@code after} function
     * @throws NullPointerException if after is null
     */
    default <V> BiFunction<T, U, V> andThen(Function<? super R, ? extends V> after) {
        Objects.requireNonNull(after);
        return (T t, U u) -> after.apply(apply(t, u));
    }
}<|MERGE_RESOLUTION|>--- conflicted
+++ resolved
@@ -1,31 +1,4 @@
-<<<<<<< HEAD
-/*
- * Copyright (c) 2010, 2013, Oracle and/or its affiliates. All rights reserved.
- * ORACLE PROPRIETARY/CONFIDENTIAL. Use is subject to license terms.
- *
- *
- *
- *
- *
- *
- *
- *
- *
- *
- *
- *
- *
- *
- *
- *
- *
- *
- *
- *
- */
-=======
 
->>>>>>> 536d8b08
 package java.util.function;
 
 import java.util.Objects;
@@ -38,9 +11,9 @@
  * <p>This is a <a href="package-summary.html">functional interface</a>
  * whose functional method is {@link #apply(Object, Object)}.
  *
- * @param <T> the type of the first argument to the function
- * @param <U> the type of the second argument to the function
- * @param <R> the type of the result of the function
+ * @param <T> the type of the first argument to the function 函数的第一个参数类型
+ * @param <U> the type of the second argument to the function 函数的第二个参数类型
+ * @param <R> the type of the result of the function 函数的结果类型
  *
  * @see Function
  * @since 1.8
