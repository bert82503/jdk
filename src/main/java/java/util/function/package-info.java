--- conflicted
+++ resolved
@@ -1,27 +1,3 @@
-/*
- * Copyright (c) 2011, 2013, Oracle and/or its affiliates. All rights reserved.
- * ORACLE PROPRIETARY/CONFIDENTIAL. Use is subject to license terms.
- *
- *
- *
- *
- *
- *
- *
- *
- *
- *
- *
- *
- *
- *
- *
- *
- *
- *
- *
- *
- */
 
 /**
  * <em>Functional interfaces</em> provide target types for lambda expressions
@@ -32,26 +8,19 @@
  * contexts, such as assignment context, method invocation, or cast context:
  *
  * <pre>{@code
-<<<<<<< HEAD
- *     // Assignment context
-=======
  *     // Assignment context 赋值上下文/对象方法引用
->>>>>>> 536d8b08
  *     Predicate<String> p = String::isEmpty;
  *
- *     // Method invocation context
+ *     // Method invocation context 方法调用上下文
  *     stream.filter(e -> e.getSize() > 10)...
  *
- *     // Cast context
+ *     // Cast context 转换上下文
  *     stream.map((ToIntFunction) e -> e.getSize())...
  * }</pre>
-<<<<<<< HEAD
-=======
  * <em>函数式接口</em>为lambda表达式和方法引用提供目标类型。
  * 每个函数式接口有一个单一的抽象方法，称为<em>函数方法</em>。
  * 函数方法可以匹配或适配为lambda表达式的参数和返回类型。
  * 函数式接口可以在多个上下文中提供一个目标类型，如赋值上下文、方法调用上下文、转换上下文。
->>>>>>> 536d8b08
  *
  * <p>The interfaces in this package are general purpose functional interfaces
  * used by the JDK, and are available to be used by user code as well.  While
@@ -60,18 +29,18 @@
  * requirements. Other functional interfaces provided for specific purposes,
  * such as {@link java.io.FileFilter}, are defined in the packages where they
  * are used.
-<<<<<<< HEAD
-=======
  * 本包中的接口是通用的函数式接口。
  * 虽然并不确定是一套完整的功能集，适配各种lambda表达式形式，但它们提供足够的服务来满足常见的需求。
  * 其它提供特定用途的函数式接口定义在使用的包中。
->>>>>>> 536d8b08
  *
  * <p>The interfaces in this package are annotated with
  * {@link java.lang.FunctionalInterface}. This annotation is not a requirement
  * for the compiler to recognize an interface as a functional interface, but
  * merely an aid to capture design intent and enlist the help of the compiler in
  * identifying accidental violations of design intent.
+ * 本包中的接口都使用@{@link java.lang.FunctionalInterface}进行注解。
+ * 对编译器而言，该注解并不是必须的，它会识别接口作为函数式接口，
+ * 但仅仅有助于捕捉设计意图，并在识别设计意图的意外侵犯中寻求编译器的帮助。
  *
  * <p>Functional interfaces often represent abstract concepts like functions,
  * actions, or predicates.  In documenting functional interfaces, or referring
@@ -82,12 +51,9 @@
  * provided function to...", this is understood to mean a <i>non-null</i>
  * reference to an object implementing the appropriate functional interface,
  * unless potential nullity is explicitly specified.
-<<<<<<< HEAD
-=======
  * 函数式接口通常表示抽象概念，如函数、操作、谓词。
  * 在记录函数式接口或引用函数式接口类型作为变量中，这是常见的直接引用这些抽象概念。
  * 当一个API方法接受或返回一个函数式接口，这是指一个非null对象的引用，该对象实现相应的函数式接口。
->>>>>>> 536d8b08
  *
  * <p>The functional interfaces in this package follow an extensible naming
  * convention, as follows:
@@ -97,7 +63,7 @@
  *     {@link java.util.function.Function} (unary function from {@code T} to {@code R}),
  *     {@link java.util.function.Consumer} (unary function from {@code T} to {@code void}),
  *     {@link java.util.function.Predicate} (unary function from {@code T} to {@code boolean}),
- *     and {@link java.util.function.Supplier} (nilary function to {@code R}).
+ *     and {@link java.util.function.Supplier} (nilary function to {@code T}).
  *     </li>
  *
  *     <li>Function shapes have a natural arity based on how they are most
@@ -130,8 +96,6 @@
  *     prefix may be left out (as in {@link java.util.function.ObjIntConsumer}).
  *     </li>
  * </ul>
-<<<<<<< HEAD
-=======
  *
  * 本包中的函数式接口遵循一个可扩展的命名约定：
  *
@@ -161,7 +125,6 @@
  *     <li>如果所有的参数都有专业化的前缀，则任意的前缀可能被排除。
  *     </li>
  * </ul>
->>>>>>> 536d8b08
  *
  * @see java.lang.FunctionalInterface
  * @since 1.8
