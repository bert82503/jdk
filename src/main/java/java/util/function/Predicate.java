--- conflicted
+++ resolved
@@ -1,31 +1,4 @@
-<<<<<<< HEAD
-/*
- * Copyright (c) 2010, 2013, Oracle and/or its affiliates. All rights reserved.
- * ORACLE PROPRIETARY/CONFIDENTIAL. Use is subject to license terms.
- *
- *
- *
- *
- *
- *
- *
- *
- *
- *
- *
- *
- *
- *
- *
- *
- *
- *
- *
- *
- */
-=======
 
->>>>>>> 536d8b08
 package java.util.function;
 
 import java.util.Objects;
@@ -37,7 +10,7 @@
  * <p>This is a <a href="package-summary.html">functional interface</a>
  * whose functional method is {@link #test(Object)}.
  *
- * @param <T> the type of the input to the predicate
+ * @param <T> the type of the input to the predicate 谓词的入参类型
  *
  * @since 1.8
  */
@@ -54,12 +27,9 @@
      */
     boolean test(T t);
 
-<<<<<<< HEAD
-=======
     // 谓词组合函数：与、非、或
     // 默认函数
 
->>>>>>> 536d8b08
     /**
      * Returns a composed predicate that represents a short-circuiting logical
      * AND of this predicate and another.  When evaluating the composed
@@ -125,12 +95,9 @@
         return (t) -> test(t) || other.test(t);
     }
 
-<<<<<<< HEAD
-=======
     // 测试两个参数是否相等
     // 静态函数
 
->>>>>>> 536d8b08
     /**
      * Returns a predicate that tests if two arguments are equal according
      * to {@link Objects#equals(Object, Object)}.
