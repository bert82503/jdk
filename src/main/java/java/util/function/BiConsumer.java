<<<<<<< HEAD
/*
 * Copyright (c) 2012, 2013, Oracle and/or its affiliates. All rights reserved.
 * ORACLE PROPRIETARY/CONFIDENTIAL. Use is subject to license terms.
 *
 *
 *
 *
 *
 *
 *
 *
 *
 *
 *
 *
 *
 *
 *
 *
 *
 *
 *
 *
 */
=======

>>>>>>> 536d8b08
package java.util.function;

import java.util.Objects;

/**
 * Represents an operation that accepts two input arguments and returns no
 * result.  This is the two-arity specialization of {@link Consumer}.
 * Unlike most other functional interfaces, {@code BiConsumer} is expected
 * to operate via side-effects.
 * 从T、U到void的二元函数，一个接受两个入参但不返回任何结果的操作。
 *
 * <p>This is a <a href="package-summary.html">functional interface</a>
 * whose functional method is {@link #accept(Object, Object)}.
 *
 * @param <T> the type of the first argument to the operation
 * @param <U> the type of the second argument to the operation
 *
 * @see Consumer
 * @since 1.8
 */
@FunctionalInterface
public interface BiConsumer<T, U> {

    /**
     * Performs this operation on the given arguments.
     * 对所有给定的参数执行本操作。
     *
     * @param t the first input argument 第一个函数参数
     * @param u the second input argument 第二个函数参数
     */
    void accept(T t, U u);

<<<<<<< HEAD
=======
    // 使用场景：N个消费者模式，责任链模式
    // 默认函数

>>>>>>> 536d8b08
    /**
     * Returns a composed {@code BiConsumer} that performs, in sequence, this
     * operation followed by the {@code after} operation. If performing either
     * operation throws an exception, it is relayed to the caller of the
     * composed operation.  If performing this operation throws an exception,
     * the {@code after} operation will not be performed.
     *
     * @param after the operation to perform after this operation
     * @return a composed {@code BiConsumer} that performs in sequence this
     * operation followed by the {@code after} operation
     * @throws NullPointerException if {@code after} is null
     */
    default BiConsumer<T, U> andThen(BiConsumer<? super T, ? super U> after) {
        Objects.requireNonNull(after);
        return (l, r) -> {
            accept(l, r);
            after.accept(l, r);
        };
    }
}<|MERGE_RESOLUTION|>--- conflicted
+++ resolved
@@ -1,31 +1,4 @@
-<<<<<<< HEAD
-/*
- * Copyright (c) 2012, 2013, Oracle and/or its affiliates. All rights reserved.
- * ORACLE PROPRIETARY/CONFIDENTIAL. Use is subject to license terms.
- *
- *
- *
- *
- *
- *
- *
- *
- *
- *
- *
- *
- *
- *
- *
- *
- *
- *
- *
- *
- */
-=======
 
->>>>>>> 536d8b08
 package java.util.function;
 
 import java.util.Objects;
@@ -40,8 +13,8 @@
  * <p>This is a <a href="package-summary.html">functional interface</a>
  * whose functional method is {@link #accept(Object, Object)}.
  *
- * @param <T> the type of the first argument to the operation
- * @param <U> the type of the second argument to the operation
+ * @param <T> the type of the first argument to the operation 操作的第一个参数类型
+ * @param <U> the type of the second argument to the operation 操作的第二个参数类型
  *
  * @see Consumer
  * @since 1.8
@@ -58,12 +31,9 @@
      */
     void accept(T t, U u);
 
-<<<<<<< HEAD
-=======
     // 使用场景：N个消费者模式，责任链模式
     // 默认函数
 
->>>>>>> 536d8b08
     /**
      * Returns a composed {@code BiConsumer} that performs, in sequence, this
      * operation followed by the {@code after} operation. If performing either
