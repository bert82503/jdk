/*
 * Copyright (c) 2012, 2013, Oracle and/or its affiliates. All rights reserved.
 * ORACLE PROPRIETARY/CONFIDENTIAL. Use is subject to license terms.
 *
 *
 *
 *
 *
 *
 *
 *
 *
 *
 *
 *
 *
 *
 *
 *
 *
 *
 *
 *
 */
package java.util.function;

import java.util.Objects;

/**
 * Represents an operation on a single {@code double}-valued operand that produces
 * a {@code double}-valued result.  This is the primitive type specialization of
 * {@link UnaryOperator} for {@code double}.
 * 一元浮点数运算符。
 *
 * <p>This is a <a href="package-summary.html">functional interface</a>
 * whose functional method is {@link #applyAsDouble(double)}.
 *
 * @see UnaryOperator
 * @since 1.8
 */
@FunctionalInterface
public interface DoubleUnaryOperator {

    /**
     * Applies this operator to the given operand.
     * 应用本运算符到所有给定的参数。
     *
     * @param operand the operand
     * @return the operator result
     */
    double applyAsDouble(double operand);

<<<<<<< HEAD
=======
    // 连续组合的运算符(before、after)
    // 使用场景：责任链模式
    // 默认函数

>>>>>>> 536d8b08
    /**
     * Returns a composed operator that first applies the {@code before}
     * operator to its input, and then applies this operator to the result.
     * If evaluation of either operator throws an exception, it is relayed to
     * the caller of the composed operator.
     *
     * @param before the operator to apply before this operator is applied
     * @return a composed operator that first applies the {@code before}
     * operator and then applies this operator
     * @throws NullPointerException if before is null
     *
     * @see #andThen(DoubleUnaryOperator)
     */
    default DoubleUnaryOperator compose(DoubleUnaryOperator before) {
        Objects.requireNonNull(before);
        return (double v) -> applyAsDouble(before.applyAsDouble(v));
    }

    /**
     * Returns a composed operator that first applies this operator to
     * its input, and then applies the {@code after} operator to the result.
     * If evaluation of either operator throws an exception, it is relayed to
     * the caller of the composed operator.
     *
     * @param after the operator to apply after this operator is applied
     * @return a composed operator that first applies this operator and then
     * applies the {@code after} operator
     * @throws NullPointerException if after is null
     *
     * @see #compose(DoubleUnaryOperator)
     */
    default DoubleUnaryOperator andThen(DoubleUnaryOperator after) {
        Objects.requireNonNull(after);
        return (double t) -> after.applyAsDouble(applyAsDouble(t));
    }

    /**
     * Returns a unary operator that always returns its input argument.
     *
     * @return a unary operator that always returns its input argument
     */
    static DoubleUnaryOperator identity() {
        return t -> t;
    }
}<|MERGE_RESOLUTION|>--- conflicted
+++ resolved
@@ -1,27 +1,3 @@
-/*
- * Copyright (c) 2012, 2013, Oracle and/or its affiliates. All rights reserved.
- * ORACLE PROPRIETARY/CONFIDENTIAL. Use is subject to license terms.
- *
- *
- *
- *
- *
- *
- *
- *
- *
- *
- *
- *
- *
- *
- *
- *
- *
- *
- *
- *
- */
 package java.util.function;
 
 import java.util.Objects;
@@ -50,13 +26,10 @@
      */
     double applyAsDouble(double operand);
 
-<<<<<<< HEAD
-=======
     // 连续组合的运算符(before、after)
     // 使用场景：责任链模式
     // 默认函数
 
->>>>>>> 536d8b08
     /**
      * Returns a composed operator that first applies the {@code before}
      * operator to its input, and then applies this operator to the result.
