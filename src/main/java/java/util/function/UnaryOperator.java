--- conflicted
+++ resolved
@@ -1,31 +1,4 @@
-<<<<<<< HEAD
-/*
- * Copyright (c) 2012, 2013, Oracle and/or its affiliates. All rights reserved.
- * ORACLE PROPRIETARY/CONFIDENTIAL. Use is subject to license terms.
- *
- *
- *
- *
- *
- *
- *
- *
- *
- *
- *
- *
- *
- *
- *
- *
- *
- *
- *
- *
- */
-=======
 
->>>>>>> 536d8b08
 package java.util.function;
 
 /**
@@ -37,7 +10,7 @@
  * <p>This is a <a href="package-summary.html">functional interface</a>
  * whose functional method is {@link #apply(Object)}.
  *
- * @param <T> the type of the operand and result of the operator
+ * @param <T> the type of the operand and result of the operator 运算符的操作数和结果的类型
  *
  * @see Function
  * @since 1.8
