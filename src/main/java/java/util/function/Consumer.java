--- conflicted
+++ resolved
@@ -1,31 +1,4 @@
-<<<<<<< HEAD
-/*
- * Copyright (c) 2010, 2013, Oracle and/or its affiliates. All rights reserved.
- * ORACLE PROPRIETARY/CONFIDENTIAL. Use is subject to license terms.
- *
- *
- *
- *
- *
- *
- *
- *
- *
- *
- *
- *
- *
- *
- *
- *
- *
- *
- *
- *
- */
-=======
 
->>>>>>> 536d8b08
 package java.util.function;
 
 import java.util.Objects;
@@ -34,20 +7,14 @@
  * Represents an operation that accepts a single input argument and returns no
  * result. Unlike most other functional interfaces, {@code Consumer} is expected
  * to operate via side-effects.
-<<<<<<< HEAD
-=======
  * 从T到void的一元函数，表示接受一个输入参数但不返回任何结果的操作。
  * 对象消费者被期望通过副作用操作。
->>>>>>> 536d8b08
  *
  * <p>This is a <a href="package-summary.html">functional interface</a>
  * whose functional method is {@link #accept(Object)}.
  *
  * @param <T> the type of the input to the operation
-<<<<<<< HEAD
-=======
  *           操作的入参类型
->>>>>>> 536d8b08
  *
  * @since 1.8
  */
@@ -62,12 +29,9 @@
      */
     void accept(T t);
 
-<<<<<<< HEAD
-=======
     // 使用场景：N个消费者模式，责任链模式
     // 默认函数
 
->>>>>>> 536d8b08
     /**
      * Returns a composed {@code Consumer} that performs, in sequence, this
      * operation followed by the {@code after} operation. If performing either
