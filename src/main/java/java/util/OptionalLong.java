/*
 * Copyright (c) 2012, 2013, Oracle and/or its affiliates. All rights reserved.
 * ORACLE PROPRIETARY/CONFIDENTIAL. Use is subject to license terms.
 *
 *
 *
 *
 *
 *
 *
 *
 *
 *
 *
 *
 *
 *
 *
 *
 *
 *
 *
 *
 */
package java.util;

import java.util.function.LongConsumer;
import java.util.function.LongSupplier;
import java.util.function.Supplier;

/**
 * A container object which may or may not contain a {@code long} value.
 * If a value is present, {@code isPresent()} will return {@code true} and
 * {@code getAsLong()} will return the value.
 * 可能包含长整数值的容器对象。
 *
 * <p>Additional methods that depend on the presence or absence of a contained
 * value are provided, such as {@link #orElse(long) orElse()}
 * (return a default value if value not present) and
 * {@link #ifPresent(java.util.function.LongConsumer) ifPresent()} (execute a block
 * of code if the value is present).
 *
 * <p>This is a <a href="../lang/doc-files/ValueBased.html">value-based</a>
 * class; use of identity-sensitive operations (including reference equality
 * ({@code ==}), identity hash code, or synchronization) on instances of
 * {@code OptionalLong} may have unpredictable results and should be avoided.
 *
 * @since 1.8
 */
public final class OptionalLong {

    /**
     * Common instance for {@code empty()}.
     */
    private static final OptionalLong EMPTY = new OptionalLong();

    /**
     * If true then the value is present, otherwise indicates no value is present
     */
    private final boolean isPresent;
    private final long value;

    /**
     * Construct an empty instance.
     *
     * @implNote generally only one empty instance, {@link OptionalLong#EMPTY},
     * should exist per VM.
     */
    private OptionalLong() {
<<<<<<< HEAD
=======
        // 值不存在
>>>>>>> 536d8b08
        this.isPresent = false;
        this.value = 0;
    }

    /**
     * Returns an empty {@code OptionalLong} instance.  No value is present for this
     * OptionalLong.
     *
     * @apiNote Though it may be tempting to do so, avoid testing if an object
     * is empty by comparing with {@code ==} against instances returned by
     * {@code Option.empty()}. There is no guarantee that it is a singleton.
     * Instead, use {@link #isPresent()}.
     *
     *  @return an empty {@code OptionalLong}.
     */
    public static OptionalLong empty() {
        return EMPTY;
    }

    /**
     * Construct an instance with the value present.
     *
     * @param value the long value to be present
     */
    private OptionalLong(long value) {
        this.isPresent = true;
        this.value = value;
    }

    /**
     * Return an {@code OptionalLong} with the specified value present.
     *
     * @param value the value to be present
     * @return an {@code OptionalLong} with the value present
     */
    public static OptionalLong of(long value) {
        return new OptionalLong(value);
    }

    /**
     * If a value is present in this {@code OptionalLong}, returns the value,
     * otherwise throws {@code NoSuchElementException}.
     * 如果值是存在的，则返回该值；否则，抛出没有这个元素异常。
     *
     * @return the value held by this {@code OptionalLong}
     * @throws NoSuchElementException if there is no value present
     *
     * @see OptionalLong#isPresent()
     */
    public long getAsLong() {
        if (!isPresent) {
            throw new NoSuchElementException("No value present");
        }
        return value;
    }

    /**
     * Return {@code true} if there is a value present, otherwise {@code false}.
     *
     * @return {@code true} if there is a value present, otherwise {@code false}
     */
    public boolean isPresent() {
        return isPresent;
    }

    /**
     * Have the specified consumer accept the value if a value is present,
     * otherwise do nothing.
     *
     * @param consumer block to be executed if a value is present
     * @throws NullPointerException if value is present and {@code consumer} is
     * null
     */
    public void ifPresent(LongConsumer consumer) {
        if (isPresent)
            consumer.accept(value);
    }

    /**
     * Return the value if present, otherwise return {@code other}.
     *
     * @param other the value to be returned if there is no value present
     * @return the value, if present, otherwise {@code other}
     */
    public long orElse(long other) {
        return isPresent ? value : other;
    }

    /**
     * Return the value if present, otherwise invoke {@code other} and return
     * the result of that invocation.
     *
     * @param other a {@code LongSupplier} whose result is returned if no value
     * is present
     * @return the value if present otherwise the result of {@code other.getAsLong()}
     * @throws NullPointerException if value is not present and {@code other} is
     * null
     */
    public long orElseGet(LongSupplier other) {
        return isPresent ? value : other.getAsLong();
    }

    /**
     * Return the contained value, if present, otherwise throw an exception
     * to be created by the provided supplier.
     *
     * @apiNote A method reference to the exception constructor with an empty
     * argument list can be used as the supplier. For example,
     * {@code IllegalStateException::new}
     *
     * @param <X> Type of the exception to be thrown
     * @param exceptionSupplier The supplier which will return the exception to
     * be thrown
     * @return the present value
     * @throws X if there is no value present
     * @throws NullPointerException if no value is present and
     * {@code exceptionSupplier} is null
     */
    public<X extends Throwable> long orElseThrow(Supplier<X> exceptionSupplier) throws X {
        if (isPresent) {
            return value;
        } else {
<<<<<<< HEAD
=======
            // 值不存在，则抛出异常(fail-fast，快速失败)
>>>>>>> 536d8b08
            throw exceptionSupplier.get();
        }
    }

<<<<<<< HEAD
=======
    // Object

>>>>>>> 536d8b08
    /**
     * Indicates whether some other object is "equal to" this OptionalLong. The
     * other object is considered equal if:
     * <ul>
     * <li>it is also an {@code OptionalLong} and;
     * <li>both instances have no value present or;
     * <li>the present values are "equal to" each other via {@code ==}.
     * </ul>
     *
     * @param obj an object to be tested for equality
     * @return {code true} if the other object is "equal to" this object
     * otherwise {@code false}
     */
    @Override
    public boolean equals(Object obj) {
        if (this == obj) {
            return true;
        }

        if (!(obj instanceof OptionalLong)) {
            return false;
        }

        OptionalLong other = (OptionalLong) obj;
        return (isPresent && other.isPresent)
                ? value == other.value
                : isPresent == other.isPresent;
    }

    /**
     * Returns the hash code value of the present value, if any, or 0 (zero) if
     * no value is present.
     *
     * @return hash code value of the present value or 0 if no value is present
     */
    @Override
    public int hashCode() {
        return isPresent ? Long.hashCode(value) : 0;
    }

    /**
     * {@inheritDoc}
     *
     * Returns a non-empty string representation of this object suitable for
     * debugging. The exact presentation format is unspecified and may vary
     * between implementations and versions.
     *
     * @implSpec If a value is present the result must include its string
     * representation in the result. Empty and present instances must be
     * unambiguously differentiable.
     *
     * @return the string representation of this instance
     */
    @Override
    public String toString() {
        return isPresent
                ? String.format("OptionalLong[%s]", value)
                : "OptionalLong.empty";
    }
}<|MERGE_RESOLUTION|>--- conflicted
+++ resolved
@@ -1,27 +1,3 @@
-/*
- * Copyright (c) 2012, 2013, Oracle and/or its affiliates. All rights reserved.
- * ORACLE PROPRIETARY/CONFIDENTIAL. Use is subject to license terms.
- *
- *
- *
- *
- *
- *
- *
- *
- *
- *
- *
- *
- *
- *
- *
- *
- *
- *
- *
- *
- */
 package java.util;
 
 import java.util.function.LongConsumer;
@@ -56,8 +32,13 @@
 
     /**
      * If true then the value is present, otherwise indicates no value is present
+     * <p>
+     * true表示值是存在的
      */
     private final boolean isPresent;
+    /**
+     * 有意义的值
+     */
     private final long value;
 
     /**
@@ -67,10 +48,7 @@
      * should exist per VM.
      */
     private OptionalLong() {
-<<<<<<< HEAD
-=======
         // 值不存在
->>>>>>> 536d8b08
         this.isPresent = false;
         this.value = 0;
     }
@@ -145,8 +123,9 @@
      * null
      */
     public void ifPresent(LongConsumer consumer) {
-        if (isPresent)
+        if (isPresent) {
             consumer.accept(value);
+        }
     }
 
     /**
@@ -193,19 +172,13 @@
         if (isPresent) {
             return value;
         } else {
-<<<<<<< HEAD
-=======
             // 值不存在，则抛出异常(fail-fast，快速失败)
->>>>>>> 536d8b08
             throw exceptionSupplier.get();
         }
     }
 
-<<<<<<< HEAD
-=======
     // Object
 
->>>>>>> 536d8b08
     /**
      * Indicates whether some other object is "equal to" this OptionalLong. The
      * other object is considered equal if:
@@ -221,6 +194,7 @@
      */
     @Override
     public boolean equals(Object obj) {
+        // 《Effective Java》总结的优化实现
         if (this == obj) {
             return true;
         }
