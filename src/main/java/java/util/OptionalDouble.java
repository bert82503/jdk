/*
 * Copyright (c) 2012, 2013, Oracle and/or its affiliates. All rights reserved.
 * ORACLE PROPRIETARY/CONFIDENTIAL. Use is subject to license terms.
 *
 *
 *
 *
 *
 *
 *
 *
 *
 *
 *
 *
 *
 *
 *
 *
 *
 *
 *
 *
 */
package java.util;

import java.util.function.DoubleConsumer;
import java.util.function.DoubleSupplier;
import java.util.function.Supplier;

/**
 * A container object which may or may not contain a {@code double} value.
 * If a value is present, {@code isPresent()} will return {@code true} and
 * {@code getAsDouble()} will return the value.
 * 可能包含浮点数的容器对象。
 *
 * <p>Additional methods that depend on the presence or absence of a contained
 * value are provided, such as {@link #orElse(double) orElse()}
 * (return a default value if value not present) and
 * {@link #ifPresent(java.util.function.DoubleConsumer) ifPresent()} (execute a block
 * of code if the value is present).
 *
 * <p>This is a <a href="../lang/doc-files/ValueBased.html">value-based</a>
 * class; use of identity-sensitive operations (including reference equality
 * ({@code ==}), identity hash code, or synchronization) on instances of
 * {@code OptionalDouble} may have unpredictable results and should be avoided.
 *
 * @since 1.8
 */
public final class OptionalDouble {

    /**
     * Common instance for {@code empty()}.
     */
    private static final OptionalDouble EMPTY = new OptionalDouble();

    /**
     * If true then the value is present, otherwise indicates no value is present
     */
    private final boolean isPresent;
    /**
     * 有意义的值
     */
    private final double value;

    /**
     * Construct an empty instance.
     *
     * @implNote generally only one empty instance, {@link OptionalDouble#EMPTY},
     * should exist per VM.
     */
    private OptionalDouble() {
<<<<<<< HEAD
=======
        // 值不存在
>>>>>>> 536d8b08
        this.isPresent = false;
        this.value = Double.NaN;
    }

    /**
     * Returns an empty {@code OptionalDouble} instance.  No value is present for this
     * OptionalDouble.
     *
     * @apiNote Though it may be tempting to do so, avoid testing if an object
     * is empty by comparing with {@code ==} against instances returned by
     * {@code Option.empty()}. There is no guarantee that it is a singleton.
     * Instead, use {@link #isPresent()}.
     *
     *  @return an empty {@code OptionalDouble}.
     */
    public static OptionalDouble empty() {
        return EMPTY;
    }

    /**
     * Construct an instance with the value present.
     *
     * @param value the double value to be present.
     */
    private OptionalDouble(double value) {
        this.isPresent = true;
        this.value = value;
    }

    /**
     * Return an {@code OptionalDouble} with the specified value present.
     *
     * @param value the value to be present
     * @return an {@code OptionalDouble} with the value present
     */
    public static OptionalDouble of(double value) {
        return new OptionalDouble(value);
    }

    /**
     * If a value is present in this {@code OptionalDouble}, returns the value,
     * otherwise throws {@code NoSuchElementException}.
     *
     * @return the value held by this {@code OptionalDouble}
     * @throws NoSuchElementException if there is no value present
     *
     * @see OptionalDouble#isPresent()
     */
    public double getAsDouble() {
        if (!isPresent) {
            throw new NoSuchElementException("No value present");
        }
        return value;
    }

    /**
     * Return {@code true} if there is a value present, otherwise {@code false}.
     *
     * @return {@code true} if there is a value present, otherwise {@code false}
     */
    public boolean isPresent() {
        return isPresent;
    }

    /**
     * Have the specified consumer accept the value if a value is present,
     * otherwise do nothing.
     *
     * @param consumer block to be executed if a value is present
     * @throws NullPointerException if value is present and {@code consumer} is
     * null
     */
    public void ifPresent(DoubleConsumer consumer) {
        if (isPresent)
            consumer.accept(value);
    }

    /**
     * Return the value if present, otherwise return {@code other}.
     *
     * @param other the value to be returned if there is no value present
     * @return the value, if present, otherwise {@code other}
     */
    public double orElse(double other) {
        return isPresent ? value : other;
    }

    /**
     * Return the value if present, otherwise invoke {@code other} and return
     * the result of that invocation.
     *
     * @param other a {@code DoubleSupplier} whose result is returned if no value
     * is present
     * @return the value if present otherwise the result of {@code other.getAsDouble()}
     * @throws NullPointerException if value is not present and {@code other} is
     * null
     */
    public double orElseGet(DoubleSupplier other) {
        return isPresent ? value : other.getAsDouble();
    }

    /**
     * Return the contained value, if present, otherwise throw an exception
     * to be created by the provided supplier.
     *
     * @apiNote A method reference to the exception constructor with an empty
     * argument list can be used as the supplier. For example,
     * {@code IllegalStateException::new}
     *
     * @param <X> Type of the exception to be thrown
     * @param exceptionSupplier The supplier which will return the exception to
     * be thrown
     * @return the present value
     * @throws X if there is no value present
     * @throws NullPointerException if no value is present and
     * {@code exceptionSupplier} is null
     */
    public<X extends Throwable> double orElseThrow(Supplier<X> exceptionSupplier) throws X {
        if (isPresent) {
            return value;
        } else {
<<<<<<< HEAD
=======
            // 值不存在，则抛出异常(fail-fast，快速失败)
>>>>>>> 536d8b08
            throw exceptionSupplier.get();
        }
    }

<<<<<<< HEAD
=======
    // Object

>>>>>>> 536d8b08
    /**
     * Indicates whether some other object is "equal to" this OptionalDouble. The
     * other object is considered equal if:
     * <ul>
     * <li>it is also an {@code OptionalDouble} and;
     * <li>both instances have no value present or;
     * <li>the present values are "equal to" each other via {@code Double.compare() == 0}.
     * </ul>
     *
     * @param obj an object to be tested for equality
     * @return {code true} if the other object is "equal to" this object
     * otherwise {@code false}
     */
    @Override
    public boolean equals(Object obj) {
        if (this == obj) {
            return true;
        }

        if (!(obj instanceof OptionalDouble)) {
            return false;
        }

        OptionalDouble other = (OptionalDouble) obj;
        // 注意：浮点数比较
        return (isPresent && other.isPresent)
               ? Double.compare(value, other.value) == 0
               : isPresent == other.isPresent;
    }

    /**
     * Returns the hash code value of the present value, if any, or 0 (zero) if
     * no value is present.
     *
     * @return hash code value of the present value or 0 if no value is present
     */
    @Override
    public int hashCode() {
        return isPresent ? Double.hashCode(value) : 0;
    }

    /**
     * {@inheritDoc}
     *
     * Returns a non-empty string representation of this object suitable for
     * debugging. The exact presentation format is unspecified and may vary
     * between implementations and versions.
     *
     * @implSpec If a value is present the result must include its string
     * representation in the result. Empty and present instances must be
     * unambiguously differentiable.
     *
     * @return the string representation of this instance
     */
    @Override
    public String toString() {
        return isPresent
                ? String.format("OptionalDouble[%s]", value)
                : "OptionalDouble.empty";
    }
}<|MERGE_RESOLUTION|>--- conflicted
+++ resolved
@@ -1,27 +1,3 @@
-/*
- * Copyright (c) 2012, 2013, Oracle and/or its affiliates. All rights reserved.
- * ORACLE PROPRIETARY/CONFIDENTIAL. Use is subject to license terms.
- *
- *
- *
- *
- *
- *
- *
- *
- *
- *
- *
- *
- *
- *
- *
- *
- *
- *
- *
- *
- */
 package java.util;
 
 import java.util.function.DoubleConsumer;
@@ -46,6 +22,7 @@
  * {@code OptionalDouble} may have unpredictable results and should be avoided.
  *
  * @since 1.8
+ * @see java.util.Optional
  */
 public final class OptionalDouble {
 
@@ -56,6 +33,8 @@
 
     /**
      * If true then the value is present, otherwise indicates no value is present
+     * <p>
+     * true表示值是存在的
      */
     private final boolean isPresent;
     /**
@@ -70,10 +49,7 @@
      * should exist per VM.
      */
     private OptionalDouble() {
-<<<<<<< HEAD
-=======
         // 值不存在
->>>>>>> 536d8b08
         this.isPresent = false;
         this.value = Double.NaN;
     }
@@ -147,8 +123,9 @@
      * null
      */
     public void ifPresent(DoubleConsumer consumer) {
-        if (isPresent)
+        if (isPresent) {
             consumer.accept(value);
+        }
     }
 
     /**
@@ -195,19 +172,13 @@
         if (isPresent) {
             return value;
         } else {
-<<<<<<< HEAD
-=======
             // 值不存在，则抛出异常(fail-fast，快速失败)
->>>>>>> 536d8b08
             throw exceptionSupplier.get();
         }
     }
 
-<<<<<<< HEAD
-=======
     // Object
 
->>>>>>> 536d8b08
     /**
      * Indicates whether some other object is "equal to" this OptionalDouble. The
      * other object is considered equal if:
