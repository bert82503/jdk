--- conflicted
+++ resolved
@@ -14,16 +14,9 @@
  * specific sub-interfaces like <tt>Set</tt> and <tt>List</tt>.  This interface
  * is typically used to pass collections around and manipulate them where
  * maximum generality is desired.
-<<<<<<< HEAD
- * 容器层次结构中的根接口。容器表示一组对象，称为其元素。(容器表示一组元素)
- * 一些容器允许重复的元素，而另一些则不允许。一些是有序的，而其他则是无序的。
- * JDK不提供这个接口的任何直接实现，提供更特定的子接口的实现。
- * 本接口通常用于传递容器并在需要最大通用性的地方操作它们。
-=======
  * 集合层次结构中的根接口。
  * 集合表示一组对象，称为其元素。
  * 一些集合允许重复元素，而另一些则不允许。有些是有序的，有些是无序的。
->>>>>>> 536d8b08
  *
  * <p><i>Bags</i> or <i>multisets</i> (unordered collections that may contain
  * duplicate elements) should implement this interface directly.
@@ -157,11 +150,7 @@
      * Returns the number of elements in this collection.  If this collection
      * contains more than <tt>Integer.MAX_VALUE</tt> elements, returns
      * <tt>Integer.MAX_VALUE</tt>.
-<<<<<<< HEAD
-     * 元素的数量。
-=======
      * 返回这个集合中的元素数量。
->>>>>>> 536d8b08
      *
      * @return the number of elements in this collection
      */
@@ -202,12 +191,8 @@
      * guarantees concerning the order in which the elements are returned
      * (unless this collection is an instance of some class that provides a
      * guarantee).
-<<<<<<< HEAD
-     * 元素的迭代器。
-=======
      * 返回这个集合中元素的迭代器。
      * 没有关于返回元素的顺序的保证，除非这个集合是提供保证的某个类的实例。
->>>>>>> 536d8b08
      *
      * @return an <tt>Iterator</tt> over the elements in this collection
      */
@@ -352,11 +337,7 @@
     /**
      * Returns <tt>true</tt> if this collection contains all of the elements
      * in the specified collection.
-<<<<<<< HEAD
-     * 子集，集合的包含关系。
-=======
      * 如果这个集合包含指定集合中的所有元素，则返回true。
->>>>>>> 536d8b08
      *
      * @param  c collection to be checked for containment in this collection
      * @return <tt>true</tt> if this collection contains all of the elements
@@ -381,12 +362,8 @@
      * (This implies that the behavior of this call is undefined if the
      * specified collection is this collection, and this collection is
      * nonempty.)
-<<<<<<< HEAD
-     * 并集。
-=======
      * 将指定集合中的所有元素添加到这个集合。(可选操作)
      * 如果在操作进行时修改了指定的集合，则这个操作的行为是未定义的。
->>>>>>> 536d8b08
      *
      * @param c collection containing elements to be added to this collection
      * @return <tt>true</tt> if this collection changed as a result of the call
@@ -411,12 +388,8 @@
      * specified collection (optional operation).  After this call returns,
      * this collection will contain no elements in common with the specified
      * collection.
-<<<<<<< HEAD
-     * 相对补集。
-=======
      * 移除指定集合中包含的所有集合元素。(可选操作)
      * 在这个调用返回后，这个集合将不包含与指定集合相同的元素。
->>>>>>> 536d8b08
      *
      * @param c collection containing elements to be removed from this collection
      * @return <tt>true</tt> if this collection changed as a result of the
@@ -471,17 +444,10 @@
     default boolean removeIf(Predicate<? super E> filter) {
         Objects.requireNonNull(filter);
         boolean removed = false;
-<<<<<<< HEAD
-        // 元素的迭代器
-        final Iterator<E> each = iterator();
-        while (each.hasNext()) {
-            // 评估谓词条件
-=======
         // 使用迭代器移除满足条件的所有元素
         final Iterator<E> each = iterator();
         while (each.hasNext()) {
             // 有条件地移除元素
->>>>>>> 536d8b08
             if (filter.test(each.next())) {
                 each.remove();
                 removed = true;
@@ -495,13 +461,9 @@
      * specified collection (optional operation).  In other words, removes from
      * this collection all of its elements that are not contained in the
      * specified collection.
-<<<<<<< HEAD
-     * 交集，集合的交集操作。
-=======
      * 仅保留集合中包含在指定集合中的元素。(可选操作)
      * 交集。
      * 换句话说，从这个集合中删除指定集合中不包含的所有元素。
->>>>>>> 536d8b08
      *
      * @param c collection containing elements to be retained in this collection
      * @return <tt>true</tt> if this collection changed as a result of the call
@@ -534,12 +496,8 @@
 
 
     // Comparison and hashing
-<<<<<<< HEAD
-    // 比较和散列
-=======
     // 比较和哈希
     // Object
->>>>>>> 536d8b08
 
     /**
      * Compares the specified object with this collection for equality.
@@ -598,14 +556,9 @@
     @Override
     int hashCode();
 
-<<<<<<< HEAD
-    // Defaultable methods
-    // 默认方法
-=======
     // 默认函数
     // 分而治之，分治思想
     // 元素集合与数据流的桥梁
->>>>>>> 536d8b08
 
     /**
      * Creates a {@link Spliterator} over the elements in this collection.
@@ -662,7 +615,6 @@
      * @since 1.8
      */
     default Spliterator<E> spliterator() {
-        // 可分割的迭代器
         return Spliterators.spliterator(this, 0);
     }
 
@@ -671,11 +623,7 @@
 
     /**
      * Returns a sequential {@code Stream} with this collection as its source.
-<<<<<<< HEAD
-     * 返回以这个容器为源的顺序流。
-=======
      * 返回这个集合作为数据源的顺序流。
->>>>>>> 536d8b08
      *
      * <p>This method should be overridden when the {@link #spliterator()}
      * method cannot return a spliterator that is {@code IMMUTABLE},
@@ -692,20 +640,14 @@
      * @since 1.8
      */
     default Stream<E> stream() {
-        // 流支持
         return StreamSupport.stream(spliterator(), false);
     }
 
     /**
      * Returns a possibly parallel {@code Stream} with this collection as its
      * source.  It is allowable for this method to return a sequential stream.
-<<<<<<< HEAD
-     * 返回以这个容器为源的可能的并行流。
-     * 这个方法允许返回顺序流。
-=======
      * 以这个集合作为其数据源返回一个可能的并行数据流。
      * 允许这个方法返回顺序数据流。
->>>>>>> 536d8b08
      *
      * <p>This method should be overridden when the {@link #spliterator()}
      * method cannot return a spliterator that is {@code IMMUTABLE},
@@ -724,7 +666,6 @@
      * @since 1.8
      */
     default Stream<E> parallelStream() {
-        // 流支持
         return StreamSupport.stream(spliterator(), true);
     }
 }