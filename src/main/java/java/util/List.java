
package java.util;

import java.util.function.UnaryOperator;

/**
 * An ordered collection (also known as a <i>sequence</i>).  The user of this
 * interface has precise control over where in the list each element is
 * inserted.  The user can access elements by their integer index (position in
 * the list), and search for elements in the list.
<<<<<<< HEAD
 * 列表，一个有序的容器(序列)。本接口的用户可以精确地控制列表中每个元素的插入位置。
 * 用户可以通过其索引(列表中的位置)访问元素，并在列表中搜索元素。
=======
 * 有序集合，也称为序列。
 * 这个接口的用户可以精确地控制每个元素在列表中插入的位置。
 * 用户可以根据元素的整数索引(在列表中的位置)访问元素，并在列表中搜索元素。
>>>>>>> 536d8b08
 * <p>
 *
 * Unlike sets, lists typically allow duplicate elements.  More formally,
 * lists typically allow pairs of elements <tt>e1</tt> and <tt>e2</tt>
 * such that <tt>e1.equals(e2)</tt>, and they typically allow multiple
 * null elements if they allow null elements at all.  It is not inconceivable
 * that someone might wish to implement a list that prohibits duplicates, by
 * throwing runtime exceptions when the user attempts to insert them, but we
 * expect this usage to be rare.
<<<<<<< HEAD
 * 与集合不同，列表允许重复的元素。
=======
 * 与集合不同，列表通常允许重复元素。
 * 更正式地说，列表通常允许元素对e1和e2。
 * 如果它们允许空元素(null)，则通常允许多个空元素。
>>>>>>> 536d8b08
 * <p>
 *
 * The <tt>List</tt> interface places additional stipulations, beyond those
 * specified in the <tt>Collection</tt> interface, on the contracts of the
 * <tt>iterator</tt>, <tt>add</tt>, <tt>remove</tt>, <tt>equals</tt>, and
 * <tt>hashCode</tt> methods.  Declarations for other inherited methods are
 * also included here for convenience.<p>
 *
 * The <tt>List</tt> interface provides four methods for positional (indexed)
 * access to list elements.  Lists (like Java arrays) are zero based.  Note
 * that these operations may execute in time proportional to the index value
 * for some implementations (the <tt>LinkedList</tt> class, for
 * example). Thus, iterating over the elements in a list is typically
 * preferable to indexing through it if the caller does not know the
 * implementation.<p>
 *
 * The <tt>List</tt> interface provides a special iterator, called a
 * <tt>ListIterator</tt>, that allows element insertion and replacement, and
 * bidirectional access in addition to the normal operations that the
 * <tt>Iterator</tt> interface provides.  A method is provided to obtain a
 * list iterator that starts at a specified position in the list.<p>
 *
 * The <tt>List</tt> interface provides two methods to search for a specified
 * object.  From a performance standpoint, these methods should be used with
 * caution.  In many implementations they will perform costly linear
 * searches.<p>
 *
 * The <tt>List</tt> interface provides two methods to efficiently insert and
 * remove multiple elements at an arbitrary point in the list.<p>
 *
 * Note: While it is permissible for lists to contain themselves as elements,
 * extreme caution is advised: the <tt>equals</tt> and <tt>hashCode</tt>
 * methods are no longer well defined on such a list.
 *
 * <p>Some list implementations have restrictions on the elements that
 * they may contain.  For example, some implementations prohibit null elements,
 * and some have restrictions on the types of their elements.  Attempting to
 * add an ineligible element throws an unchecked exception, typically
 * <tt>NullPointerException</tt> or <tt>ClassCastException</tt>.  Attempting
 * to query the presence of an ineligible element may throw an exception,
 * or it may simply return false; some implementations will exhibit the former
 * behavior and some will exhibit the latter.  More generally, attempting an
 * operation on an ineligible element whose completion would not result in
 * the insertion of an ineligible element into the list may throw an
 * exception or it may succeed, at the option of the implementation.
 * Such exceptions are marked as "optional" in the specification for this
 * interface.
 *
 * <p>This interface is a member of the
 * <a href="{@docRoot}/../technotes/guides/collections/index.html">
 * Java Collections Framework</a>.
 *
 * @param <E> the type of elements in this list
 *
 * @author  Josh Bloch
 * @author  Neal Gafter
 * @see Collection
 * @see Set
 * @see ArrayList
 * @see LinkedList
 * @see Vector
 * @see Arrays#asList(Object[])
 * @see Collections#nCopies(int, Object)
 * @see Collections#EMPTY_LIST
 * @see AbstractList
 * @see AbstractSequentialList
 * @since 1.2
 */
public interface List<E> extends Collection<E> {

    // Query Operations
    // 查询操作

    /**
     * Returns the number of elements in this list.  If this list contains
     * more than <tt>Integer.MAX_VALUE</tt> elements, returns
     * <tt>Integer.MAX_VALUE</tt>.
     * 列表中元素的数量。
     *
     * @return the number of elements in this list
     */
    @Override
    int size();

    /**
     * Returns <tt>true</tt> if this list contains no elements.
     *
     * @return <tt>true</tt> if this list contains no elements
     */
    @Override
    boolean isEmpty();

    /**
     * Returns <tt>true</tt> if this list contains the specified element.
     * More formally, returns <tt>true</tt> if and only if this list contains
     * at least one element <tt>e</tt> such that
     * <tt>(o==null&nbsp;?&nbsp;e==null&nbsp;:&nbsp;o.equals(e))</tt>.
     *
     * @param o element whose presence in this list is to be tested
     * @return <tt>true</tt> if this list contains the specified element
     * @throws ClassCastException if the type of the specified element
     *         is incompatible with this list
     * (<a href="Collection.html#optional-restrictions">optional</a>)
     * @throws NullPointerException if the specified element is null and this
     *         list does not permit null elements
     * (<a href="Collection.html#optional-restrictions">optional</a>)
     */
    @Override
    boolean contains(Object o);

    /**
     * Returns an iterator over the elements in this list in proper sequence.
     * 元素的迭代器。
     *
     * @return an iterator over the elements in this list in proper sequence
     */
    @Override
    Iterator<E> iterator();

    /**
     * Returns an array containing all of the elements in this list in proper
     * sequence (from first to last element).
     *
     * <p>The returned array will be "safe" in that no references to it are
     * maintained by this list.  (In other words, this method must
     * allocate a new array even if this list is backed by an array).
     * The caller is thus free to modify the returned array.
     *
     * <p>This method acts as bridge between array-based and collection-based
     * APIs.
     *
     * @return an array containing all of the elements in this list in proper
     *         sequence
     * @see Arrays#asList(Object[])
     */
    @Override
    Object[] toArray();

    /**
     * Returns an array containing all of the elements in this list in
     * proper sequence (from first to last element); the runtime type of
     * the returned array is that of the specified array.  If the list fits
     * in the specified array, it is returned therein.  Otherwise, a new
     * array is allocated with the runtime type of the specified array and
     * the size of this list.
     *
     * <p>If the list fits in the specified array with room to spare (i.e.,
     * the array has more elements than the list), the element in the array
     * immediately following the end of the list is set to <tt>null</tt>.
     * (This is useful in determining the length of the list <i>only</i> if
     * the caller knows that the list does not contain any null elements.)
     *
     * <p>Like the {@link #toArray()} method, this method acts as bridge between
     * array-based and collection-based APIs.  Further, this method allows
     * precise control over the runtime type of the output array, and may,
     * under certain circumstances, be used to save allocation costs.
     *
     * <p>Suppose <tt>x</tt> is a list known to contain only strings.
     * The following code can be used to dump the list into a newly
     * allocated array of <tt>String</tt>:
     *
     * <pre>{@code
     *     String[] y = x.toArray(new String[0]);
     * }</pre>
     *
     * Note that <tt>toArray(new Object[0])</tt> is identical in function to
     * <tt>toArray()</tt>.
     *
     * @param a the array into which the elements of this list are to
     *          be stored, if it is big enough; otherwise, a new array of the
     *          same runtime type is allocated for this purpose.
     * @return an array containing the elements of this list
     * @throws ArrayStoreException if the runtime type of the specified array
     *         is not a supertype of the runtime type of every element in
     *         this list
     * @throws NullPointerException if the specified array is null
     */
    @Override
    <T> T[] toArray(T[] a);


    // Modification Operations
    // 修改操作

    /**
     * Appends the specified element to the end of this list (optional
     * operation).
     * 将指定的元素追加到这个列表的末尾(可选操作)。
     *
     * <p>Lists that support this operation may place limitations on what
     * elements may be added to this list.  In particular, some
     * lists will refuse to add null elements, and others will impose
     * restrictions on the type of elements that may be added.  List
     * classes should clearly specify in their documentation any restrictions
     * on what elements may be added.
     *
     * @param e element to be appended to this list
     * @return <tt>true</tt> (as specified by {@link Collection#add})
     * @throws UnsupportedOperationException if the <tt>add</tt> operation
     *         is not supported by this list
     * @throws ClassCastException if the class of the specified element
     *         prevents it from being added to this list
     * @throws NullPointerException if the specified element is null and this
     *         list does not permit null elements
     * @throws IllegalArgumentException if some property of this element
     *         prevents it from being added to this list
     */
    @Override
    boolean add(E e);

    /**
     * Removes the first occurrence of the specified element from this list,
     * if it is present (optional operation).  If this list does not contain
     * the element, it is unchanged.  More formally, removes the element with
     * the lowest index <tt>i</tt> such that
     * <tt>(o==null&nbsp;?&nbsp;get(i)==null&nbsp;:&nbsp;o.equals(get(i)))</tt>
     * (if such an element exists).  Returns <tt>true</tt> if this list
     * contained the specified element (or equivalently, if this list changed
     * as a result of the call).
     *
     * @param o element to be removed from this list, if present
     * @return <tt>true</tt> if this list contained the specified element
     * @throws ClassCastException if the type of the specified element
     *         is incompatible with this list
     * (<a href="Collection.html#optional-restrictions">optional</a>)
     * @throws NullPointerException if the specified element is null and this
     *         list does not permit null elements
     * (<a href="Collection.html#optional-restrictions">optional</a>)
     * @throws UnsupportedOperationException if the <tt>remove</tt> operation
     *         is not supported by this list
     */
    @Override
    boolean remove(Object o);


    // Bulk Modification Operations
<<<<<<< HEAD
    // 批量操作
=======
    // 批量修改操作
>>>>>>> 536d8b08

    /**
     * Returns <tt>true</tt> if this list contains all of the elements of the
     * specified collection.
     *
     * @param  c collection to be checked for containment in this list
     * @return <tt>true</tt> if this list contains all of the elements of the
     *         specified collection
     * @throws ClassCastException if the types of one or more elements
     *         in the specified collection are incompatible with this
     *         list
     * (<a href="Collection.html#optional-restrictions">optional</a>)
     * @throws NullPointerException if the specified collection contains one
     *         or more null elements and this list does not permit null
     *         elements
     *         (<a href="Collection.html#optional-restrictions">optional</a>),
     *         or if the specified collection is null
     * @see #contains(Object)
     */
    @Override
    boolean containsAll(Collection<?> c);

    /**
     * Appends all of the elements in the specified collection to the end of
     * this list, in the order that they are returned by the specified
     * collection's iterator (optional operation).  The behavior of this
     * operation is undefined if the specified collection is modified while
     * the operation is in progress.  (Note that this will occur if the
     * specified collection is this list, and it's nonempty.)
     *
     * @param c collection containing elements to be added to this list
     * @return <tt>true</tt> if this list changed as a result of the call
     * @throws UnsupportedOperationException if the <tt>addAll</tt> operation
     *         is not supported by this list
     * @throws ClassCastException if the class of an element of the specified
     *         collection prevents it from being added to this list
     * @throws NullPointerException if the specified collection contains one
     *         or more null elements and this list does not permit null
     *         elements, or if the specified collection is null
     * @throws IllegalArgumentException if some property of an element of the
     *         specified collection prevents it from being added to this list
     * @see #add(Object)
     */
    @Override
    boolean addAll(Collection<? extends E> c);

    /**
     * Inserts all of the elements in the specified collection into this
     * list at the specified position (optional operation).  Shifts the
     * element currently at that position (if any) and any subsequent
     * elements to the right (increases their indices).  The new elements
     * will appear in this list in the order that they are returned by the
     * specified collection's iterator.  The behavior of this operation is
     * undefined if the specified collection is modified while the
     * operation is in progress.  (Note that this will occur if the specified
     * collection is this list, and it's nonempty.)
     *
     * @param index index at which to insert the first element from the
     *              specified collection
     * @param c collection containing elements to be added to this list
     * @return <tt>true</tt> if this list changed as a result of the call
     * @throws UnsupportedOperationException if the <tt>addAll</tt> operation
     *         is not supported by this list
     * @throws ClassCastException if the class of an element of the specified
     *         collection prevents it from being added to this list
     * @throws NullPointerException if the specified collection contains one
     *         or more null elements and this list does not permit null
     *         elements, or if the specified collection is null
     * @throws IllegalArgumentException if some property of an element of the
     *         specified collection prevents it from being added to this list
     * @throws IndexOutOfBoundsException if the index is out of range
     *         (<tt>index &lt; 0 || index &gt; size()</tt>)
     */
    boolean addAll(int index, Collection<? extends E> c);

    /**
     * Removes from this list all of its elements that are contained in the
     * specified collection (optional operation).
     *
     * @param c collection containing elements to be removed from this list
     * @return <tt>true</tt> if this list changed as a result of the call
     * @throws UnsupportedOperationException if the <tt>removeAll</tt> operation
     *         is not supported by this list
     * @throws ClassCastException if the class of an element of this list
     *         is incompatible with the specified collection
     * (<a href="Collection.html#optional-restrictions">optional</a>)
     * @throws NullPointerException if this list contains a null element and the
     *         specified collection does not permit null elements
     *         (<a href="Collection.html#optional-restrictions">optional</a>),
     *         or if the specified collection is null
     * @see #remove(Object)
     * @see #contains(Object)
     */
    @Override
    boolean removeAll(Collection<?> c);

    /**
     * Retains only the elements in this list that are contained in the
     * specified collection (optional operation).  In other words, removes
     * from this list all of its elements that are not contained in the
     * specified collection.
     *
     * @param c collection containing elements to be retained in this list
     * @return <tt>true</tt> if this list changed as a result of the call
     * @throws UnsupportedOperationException if the <tt>retainAll</tt> operation
     *         is not supported by this list
     * @throws ClassCastException if the class of an element of this list
     *         is incompatible with the specified collection
     * (<a href="Collection.html#optional-restrictions">optional</a>)
     * @throws NullPointerException if this list contains a null element and the
     *         specified collection does not permit null elements
     *         (<a href="Collection.html#optional-restrictions">optional</a>),
     *         or if the specified collection is null
     * @see #remove(Object)
     * @see #contains(Object)
     */
    @Override
    boolean retainAll(Collection<?> c);

<<<<<<< HEAD
    // Defaultable methods
    // 默认方法
=======
    // 一元运算符-UnaryOperator
>>>>>>> 536d8b08

    /**
     * Replaces each element of this list with the result of applying the
     * operator to that element.  Errors or runtime exceptions thrown by
     * the operator are relayed to the caller.
     * 将这个列表中的每个元素替换为对这个元素应用运算符的结果。
     * 这个运算符抛出的错误或运行时异常，将传递给调用者。
     *
     * @implSpec
     * The default implementation is equivalent to, for this {@code list}:
     * <pre>{@code
     *     final ListIterator<E> li = list.listIterator();
     *     while (li.hasNext()) {
     *         li.set(operator.apply(li.next()));
     *     }
     * }</pre>
     * 实现规范：
     * 默认实现等价于这个。
     *
     * If the list's list-iterator does not support the {@code set} operation
     * then an {@code UnsupportedOperationException} will be thrown when
     * replacing the first element.
     *
     * @param operator the operator to apply to each element
     * @throws UnsupportedOperationException if this list is unmodifiable.
     *         Implementations may throw this exception if an element
     *         cannot be replaced or if, in general, modification is not
     *         supported
     * @throws NullPointerException if the specified operator is null or
     *         if the operator result is a null value and this list does
     *         not permit null elements
     *         (<a href="Collection.html#optional-restrictions">optional</a>)
     * @since 1.8
     */
    default void replaceAll(UnaryOperator<E> operator) {
        Objects.requireNonNull(operator);
<<<<<<< HEAD
        // 元素的列表迭代器
=======
        // 迭代器
>>>>>>> 536d8b08
        final ListIterator<E> li = this.listIterator();
        while (li.hasNext()) {
            // 应用一元运算符
            li.set(operator.apply(li.next()));
        }
    }

    // 默认函数

    /**
     * Sorts this list according to the order induced by the specified
     * {@link Comparator}.
     * 根据指定的比较器诱导的顺序对这个列表进行排序。
     *
     * <p>All elements in this list must be <i>mutually comparable</i> using the
     * specified comparator (that is, {@code c.compare(e1, e2)} must not throw
     * a {@code ClassCastException} for any elements {@code e1} and {@code e2}
     * in the list).
     * 这个列表中的所有元素必须使用指定的比较器进行相互比较。
     *
     * <p>If the specified comparator is {@code null} then all elements in this
     * list must implement the {@link Comparable} interface and the elements'
     * {@linkplain Comparable natural ordering} should be used.
     * 如果指定的比较器为空，那么这个列表中的所有元素都必须实现Comparable接口，并且应该使用元素的自然顺序。
     *
     * <p>This list must be modifiable, but need not be resizable.
     * 这个列表必须是可修改的，但不需要调整大小。
     *
     * @implSpec
     * The default implementation obtains an array containing all elements in
     * this list, sorts the array, and iterates over this list resetting each
     * element from the corresponding position in the array. (This avoids the
     * n<sup>2</sup> log(n) performance that would result from attempting
     * to sort a linked list in place.)
     * 实现规范：
     * 默认实现获取包含这个列表中所有元素的数组，对这个数组进行排序，并遍历这个列表，从数组中的相应位置重置每个元素。
     * (这避免了log(n)的性能，因为在适当的位置对链表进行排序会导致这种性能。)
     *
     * @implNote
     * This implementation is a stable, adaptive, iterative mergesort that
     * requires far fewer than n lg(n) comparisons when the input array is
     * partially sorted, while offering the performance of a traditional
     * mergesort when the input array is randomly ordered.  If the input array
     * is nearly sorted, the implementation requires approximately n
     * comparisons.  Temporary storage requirements vary from a small constant
     * for nearly sorted input arrays to n/2 object references for randomly
     * ordered input arrays.
     * 实现注意：
     * 这个实现是一个稳定的、自适应的、迭代的归并排序。
     *
     * <p>The implementation takes equal advantage of ascending and
     * descending order in its input array, and can take advantage of
     * ascending and descending order in different parts of the same
     * input array.  It is well-suited to merging two or more sorted arrays:
     * simply concatenate the arrays and sort the resulting array.
     *
     * <p>The implementation was adapted from Tim Peters's list sort for Python
     * (<a href="http://svn.python.org/projects/python/trunk/Objects/listsort.txt">
     * TimSort</a>).  It uses techniques from Peter McIlroy's "Optimistic
     * Sorting and Information Theoretic Complexity", in Proceedings of the
     * Fourth Annual ACM-SIAM Symposium on Discrete Algorithms, pp 467-474,
     * January 1993.
     *
     * @param c the {@code Comparator} used to compare list elements.
     *          A {@code null} value indicates that the elements'
     *          {@linkplain Comparable natural ordering} should be used
     * @throws ClassCastException if the list contains elements that are not
     *         <i>mutually comparable</i> using the specified comparator
     * @throws UnsupportedOperationException if the list's list-iterator does
     *         not support the {@code set} operation
     * @throws IllegalArgumentException
     *         (<a href="Collection.html#optional-restrictions">optional</a>)
     *         if the comparator is found to violate the {@link Comparator}
     *         contract
     * @since 1.8
     */
    @SuppressWarnings({"unchecked", "rawtypes"})
    default void sort(Comparator<? super E> c) {
<<<<<<< HEAD
        // 使用数组排序
=======
        // 转化为数组
>>>>>>> 536d8b08
        Object[] a = this.toArray();
        // 对数组进行排序
        Arrays.sort(a, (Comparator) c);
<<<<<<< HEAD
        // 元素的列表迭代器
=======
        // 使用迭代器重置元素
>>>>>>> 536d8b08
        ListIterator<E> i = this.listIterator();
        for (Object e : a) {
            i.next();
            i.set((E) e);
        }
    }

    /**
     * Removes all of the elements from this list (optional operation).
     * The list will be empty after this call returns.
     * 从列表中移除所有元素。(可选操作)
     * 在这个调用返回后，列表将为空。
     *
     * @throws UnsupportedOperationException if the <tt>clear</tt> operation
     *         is not supported by this list
     */
    @Override
    void clear();


    // Comparison and hashing
<<<<<<< HEAD
    // 比较和散列
=======
    // 比较和哈希
    // Object
>>>>>>> 536d8b08

    /**
     * Compares the specified object with this list for equality.  Returns
     * <tt>true</tt> if and only if the specified object is also a list, both
     * lists have the same size, and all corresponding pairs of elements in
     * the two lists are <i>equal</i>.  (Two elements <tt>e1</tt> and
     * <tt>e2</tt> are <i>equal</i> if <tt>(e1==null ? e2==null :
     * e1.equals(e2))</tt>.)  In other words, two lists are defined to be
     * equal if they contain the same elements in the same order.  This
     * definition ensures that the equals method works properly across
     * different implementations of the <tt>List</tt> interface.
     *
     * @param o the object to be compared for equality with this list
     * @return <tt>true</tt> if the specified object is equal to this list
     */
    @Override
    boolean equals(Object o);

    /**
     * Returns the hash code value for this list.  The hash code of a list
     * is defined to be the result of the following calculation:
     * <pre>{@code
     *     int hashCode = 1;
     *     for (E e : list)
     *         hashCode = 31*hashCode + (e==null ? 0 : e.hashCode());
     * }</pre>
     * This ensures that <tt>list1.equals(list2)</tt> implies that
     * <tt>list1.hashCode()==list2.hashCode()</tt> for any two lists,
     * <tt>list1</tt> and <tt>list2</tt>, as required by the general
     * contract of {@link Object#hashCode}.
     *
     * @return the hash code value for this list
     * @see Object#equals(Object)
     * @see #equals(Object)
     */
    @Override
    int hashCode();


    // Positional Access Operations
    // 位置访问操作

    /**
     * Returns the element at the specified position in this list.
<<<<<<< HEAD
     * 返回这个列表中指定位置的元素。
=======
     * 返回列表中指定位置的元素。
>>>>>>> 536d8b08
     *
     * @param index index of the element to return
     * @return the element at the specified position in this list
     * @throws IndexOutOfBoundsException if the index is out of range
     *         (<tt>index &lt; 0 || index &gt;= size()</tt>)
     */
    E get(int index);

    /**
     * Replaces the element at the specified position in this list with the
     * specified element (optional operation).
<<<<<<< HEAD
     * 用指定的元素替换这个列表中指定位置的元素。
=======
     * 用指定的元素替换列表中指定位置的元素。(可选操作)
>>>>>>> 536d8b08
     *
     * @param index index of the element to replace
     * @param element element to be stored at the specified position
     * @return the element previously at the specified position
     * @throws UnsupportedOperationException if the <tt>set</tt> operation
     *         is not supported by this list
     * @throws ClassCastException if the class of the specified element
     *         prevents it from being added to this list
     * @throws NullPointerException if the specified element is null and
     *         this list does not permit null elements
     * @throws IllegalArgumentException if some property of the specified
     *         element prevents it from being added to this list
     * @throws IndexOutOfBoundsException if the index is out of range
     *         (<tt>index &lt; 0 || index &gt;= size()</tt>)
     */
    E set(int index, E element);

    /**
     * Inserts the specified element at the specified position in this list
     * (optional operation).  Shifts the element currently at that position
     * (if any) and any subsequent elements to the right (adds one to their
     * indices).
     * 将指定的元素插入到这个列表中的指定位置(可选操作)。
     *
     * @param index index at which the specified element is to be inserted
     * @param element element to be inserted
     * @throws UnsupportedOperationException if the <tt>add</tt> operation
     *         is not supported by this list
     * @throws ClassCastException if the class of the specified element
     *         prevents it from being added to this list
     * @throws NullPointerException if the specified element is null and
     *         this list does not permit null elements
     * @throws IllegalArgumentException if some property of the specified
     *         element prevents it from being added to this list
     * @throws IndexOutOfBoundsException if the index is out of range
     *         (<tt>index &lt; 0 || index &gt; size()</tt>)
     */
    void add(int index, E element);

    /**
     * Removes the element at the specified position in this list (optional
     * operation).  Shifts any subsequent elements to the left (subtracts one
     * from their indices).  Returns the element that was removed from the
     * list.
     * 移除这个列表中指定位置的元素(可选操作)。
     *
     * @param index the index of the element to be removed
     * @return the element previously at the specified position
     * @throws UnsupportedOperationException if the <tt>remove</tt> operation
     *         is not supported by this list
     * @throws IndexOutOfBoundsException if the index is out of range
     *         (<tt>index &lt; 0 || index &gt;= size()</tt>)
     */
    E remove(int index);


    // Search Operations
    // 搜索操作

    /**
     * Returns the index of the first occurrence of the specified element
     * in this list, or -1 if this list does not contain the element.
     * More formally, returns the lowest index <tt>i</tt> such that
     * <tt>(o==null&nbsp;?&nbsp;get(i)==null&nbsp;:&nbsp;o.equals(get(i)))</tt>,
     * or -1 if there is no such index.
     * 返回指定元素在这个列表中首次出现的索引。
     * 如果这个列表不包含该元素，则返回-1。
     *
     * @param o element to search for
     * @return the index of the first occurrence of the specified element in
     *         this list, or -1 if this list does not contain the element
     * @throws ClassCastException if the type of the specified element
     *         is incompatible with this list
     *         (<a href="Collection.html#optional-restrictions">optional</a>)
     * @throws NullPointerException if the specified element is null and this
     *         list does not permit null elements
     *         (<a href="Collection.html#optional-restrictions">optional</a>)
     */
    int indexOf(Object o);

    /**
     * Returns the index of the last occurrence of the specified element
     * in this list, or -1 if this list does not contain the element.
     * More formally, returns the highest index <tt>i</tt> such that
     * <tt>(o==null&nbsp;?&nbsp;get(i)==null&nbsp;:&nbsp;o.equals(get(i)))</tt>,
     * or -1 if there is no such index.
     * 返回指定元素在这个列表中最后一次出现的索引。
     * 如果这个列表不包含该元素，则返回-1。
     *
     * @param o element to search for
     * @return the index of the last occurrence of the specified element in
     *         this list, or -1 if this list does not contain the element
     * @throws ClassCastException if the type of the specified element
     *         is incompatible with this list
     *         (<a href="Collection.html#optional-restrictions">optional</a>)
     * @throws NullPointerException if the specified element is null and this
     *         list does not permit null elements
     *         (<a href="Collection.html#optional-restrictions">optional</a>)
     */
    int lastIndexOf(Object o);


    // List Iterators
    // 列表迭代器

    /**
     * Returns a list iterator over the elements in this list (in proper
     * sequence).
     * 元素的列表迭代器。
     *
     * @return a list iterator over the elements in this list (in proper
     *         sequence)
     */
    ListIterator<E> listIterator();

    /**
     * Returns a list iterator over the elements in this list (in proper
     * sequence), starting at the specified position in the list.
     * The specified index indicates the first element that would be
     * returned by an initial call to {@link ListIterator#next next}.
     * An initial call to {@link ListIterator#previous previous} would
     * return the element with the specified index minus one.
     *
     * @param index index of the first element to be returned from the
     *        list iterator (by a call to {@link ListIterator#next next})
     * @return a list iterator over the elements in this list (in proper
     *         sequence), starting at the specified position in the list
     * @throws IndexOutOfBoundsException if the index is out of range
     *         ({@code index < 0 || index > size()})
     */
    ListIterator<E> listIterator(int index);

    // View
<<<<<<< HEAD
    // 视图(列表)
=======
    // 视图
>>>>>>> 536d8b08

    /**
     * Returns a view of the portion of this list between the specified
     * <tt>fromIndex</tt>, inclusive, and <tt>toIndex</tt>, exclusive.  (If
     * <tt>fromIndex</tt> and <tt>toIndex</tt> are equal, the returned list is
     * empty.)  The returned list is backed by this list, so non-structural
     * changes in the returned list are reflected in this list, and vice-versa.
     * The returned list supports all of the optional list operations supported
     * by this list.
<<<<<<< HEAD
     * 返回这个列表中指定的fromIndex(包括)和toIndex(不包括)之间的视图。
=======
     * 返回列表中指定位置的部分的视图，fromIndex包含，toIndex不包含。
>>>>>>> 536d8b08
     * <p>
     *
     * This method eliminates the need for explicit range operations (of
     * the sort that commonly exist for arrays).  Any operation that expects
     * a list can be used as a range operation by passing a subList view
     * instead of a whole list.  For example, the following idiom
     * removes a range of elements from a list:
     * <pre>{@code
     *      list.subList(from, to).clear();
     * }</pre>
     * Similar idioms may be constructed for <tt>indexOf</tt> and
     * <tt>lastIndexOf</tt>, and all of the algorithms in the
     * <tt>Collections</tt> class can be applied to a subList.<p>
     *
     * The semantics of the list returned by this method become undefined if
     * the backing list (i.e., this list) is <i>structurally modified</i> in
     * any way other than via the returned list.  (Structural modifications are
     * those that change the size of this list, or otherwise perturb it in such
     * a fashion that iterations in progress may yield incorrect results.)
     *
     * @param fromIndex low endpoint (inclusive) of the subList
     * @param toIndex high endpoint (exclusive) of the subList
     * @return a view of the specified range within this list
     * @throws IndexOutOfBoundsException for an illegal endpoint index value
     *         (<tt>fromIndex &lt; 0 || toIndex &gt; size ||
     *         fromIndex &gt; toIndex</tt>)
     */
    List<E> subList(int fromIndex, int toIndex);

    // 默认函数
    // 分而治之，分治思想
    // 元素集合与数据流的桥接

    /**
     * Creates a {@link Spliterator} over the elements in this list.
     *
     * <p>The {@code Spliterator} reports {@link Spliterator#SIZED} and
     * {@link Spliterator#ORDERED}.  Implementations should document the
     * reporting of additional characteristic values.
     *
     * @implSpec
     * The default implementation creates a
     * <em><a href="Spliterator.html#binding">late-binding</a></em> spliterator
     * from the list's {@code Iterator}.  The spliterator inherits the
     * <em>fail-fast</em> properties of the list's iterator.
     *
     * @implNote
     * The created {@code Spliterator} additionally reports
     * {@link Spliterator#SUBSIZED}.
     *
     * @return a {@code Spliterator} over the elements in this list
     * @since 1.8
     */
    @Override
    default Spliterator<E> spliterator() {
        // 元素有序的拆分器
        return Spliterators.spliterator(this, Spliterator.ORDERED);
    }
}<|MERGE_RESOLUTION|>--- conflicted
+++ resolved
@@ -8,14 +8,9 @@
  * interface has precise control over where in the list each element is
  * inserted.  The user can access elements by their integer index (position in
  * the list), and search for elements in the list.
-<<<<<<< HEAD
- * 列表，一个有序的容器(序列)。本接口的用户可以精确地控制列表中每个元素的插入位置。
- * 用户可以通过其索引(列表中的位置)访问元素，并在列表中搜索元素。
-=======
  * 有序集合，也称为序列。
  * 这个接口的用户可以精确地控制每个元素在列表中插入的位置。
  * 用户可以根据元素的整数索引(在列表中的位置)访问元素，并在列表中搜索元素。
->>>>>>> 536d8b08
  * <p>
  *
  * Unlike sets, lists typically allow duplicate elements.  More formally,
@@ -25,13 +20,9 @@
  * that someone might wish to implement a list that prohibits duplicates, by
  * throwing runtime exceptions when the user attempts to insert them, but we
  * expect this usage to be rare.
-<<<<<<< HEAD
- * 与集合不同，列表允许重复的元素。
-=======
  * 与集合不同，列表通常允许重复元素。
  * 更正式地说，列表通常允许元素对e1和e2。
  * 如果它们允许空元素(null)，则通常允许多个空元素。
->>>>>>> 536d8b08
  * <p>
  *
  * The <tt>List</tt> interface places additional stipulations, beyond those
@@ -109,7 +100,6 @@
      * Returns the number of elements in this list.  If this list contains
      * more than <tt>Integer.MAX_VALUE</tt> elements, returns
      * <tt>Integer.MAX_VALUE</tt>.
-     * 列表中元素的数量。
      *
      * @return the number of elements in this list
      */
@@ -144,7 +134,6 @@
 
     /**
      * Returns an iterator over the elements in this list in proper sequence.
-     * 元素的迭代器。
      *
      * @return an iterator over the elements in this list in proper sequence
      */
@@ -219,7 +208,6 @@
     /**
      * Appends the specified element to the end of this list (optional
      * operation).
-     * 将指定的元素追加到这个列表的末尾(可选操作)。
      *
      * <p>Lists that support this operation may place limitations on what
      * elements may be added to this list.  In particular, some
@@ -268,11 +256,7 @@
 
 
     // Bulk Modification Operations
-<<<<<<< HEAD
-    // 批量操作
-=======
     // 批量修改操作
->>>>>>> 536d8b08
 
     /**
      * Returns <tt>true</tt> if this list contains all of the elements of the
@@ -392,12 +376,7 @@
     @Override
     boolean retainAll(Collection<?> c);
 
-<<<<<<< HEAD
-    // Defaultable methods
-    // 默认方法
-=======
     // 一元运算符-UnaryOperator
->>>>>>> 536d8b08
 
     /**
      * Replaces each element of this list with the result of applying the
@@ -434,11 +413,7 @@
      */
     default void replaceAll(UnaryOperator<E> operator) {
         Objects.requireNonNull(operator);
-<<<<<<< HEAD
-        // 元素的列表迭代器
-=======
         // 迭代器
->>>>>>> 536d8b08
         final ListIterator<E> li = this.listIterator();
         while (li.hasNext()) {
             // 应用一元运算符
@@ -517,19 +492,11 @@
      */
     @SuppressWarnings({"unchecked", "rawtypes"})
     default void sort(Comparator<? super E> c) {
-<<<<<<< HEAD
-        // 使用数组排序
-=======
         // 转化为数组
->>>>>>> 536d8b08
         Object[] a = this.toArray();
         // 对数组进行排序
         Arrays.sort(a, (Comparator) c);
-<<<<<<< HEAD
-        // 元素的列表迭代器
-=======
         // 使用迭代器重置元素
->>>>>>> 536d8b08
         ListIterator<E> i = this.listIterator();
         for (Object e : a) {
             i.next();
@@ -551,12 +518,8 @@
 
 
     // Comparison and hashing
-<<<<<<< HEAD
-    // 比较和散列
-=======
     // 比较和哈希
     // Object
->>>>>>> 536d8b08
 
     /**
      * Compares the specified object with this list for equality.  Returns
@@ -601,11 +564,7 @@
 
     /**
      * Returns the element at the specified position in this list.
-<<<<<<< HEAD
-     * 返回这个列表中指定位置的元素。
-=======
      * 返回列表中指定位置的元素。
->>>>>>> 536d8b08
      *
      * @param index index of the element to return
      * @return the element at the specified position in this list
@@ -617,11 +576,7 @@
     /**
      * Replaces the element at the specified position in this list with the
      * specified element (optional operation).
-<<<<<<< HEAD
-     * 用指定的元素替换这个列表中指定位置的元素。
-=======
      * 用指定的元素替换列表中指定位置的元素。(可选操作)
->>>>>>> 536d8b08
      *
      * @param index index of the element to replace
      * @param element element to be stored at the specified position
@@ -644,7 +599,6 @@
      * (optional operation).  Shifts the element currently at that position
      * (if any) and any subsequent elements to the right (adds one to their
      * indices).
-     * 将指定的元素插入到这个列表中的指定位置(可选操作)。
      *
      * @param index index at which the specified element is to be inserted
      * @param element element to be inserted
@@ -666,7 +620,6 @@
      * operation).  Shifts any subsequent elements to the left (subtracts one
      * from their indices).  Returns the element that was removed from the
      * list.
-     * 移除这个列表中指定位置的元素(可选操作)。
      *
      * @param index the index of the element to be removed
      * @return the element previously at the specified position
@@ -687,8 +640,6 @@
      * More formally, returns the lowest index <tt>i</tt> such that
      * <tt>(o==null&nbsp;?&nbsp;get(i)==null&nbsp;:&nbsp;o.equals(get(i)))</tt>,
      * or -1 if there is no such index.
-     * 返回指定元素在这个列表中首次出现的索引。
-     * 如果这个列表不包含该元素，则返回-1。
      *
      * @param o element to search for
      * @return the index of the first occurrence of the specified element in
@@ -708,8 +659,6 @@
      * More formally, returns the highest index <tt>i</tt> such that
      * <tt>(o==null&nbsp;?&nbsp;get(i)==null&nbsp;:&nbsp;o.equals(get(i)))</tt>,
      * or -1 if there is no such index.
-     * 返回指定元素在这个列表中最后一次出现的索引。
-     * 如果这个列表不包含该元素，则返回-1。
      *
      * @param o element to search for
      * @return the index of the last occurrence of the specified element in
@@ -730,7 +679,6 @@
     /**
      * Returns a list iterator over the elements in this list (in proper
      * sequence).
-     * 元素的列表迭代器。
      *
      * @return a list iterator over the elements in this list (in proper
      *         sequence)
@@ -755,11 +703,7 @@
     ListIterator<E> listIterator(int index);
 
     // View
-<<<<<<< HEAD
-    // 视图(列表)
-=======
     // 视图
->>>>>>> 536d8b08
 
     /**
      * Returns a view of the portion of this list between the specified
@@ -769,11 +713,7 @@
      * changes in the returned list are reflected in this list, and vice-versa.
      * The returned list supports all of the optional list operations supported
      * by this list.
-<<<<<<< HEAD
-     * 返回这个列表中指定的fromIndex(包括)和toIndex(不包括)之间的视图。
-=======
      * 返回列表中指定位置的部分的视图，fromIndex包含，toIndex不包含。
->>>>>>> 536d8b08
      * <p>
      *
      * This method eliminates the need for explicit range operations (of
