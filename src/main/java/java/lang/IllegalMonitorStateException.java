--- conflicted
+++ resolved
@@ -1,30 +1,3 @@
-<<<<<<< HEAD
-/*
- * Copyright (c) 1995, 2008, Oracle and/or its affiliates. All rights reserved.
- * ORACLE PROPRIETARY/CONFIDENTIAL. Use is subject to license terms.
- *
- *
- *
- *
- *
- *
- *
- *
- *
- *
- *
- *
- *
- *
- *
- *
- *
- *
- *
- *
- */
-=======
->>>>>>> 536d8b08
 
 package java.lang;
 
@@ -32,11 +5,8 @@
  * Thrown to indicate that a thread has attempted to wait on an
  * object's monitor or to notify other threads waiting on an object's
  * monitor without owning the specified monitor.
-<<<<<<< HEAD
-=======
  * 非法监视器状态异常：表示线程已尝试等待对象的监视器或者通知正在等待对象的监视器的其他线程，
  * 而不是拥有指定的监视器。
->>>>>>> 536d8b08
  *
  * @author  unascribed
  * @see     java.lang.Object#notify()
