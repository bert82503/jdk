--- conflicted
+++ resolved
@@ -1,30 +1,3 @@
-<<<<<<< HEAD
-/*
- * Copyright (c) 1995, 2008, Oracle and/or its affiliates. All rights reserved.
- * ORACLE PROPRIETARY/CONFIDENTIAL. Use is subject to license terms.
- *
- *
- *
- *
- *
- *
- *
- *
- *
- *
- *
- *
- *
- *
- *
- *
- *
- *
- *
- *
- */
-=======
->>>>>>> 536d8b08
 
 package java.lang;
 
@@ -39,6 +12,7 @@
  *  if (Thread.interrupted())  // Clears interrupted status!
  *      throw new InterruptedException();
  * </pre>
+ * 中断异常：当线程等待、休眠或其他方式占用，同时线程在活动之前或期间中断。
  *
  * @author  Frank Yellin
  * @see     java.lang.Object#wait()
