--- conflicted
+++ resolved
@@ -1,30 +1,3 @@
-<<<<<<< HEAD
-/*
- * Copyright (c) 1994, 2012, Oracle and/or its affiliates. All rights reserved.
- * ORACLE PROPRIETARY/CONFIDENTIAL. Use is subject to license terms.
- *
- *
- *
- *
- *
- *
- *
- *
- *
- *
- *
- *
- *
- *
- *
- *
- *
- *
- *
- *
- */
-=======
->>>>>>> 536d8b08
 
 package java.lang;
 
@@ -32,11 +5,8 @@
  * Class {@code Object} is the root of the class hierarchy.
  * Every class has {@code Object} as a superclass. All objects,
  * including arrays, implement the methods of this class.
-<<<<<<< HEAD
-=======
  * {@code Object}类是类层次结构树的根。
  * 每个类型都以{@code Object}作为其超类，所有对象（包括数组）都实现该类的方法。
->>>>>>> 536d8b08
  *
  * @author  unascribed
  * @see     java.lang.Class
@@ -44,21 +14,16 @@
  */
 public class Object {
 
-<<<<<<< HEAD
-=======
     // 注册本地方法
 
->>>>>>> 536d8b08
     private static native void registerNatives();
+    // 静态初始化块
     static {
         registerNatives();
     }
 
-<<<<<<< HEAD
-=======
     // 类型
 
->>>>>>> 536d8b08
     /**
      * Returns the runtime class of this {@code Object}. The returned
      * {@code Class} object is the object that is locked by {@code
@@ -66,11 +31,8 @@
      * 返回对象的运行时类。
      * 返回的{@code Class}对象是由所表示类的静态同步方法锁定的对象。
      *
-<<<<<<< HEAD
-=======
      * ?：泛型通配符，表示未知类型。
      *
->>>>>>> 536d8b08
      * <p><b>The actual result type is {@code Class<? extends |X|>}
      * where {@code |X|} is the erasure of the static type of the
      * expression on which {@code getClass} is called.</b> For
@@ -83,24 +45,18 @@
      *
      * @return The {@code Class} object that represents the runtime
      *         class of this object.
-     * @jls 15.8.2 Class Literals
+     * @jls 15.8.2 Class Literals (类字面常量)
      */
     public final native Class<?> getClass();
 
-<<<<<<< HEAD
-=======
     // 等价性/散列映射
     // 比较和散列
 
->>>>>>> 536d8b08
     /**
      * Returns a hash code value for the object. This method is
-     * supported for the benefit of hash tables such as those provided by
+     * supported for the benefit of hash tables (散列表) such as those provided by
      * {@link java.util.HashMap}.
-<<<<<<< HEAD
-=======
      * 返回对象的散列码值。
->>>>>>> 536d8b08
      * <p>
      * The general contract of {@code hashCode} is:
      * <ul>
@@ -110,15 +66,20 @@
      *     used in {@code equals} comparisons on the object is modified.
      *     This integer need not remain consistent from one execution of an
      *     application to another execution of the same application.
+     *     (在同一个对象上执行多次，该方法必须始终返回相同的整数。
+     *     如果两个对象的散列码值相同，但这两个对象不一定相等。因为存在散列冲突)
      * <li>If two objects are equal according to the {@code equals(Object)}
      *     method, then calling the {@code hashCode} method on each of
      *     the two objects must produce the same integer result.
+     *     (如果两个对象相等，则两个对象的散列码肯定相同。
+     *     同一个算法，输入参数相同，输出结果肯定一样。)
      * <li>It is <em>not</em> required that if two objects are unequal
      *     according to the {@link java.lang.Object#equals(java.lang.Object)}
      *     method, then calling the {@code hashCode} method on each of the
      *     two objects must produce distinct integer results.  However, the
      *     programmer should be aware that producing distinct integer results
      *     for unequal objects may improve the performance of hash tables.
+     *     (负载因子：不相等的对象尽量产生不同的整数结果，以提高散列表的性能。)
      * </ul>
      * <p>
      * As much as is reasonably practical, the hashCode method defined by
@@ -126,16 +87,17 @@
      * objects. (This is typically implemented by converting the internal
      * address of the object into an integer, but this implementation
      * technique is not required by the
-     * Java&trade; programming language.)
+     * Java&trade; programming language. 为不相等的对象返回不同的整数)
      *
      * @return  a hash code value for this object.
-     * @see     java.lang.Object#equals(java.lang.Object)
+     * @see     #equals(Object)
      * @see     java.lang.System#identityHashCode
      */
     public native int hashCode();
 
     /**
      * Indicates whether some other object is "equal to" this one.
+     * 指出另一个对象是否"等于"这个对象。
      * <p>
      * The {@code equals} method implements an equivalence relation
      * on non-null object references:
@@ -173,6 +135,7 @@
      * method whenever this method is overridden, so as to maintain the
      * general contract for the {@code hashCode} method, which states
      * that equal objects must have equal hash codes.
+     * (相等的对象必须具有相等的散列码。)
      *
      * @param   obj   the reference object with which to compare.
      * @return  {@code true} if this object is the same as the obj
@@ -181,18 +144,12 @@
      * @see     java.util.HashMap
      */
     public boolean equals(Object obj) {
-<<<<<<< HEAD
-        return (this == obj);
-    }
-
-=======
         // 同一个对象，内存地址相同
         return (this == obj);
     }
 
     // 复制
 
->>>>>>> 536d8b08
     /**
      * Creates and returns a copy of this object.  The precise meaning
      * of "copy" may depend on the class of the object. The general
@@ -210,10 +167,7 @@
      * <pre>
      * x.clone().equals(x)</pre></blockquote>
      * will be {@code true}, this is not an absolute requirement.
-<<<<<<< HEAD
-=======
      * 创建和返回这个对象的副本。
->>>>>>> 536d8b08
      * <p>
      * By convention, the returned object should be obtained by calling
      * {@code super.clone}.  If a class and all of its superclasses (except
@@ -259,12 +213,9 @@
      */
     protected native Object clone() throws CloneNotSupportedException;
 
-<<<<<<< HEAD
-=======
     // 字符串
     // 使用场景：日志输出
 
->>>>>>> 536d8b08
     /**
      * Returns a string representation of the object. In general, the
      * {@code toString} method returns a string that
@@ -272,12 +223,9 @@
      * be a concise but informative representation that is easy for a
      * person to read.
      * It is recommended that all subclasses override this method.
-<<<<<<< HEAD
-=======
      * 返回对象的字符串表示。
      * 结果应该是简明且易于人阅读的信息表示。
      * 建议所有子类覆盖此方法。
->>>>>>> 536d8b08
      * <p>
      * The {@code toString} method for class {@code Object}
      * returns a string consisting of the name of the class of which the
@@ -297,21 +245,15 @@
         return getClass().getName() + "@" + Integer.toHexString(hashCode());
     }
 
-<<<<<<< HEAD
-=======
     // 线程同步
 
->>>>>>> 536d8b08
     /**
      * Wakes up a single thread that is waiting on this object's
      * monitor. If any threads are waiting on this object, one of them
      * is chosen to be awakened. The choice is arbitrary and occurs at
      * the discretion of the implementation. A thread waits on an object's
      * monitor by calling one of the {@code wait} methods.
-<<<<<<< HEAD
-=======
      * 唤醒正在等待这个对象的监视器的单个线程。
->>>>>>> 536d8b08
      * <p>
      * The awakened thread will not be able to proceed until the current
      * thread relinquishes the lock on this object. The awakened thread will
@@ -332,6 +274,7 @@
      * </ul>
      * <p>
      * Only one thread at a time can own an object's monitor.
+     * (一次只有一个线程可以拥有对象的监视器。)
      *
      * @throws  IllegalMonitorStateException  if the current thread is not
      *               the owner of this object's monitor.
@@ -344,10 +287,7 @@
      * Wakes up all threads that are waiting on this object's monitor. A
      * thread waits on an object's monitor by calling one of the
      * {@code wait} methods.
-<<<<<<< HEAD
-=======
      * 唤醒正在等待这个对象的监视器的所有线程。
->>>>>>> 536d8b08
      * <p>
      * The awakened threads will not be able to proceed until the current
      * thread relinquishes the lock on this object. The awakened threads
@@ -373,11 +313,8 @@
      * {@link java.lang.Object#notify()} method or the
      * {@link java.lang.Object#notifyAll()} method for this object, or a
      * specified amount of time has elapsed.
-<<<<<<< HEAD
-=======
      * 使当前线程等待，直到另一个线程调用这个对象的{@link #notify()}或{@link #notifyAll()}方法，
      * 或者指定的时间已过。
->>>>>>> 536d8b08
      * <p>
      * The current thread must own this object's monitor.
      * <p>
@@ -444,8 +381,9 @@
      * of this object's monitor. See the {@code notify} method for a
      * description of the ways in which a thread can become the owner of
      * a monitor.
-     *
-     * @param      timeout   the maximum time to wait in milliseconds.
+     * (本方法只应由作为这个对象的监视器所有者的线程调用。)
+     *
+     * @param      timeout   the maximum time to wait in milliseconds. (最大等待时间，毫秒)
      * @throws  IllegalArgumentException      if the value of timeout is
      *               negative.
      * @throws  IllegalMonitorStateException  if the current thread is not
@@ -523,6 +461,7 @@
      *             this exception is thrown.
      */
     public final void wait(long timeout, int nanos) throws InterruptedException {
+        // 参数有效性检查
         if (timeout < 0) {
             throw new IllegalArgumentException("timeout value is negative");
         }
@@ -533,17 +472,11 @@
         }
 
         if (nanos > 0) {
-<<<<<<< HEAD
-            timeout++;
-        }
-
-=======
             // +1
             timeout++;
         }
 
         // 超时等待
->>>>>>> 536d8b08
         wait(timeout);
     }
 
@@ -596,6 +529,7 @@
      * determines that there are no more references to the object.
      * A subclass overrides the {@code finalize} method to dispose of
      * system resources or to perform other cleanup.
+     * 当垃圾收集器判断没有对某个对象的引用时，垃圾收集器对这个对象调用此方法。
      * <p>
      * The general contract of {@code finalize} is that it is invoked
      * if and when the Java&trade; virtual
