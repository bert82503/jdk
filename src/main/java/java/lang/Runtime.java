<<<<<<< HEAD
/*
 * Copyright (c) 1995, 2013, Oracle and/or its affiliates. All rights reserved.
 * ORACLE PROPRIETARY/CONFIDENTIAL. Use is subject to license terms.
 *
 *
 *
 *
 *
 *
 *
 *
 *
 *
 *
 *
 *
 *
 *
 *
 *
 *
 *
 *
 */
=======
>>>>>>> 536d8b08

package java.lang;

import java.io.*;
import java.util.StringTokenizer;
import sun.reflect.CallerSensitive;
import sun.reflect.Reflection;

/**
 * Every Java application has a single instance of class
 * <code>Runtime</code> that allows the application to interface with
 * the environment in which the application is running. The current
 * runtime can be obtained from the <code>getRuntime</code> method.
<<<<<<< HEAD
 * <p>
=======
 * 每个Java应用程序都有一个单独的运行时类的实例，允许应用程序与应用程序运行的环境进行交互。
 * 从 {@link #getRuntime()} 方法可以获得当前的运行时环境。
 * 每个Java应用程序都有一个单独的运行时类的实例(运行时环境)。
 * <p/>
>>>>>>> 536d8b08
 * An application cannot create its own instance of this class.
 *
 * @author  unascribed
 * @see     java.lang.Runtime#getRuntime()
 * @since   JDK1.0
 */
<<<<<<< HEAD

public class Runtime {
    private static Runtime currentRuntime = new Runtime();
=======
public class Runtime {
    /**
     * 当前的运行时环境(单个实例)
     */
    private static final Runtime currentRuntime = new Runtime();
>>>>>>> 536d8b08

    /**
     * Returns the runtime object associated with the current Java application.
     * Most of the methods of class <code>Runtime</code> are instance
     * methods and must be invoked with respect to the current runtime object.
<<<<<<< HEAD
=======
     * 返回与当前Java应用程序关联的运行时对象。
>>>>>>> 536d8b08
     *
     * @return  the <code>Runtime</code> object associated with the current
     *          Java application.
     */
    public static Runtime getRuntime() {
        return currentRuntime;
    }

    /** Don't let anyone else instantiate this class */
    private Runtime() {}

<<<<<<< HEAD
=======
    // 关闭虚拟机

>>>>>>> 536d8b08
    /**
     * Terminates the currently running Java virtual machine by initiating its
     * shutdown sequence.  This method never returns normally.  The argument
     * serves as a status code; by convention, a nonzero status code indicates
     * abnormal termination.
<<<<<<< HEAD
     *
=======
     * 通过启动关闭程序来终止当前正在运行的Java虚拟机。
     * 参数用作状态代码，按照惯例，非零状态代码表示异常终止。
>>>>>>> 536d8b08
     * <p> The virtual machine's shutdown sequence consists of two phases.  In
     * the first phase all registered {@link #addShutdownHook shutdown hooks},
     * if any, are started in some unspecified order and allowed to run
     * concurrently until they finish.  In the second phase all uninvoked
     * finalizers are run if {@link #runFinalizersOnExit finalization-on-exit}
     * has been enabled.  Once this is done the virtual machine {@link #halt
     * halts}.
<<<<<<< HEAD
     *
=======
     * 虚拟机的关闭程序由两个阶段组成：
     * 在第一阶段，所有注册的关闭挂钩({@link #addShutdownHook})以一些未指定的顺序启动并允许并发地运行，直到它们完成。
     * 一旦完成，虚拟机就停止了({@link #halt})。
>>>>>>> 536d8b08
     * <p> If this method is invoked after the virtual machine has begun its
     * shutdown sequence then if shutdown hooks are being run this method will
     * block indefinitely.  If shutdown hooks have already been run and on-exit
     * finalization has been enabled then this method halts the virtual machine
     * with the given status code if the status is nonzero; otherwise, it
     * blocks indefinitely.
<<<<<<< HEAD
     *
=======
     * 如果此方法在虚拟机已开始关闭程序后被调用，那么正在运行此方法的关闭挂钩将无限期地阻塞。
     * 如果关闭挂钩已运行和退出确定已启用，则此方法使用给定的非零状态代码来停止虚拟机；
     * 否则，它将无限期地阻塞。
>>>>>>> 536d8b08
     * <p> The <tt>{@link System#exit(int) System.exit}</tt> method is the
     * conventional and convenient means of invoking this method. <p>
     *
     * @param  status
     *         Termination status.  By convention, a nonzero status code
     *         indicates abnormal termination.
     *
     * @throws SecurityException
     *         If a security manager is present and its <tt>{@link
     *         SecurityManager#checkExit checkExit}</tt> method does not permit
     *         exiting with the specified status
     *
     * @see java.lang.SecurityException
     * @see java.lang.SecurityManager#checkExit(int)
     * @see #addShutdownHook
     * @see #removeShutdownHook
     * @see #runFinalizersOnExit
     * @see #halt(int)
     */
    public void exit(int status) {
<<<<<<< HEAD
=======
        // 安全策略管理器
>>>>>>> 536d8b08
        SecurityManager security = System.getSecurityManager();
        if (security != null) {
            security.checkExit(status);
        }
<<<<<<< HEAD
=======
        // 退出虚拟机
>>>>>>> 536d8b08
        Shutdown.exit(status);
    }

    /**
     * Registers a new virtual-machine shutdown hook.
<<<<<<< HEAD
     *
=======
     * 注册一个新的虚拟机关闭挂钩。
>>>>>>> 536d8b08
     * <p> The Java virtual machine <i>shuts down</i> in response to two kinds
     * of events:
     *
     *   <ul>
     *
     *   <li> The program <i>exits</i> normally, when the last non-daemon
     *   thread exits or when the <tt>{@link #exit exit}</tt> (equivalently,
     *   {@link System#exit(int) System.exit}) method is invoked, or
     *
     *   <li> The virtual machine is <i>terminated</i> in response to a
     *   user interrupt, such as typing <tt>^C</tt>, or a system-wide event,
     *   such as user logoff or system shutdown.
     *
     *   </ul>
     *
     * <p> A <i>shutdown hook</i> is simply an initialized but unstarted
     * thread.  When the virtual machine begins its shutdown sequence it will
     * start all registered shutdown hooks in some unspecified order and let
     * them run concurrently.  When all the hooks have finished it will then
     * run all uninvoked finalizers if finalization-on-exit has been enabled.
     * Finally, the virtual machine will halt.  Note that daemon threads will
     * continue to run during the shutdown sequence, as will non-daemon threads
     * if shutdown was initiated by invoking the <tt>{@link #exit exit}</tt>
     * method.
<<<<<<< HEAD
     *
     * <p> Once the shutdown sequence has begun it can be stopped only by
     * invoking the <tt>{@link #halt halt}</tt> method, which forcibly
     * terminates the virtual machine.
     *
=======
     * 关闭钩子是一个已初始化但未开始的线程。
     * 当虚拟机开始其关闭程序时，它将以一些未指定的顺序开始所有注册的关闭挂钩，并让它们并发地运行。
     * 当所有的关闭挂钩都已经完成，如果在退出时撤出(finalization-on-exit)已经启用，然后它会运行所有未运行的终结器。
     * 最后，虚拟机将停止。
     * 注意：守护线程在关闭过程期间将继续运行，如果关闭是通过调用 {@link #exit} 方法，则非守护线程也会继续运行。
     * <p> Once the shutdown sequence has begun it can be stopped only by
     * invoking the <tt>{@link #halt halt}</tt> method, which forcibly
     * terminates the virtual machine.
     * 一旦关闭程序开始，仅能通过调用 <tt>{@link #halt}</tt> 方法来停止，它将强制终止虚拟机。
>>>>>>> 536d8b08
     * <p> Once the shutdown sequence has begun it is impossible to register a
     * new shutdown hook or de-register a previously-registered hook.
     * Attempting either of these operations will cause an
     * <tt>{@link IllegalStateException}</tt> to be thrown.
<<<<<<< HEAD
     *
=======
     * 一旦关闭程序开始，关闭挂钩就不可变更。
>>>>>>> 536d8b08
     * <p> Shutdown hooks run at a delicate time in the life cycle of a virtual
     * machine and should therefore be coded defensively.  They should, in
     * particular, be written to be thread-safe and to avoid deadlocks insofar
     * as possible.  They should also not rely blindly upon services that may
     * have registered their own shutdown hooks and therefore may themselves in
     * the process of shutting down.  Attempts to use other thread-based
     * services such as the AWT event-dispatch thread, for example, may lead to
     * deadlocks.
<<<<<<< HEAD
     *
=======
     * 关闭挂钩运行在虚拟机的生命周期中的一个微妙的时间，因此应进行防御式编程。
     * 它们应该是线程安全的，以尽可能地避免死锁。
     * 它们也不应盲目地依赖那些可以注册自己的关闭程序的服务，可能它们就位于关闭程序的过程中。
     * 尝试使用其它基于线程的服务可能导致死锁。
>>>>>>> 536d8b08
     * <p> Shutdown hooks should also finish their work quickly.  When a
     * program invokes <tt>{@link #exit exit}</tt> the expectation is
     * that the virtual machine will promptly shut down and exit.  When the
     * virtual machine is terminated due to user logoff or system shutdown the
     * underlying operating system may only allow a fixed amount of time in
     * which to shut down and exit.  It is therefore inadvisable to attempt any
     * user interaction or to perform a long-running computation in a shutdown
     * hook.
<<<<<<< HEAD
     *
=======
     * 关闭挂钩应该迅速完成其工作。
     * 当程序调用 <tt>{@link #exit}</tt> 方法时，期望是虚拟机将立即关闭并退出。
>>>>>>> 536d8b08
     * <p> Uncaught exceptions are handled in shutdown hooks just as in any
     * other thread, by invoking the <tt>{@link ThreadGroup#uncaughtException
     * uncaughtException}</tt> method of the thread's <tt>{@link
     * ThreadGroup}</tt> object.  The default implementation of this method
     * prints the exception's stack trace to <tt>{@link System#err}</tt> and
     * terminates the thread; it does not cause the virtual machine to exit or
     * halt.
<<<<<<< HEAD
     *
=======
     * 就像在任何其它线程中那样，在关闭挂钩中处理未捕获的异常，
     * 通过调用线程组对象的 <tt>{@link ThreadGroup#uncaughtException}</tt> 方法。
     * 此方法的默认实现是打印异常的堆栈跟踪到 <tt>{@link System#err}</tt> 并终止线程，
     * 它不会导致虚拟机退出或停止。
>>>>>>> 536d8b08
     * <p> In rare circumstances the virtual machine may <i>abort</i>, that is,
     * stop running without shutting down cleanly.  This occurs when the
     * virtual machine is terminated externally, for example with the
     * <tt>SIGKILL</tt> signal on Unix or the <tt>TerminateProcess</tt> call on
     * Microsoft Windows.  The virtual machine may also abort if a native
     * method goes awry by, for example, corrupting internal data structures or
     * attempting to access nonexistent memory.  If the virtual machine aborts
     * then no guarantee can be made about whether or not any shutdown hooks
<<<<<<< HEAD
     * will be run. <p>
     *
     * @param   hook
     *          An initialized but unstarted <tt>{@link Thread}</tt> object
     *
     * @throws  IllegalArgumentException
     *          If the specified hook has already been registered,
     *          or if it can be determined that the hook is already running or
     *          has already been run
     *
     * @throws  IllegalStateException
     *          If the virtual machine is already in the process
     *          of shutting down
     *
     * @throws  SecurityException
     *          If a security manager is present and it denies
     *          <tt>{@link RuntimePermission}("shutdownHooks")</tt>
     *
=======
     * will be run.
     * 在极少数情况下，虚拟机可能中止，即停止运行而不是正常关闭。
     * 虚拟机也可能终止，如果一个本地方法出错了，如破坏内部数据结构或试图访问不存在的内存。
     * 如果虚拟机中止，是否将运行任何关闭挂钩，不能做任何保证。
     *
     * @param hook An initialized but unstarted <tt>{@link Thread}</tt> object (一个已初始化但未开始的线程对象)
     * @throws IllegalArgumentException If the specified hook has already been registered,
     *                                  or if it can be determined that the hook is already running or
     *                                  has already been run (已注册指定的关闭挂钩，或能确定挂钩线程已经在运行中或已运行)
     * @throws IllegalStateException    If the virtual machine is already in the process
     *                                  of shutting down (虚拟机已在关闭的过程中)
     * @throws SecurityException        If a security manager is present and it denies
     *                                  <tt>{@link RuntimePermission}("shutdownHooks")</tt>
>>>>>>> 536d8b08
     * @see #removeShutdownHook
     * @see #halt(int)
     * @see #exit(int)
     * @since 1.3
     */
    public void addShutdownHook(Thread hook) {
        SecurityManager sm = System.getSecurityManager();
        if (sm != null) {
            sm.checkPermission(new RuntimePermission("shutdownHooks"));
        }
<<<<<<< HEAD
=======
        // 添加应用程序的关闭挂钩
>>>>>>> 536d8b08
        ApplicationShutdownHooks.add(hook);
    }

    /**
<<<<<<< HEAD
     * De-registers a previously-registered virtual-machine shutdown hook. <p>
     *
     * @param hook the hook to remove
=======
     * De-registers a previously-registered virtual-machine shutdown hook.
     * 注销一个以前已注册的虚拟机关闭挂钩。
     *
     * @param hook the hook to remove (要移除的关闭挂钩)
>>>>>>> 536d8b08
     * @return <tt>true</tt> if the specified hook had previously been
     * registered and was successfully de-registered, <tt>false</tt>
     * otherwise.
     *
     * @throws  IllegalStateException
     *          If the virtual machine is already in the process of shutting
     *          down
     *
     * @throws  SecurityException
     *          If a security manager is present and it denies
     *          <tt>{@link RuntimePermission}("shutdownHooks")</tt>
     *
     * @see #addShutdownHook
     * @see #exit(int)
     * @since 1.3
     */
    public boolean removeShutdownHook(Thread hook) {
        SecurityManager sm = System.getSecurityManager();
        if (sm != null) {
            sm.checkPermission(new RuntimePermission("shutdownHooks"));
        }
<<<<<<< HEAD
=======
        // 移除应用程序的关闭挂钩
>>>>>>> 536d8b08
        return ApplicationShutdownHooks.remove(hook);
    }

    /**
     * Forcibly terminates the currently running Java virtual machine.  This
     * method never returns normally.
<<<<<<< HEAD
     *
=======
     * 强行终止当前正在运行的Java虚拟机。
>>>>>>> 536d8b08
     * <p> This method should be used with extreme caution.  Unlike the
     * <tt>{@link #exit exit}</tt> method, this method does not cause shutdown
     * hooks to be started and does not run uninvoked finalizers if
     * finalization-on-exit has been enabled.  If the shutdown sequence has
     * already been initiated then this method does not wait for any running
<<<<<<< HEAD
     * shutdown hooks or finalizers to finish their work. <p>
     *
     * @param  status
     *         Termination status.  By convention, a nonzero status code
     *         indicates abnormal termination.  If the <tt>{@link Runtime#exit
     *         exit}</tt> (equivalently, <tt>{@link System#exit(int)
     *         System.exit}</tt>) method has already been invoked then this
     *         status code will override the status code passed to that method.
     *
     * @throws SecurityException
     *         If a security manager is present and its <tt>{@link
     *         SecurityManager#checkExit checkExit}</tt> method does not permit
     *         an exit with the specified status
     *
=======
     * shutdown hooks or finalizers to finish their work.
     * 此方法应慎用。
     * 不像 <tt>{@link #exit}</tt> 方法，此方法不会触发关闭挂钩开始运行，也不会运行未调用的终结器。
     * 如果关闭程序已经启动，此方法不会等待任何运行中的关闭挂钩或终结器来完成它们的工作。
     *
     * @param status Termination status.  By convention, a nonzero status code
     *               indicates abnormal termination.  If the <tt>{@link Runtime#exit
     *               exit}</tt> (equivalently, <tt>{@link System#exit(int)
     *               System.exit}</tt>) method has already been invoked then this
     *               status code will override the status code passed to that method.
     * @throws SecurityException If a security manager is present and its <tt>{@link
     *                           SecurityManager#checkExit checkExit}</tt> method does not permit
     *                           an exit with the specified status
>>>>>>> 536d8b08
     * @see #exit
     * @see #addShutdownHook
     * @see #removeShutdownHook
     * @since 1.3
     */
    public void halt(int status) {
        SecurityManager sm = System.getSecurityManager();
        if (sm != null) {
            sm.checkExit(status);
        }
<<<<<<< HEAD
=======
        // 终止虚拟机
>>>>>>> 536d8b08
        Shutdown.halt(status);
    }

    /**
     * Enable or disable finalization on exit; doing so specifies that the
     * finalizers of all objects that have finalizers that have not yet been
     * automatically invoked are to be run before the Java runtime exits.
     * By default, finalization on exit is disabled.
     *
     * <p>If there is a security manager,
     * its <code>checkExit</code> method is first called
     * with 0 as its argument to ensure the exit is allowed.
     * This could result in a SecurityException.
     *
     * @param value true to enable finalization on exit, false to disable
     * @deprecated  This method is inherently unsafe.  It may result in
     *      finalizers being called on live objects while other threads are
     *      concurrently manipulating those objects, resulting in erratic
     *      behavior or deadlock.
     *
     * @throws  SecurityException
     *        if a security manager exists and its <code>checkExit</code>
     *        method doesn't allow the exit.
     *
     * @see     java.lang.Runtime#exit(int)
     * @see     java.lang.Runtime#gc()
     * @see     java.lang.SecurityManager#checkExit(int)
     * @since   JDK1.1
     */
    @Deprecated
    public static void runFinalizersOnExit(boolean value) {
        SecurityManager security = System.getSecurityManager();
        if (security != null) {
            try {
                security.checkExit(0);
            } catch (SecurityException e) {
                throw new SecurityException("runFinalizersOnExit");
            }
        }
        Shutdown.setRunFinalizersOnExit(value);
    }

<<<<<<< HEAD
    /**
     * Executes the specified string command in a separate process.
     *
=======
    // 在进程中执行系统命令

    /**
     * Executes the specified string command in a separate process.
     * 在单独的进程中执行指定的字符串命令。
>>>>>>> 536d8b08
     * <p>This is a convenience method.  An invocation of the form
     * <tt>exec(command)</tt>
     * behaves in exactly the same way as the invocation
     * <tt>{@link #exec(String, String[], File) exec}(command, null, null)</tt>.
     *
     * @param   command   a specified system command.
     *
     * @return  A new {@link Process} object for managing the subprocess
     *
     * @throws  SecurityException
     *          If a security manager exists and its
     *          {@link SecurityManager#checkExec checkExec}
     *          method doesn't allow creation of the subprocess
     *
     * @throws  IOException
     *          If an I/O error occurs
     *
     * @throws  NullPointerException
     *          If <code>command</code> is <code>null</code>
     *
     * @throws  IllegalArgumentException
     *          If <code>command</code> is empty
     *
     * @see     #exec(String[], String[], File)
     * @see     ProcessBuilder
     */
    public Process exec(String command) throws IOException {
        return exec(command, null, null);
    }

    /**
     * Executes the specified string command in a separate process with the
     * specified environment.
     *
     * <p>This is a convenience method.  An invocation of the form
     * <tt>exec(command, envp)</tt>
     * behaves in exactly the same way as the invocation
     * <tt>{@link #exec(String, String[], File) exec}(command, envp, null)</tt>.
     *
     * @param   command   a specified system command.
     *
     * @param   envp      array of strings, each element of which
     *                    has environment variable settings in the format
     *                    <i>name</i>=<i>value</i>, or
     *                    <tt>null</tt> if the subprocess should inherit
     *                    the environment of the current process.
     *
     * @return  A new {@link Process} object for managing the subprocess
     *
     * @throws  SecurityException
     *          If a security manager exists and its
     *          {@link SecurityManager#checkExec checkExec}
     *          method doesn't allow creation of the subprocess
     *
     * @throws  IOException
     *          If an I/O error occurs
     *
     * @throws  NullPointerException
     *          If <code>command</code> is <code>null</code>,
     *          or one of the elements of <code>envp</code> is <code>null</code>
     *
     * @throws  IllegalArgumentException
     *          If <code>command</code> is empty
     *
     * @see     #exec(String[], String[], File)
     * @see     ProcessBuilder
     */
    public Process exec(String command, String[] envp) throws IOException {
        return exec(command, envp, null);
    }

    /**
     * Executes the specified string command in a separate process with the
     * specified environment and working directory.
     *
     * <p>This is a convenience method.  An invocation of the form
     * <tt>exec(command, envp, dir)</tt>
     * behaves in exactly the same way as the invocation
     * <tt>{@link #exec(String[], String[], File) exec}(cmdarray, envp, dir)</tt>,
     * where <code>cmdarray</code> is an array of all the tokens in
     * <code>command</code>.
     *
     * <p>More precisely, the <code>command</code> string is broken
     * into tokens using a {@link StringTokenizer} created by the call
     * <code>new {@link StringTokenizer}(command)</code> with no
     * further modification of the character categories.  The tokens
     * produced by the tokenizer are then placed in the new string
     * array <code>cmdarray</code>, in the same order.
     *
     * @param   command   a specified system command.
     *
     * @param   envp      array of strings, each element of which
     *                    has environment variable settings in the format
     *                    <i>name</i>=<i>value</i>, or
     *                    <tt>null</tt> if the subprocess should inherit
     *                    the environment of the current process.
     *
     * @param   dir       the working directory of the subprocess, or
     *                    <tt>null</tt> if the subprocess should inherit
     *                    the working directory of the current process.
     *
     * @return  A new {@link Process} object for managing the subprocess
     *
     * @throws  SecurityException
     *          If a security manager exists and its
     *          {@link SecurityManager#checkExec checkExec}
     *          method doesn't allow creation of the subprocess
     *
     * @throws  IOException
     *          If an I/O error occurs
     *
     * @throws  NullPointerException
     *          If <code>command</code> is <code>null</code>,
     *          or one of the elements of <code>envp</code> is <code>null</code>
     *
     * @throws  IllegalArgumentException
     *          If <code>command</code> is empty
     *
     * @see     ProcessBuilder
     * @since 1.3
     */
    public Process exec(String command, String[] envp, File dir)
<<<<<<< HEAD
        throws IOException {
        if (command.length() == 0)
=======
            throws IOException {
        if (command.length() == 0) {
>>>>>>> 536d8b08
            throw new IllegalArgumentException("Empty command");
        }

        StringTokenizer st = new StringTokenizer(command);
        String[] cmdarray = new String[st.countTokens()];
        for (int i = 0; st.hasMoreTokens(); i++) {
            cmdarray[i] = st.nextToken();
        }
        return exec(cmdarray, envp, dir);
    }

    /**
     * Executes the specified command and arguments in a separate process.
     *
     * <p>This is a convenience method.  An invocation of the form
     * <tt>exec(cmdarray)</tt>
     * behaves in exactly the same way as the invocation
     * <tt>{@link #exec(String[], String[], File) exec}(cmdarray, null, null)</tt>.
     *
     * @param   cmdarray  array containing the command to call and
     *                    its arguments.
     *
     * @return  A new {@link Process} object for managing the subprocess
     *
     * @throws  SecurityException
     *          If a security manager exists and its
     *          {@link SecurityManager#checkExec checkExec}
     *          method doesn't allow creation of the subprocess
     *
     * @throws  IOException
     *          If an I/O error occurs
     *
     * @throws  NullPointerException
     *          If <code>cmdarray</code> is <code>null</code>,
     *          or one of the elements of <code>cmdarray</code> is <code>null</code>
     *
     * @throws  IndexOutOfBoundsException
     *          If <code>cmdarray</code> is an empty array
     *          (has length <code>0</code>)
     *
     * @see     ProcessBuilder
     */
    public Process exec(String cmdarray[]) throws IOException {
        return exec(cmdarray, null, null);
    }

    /**
     * Executes the specified command and arguments in a separate process
     * with the specified environment.
     *
     * <p>This is a convenience method.  An invocation of the form
     * <tt>exec(cmdarray, envp)</tt>
     * behaves in exactly the same way as the invocation
     * <tt>{@link #exec(String[], String[], File) exec}(cmdarray, envp, null)</tt>.
     *
     * @param   cmdarray  array containing the command to call and
     *                    its arguments.
     *
     * @param   envp      array of strings, each element of which
     *                    has environment variable settings in the format
     *                    <i>name</i>=<i>value</i>, or
     *                    <tt>null</tt> if the subprocess should inherit
     *                    the environment of the current process.
     *
     * @return  A new {@link Process} object for managing the subprocess
     *
     * @throws  SecurityException
     *          If a security manager exists and its
     *          {@link SecurityManager#checkExec checkExec}
     *          method doesn't allow creation of the subprocess
     *
     * @throws  IOException
     *          If an I/O error occurs
     *
     * @throws  NullPointerException
     *          If <code>cmdarray</code> is <code>null</code>,
     *          or one of the elements of <code>cmdarray</code> is <code>null</code>,
     *          or one of the elements of <code>envp</code> is <code>null</code>
     *
     * @throws  IndexOutOfBoundsException
     *          If <code>cmdarray</code> is an empty array
     *          (has length <code>0</code>)
     *
     * @see     ProcessBuilder
     */
    public Process exec(String[] cmdarray, String[] envp) throws IOException {
        return exec(cmdarray, envp, null);
    }


    /**
     * Executes the specified command and arguments in a separate process with
     * the specified environment and working directory.
     *
     * <p>Given an array of strings <code>cmdarray</code>, representing the
     * tokens of a command line, and an array of strings <code>envp</code>,
     * representing "environment" variable settings, this method creates
     * a new process in which to execute the specified command.
     *
     * <p>This method checks that <code>cmdarray</code> is a valid operating
     * system command.  Which commands are valid is system-dependent,
     * but at the very least the command must be a non-empty list of
     * non-null strings.
     *
     * <p>If <tt>envp</tt> is <tt>null</tt>, the subprocess inherits the
     * environment settings of the current process.
     *
     * <p>A minimal set of system dependent environment variables may
     * be required to start a process on some operating systems.
     * As a result, the subprocess may inherit additional environment variable
     * settings beyond those in the specified environment.
     *
     * <p>{@link ProcessBuilder#start()} is now the preferred way to
     * start a process with a modified environment.
     *
     * <p>The working directory of the new subprocess is specified by <tt>dir</tt>.
     * If <tt>dir</tt> is <tt>null</tt>, the subprocess inherits the
     * current working directory of the current process.
     *
     * <p>If a security manager exists, its
     * {@link SecurityManager#checkExec checkExec}
     * method is invoked with the first component of the array
     * <code>cmdarray</code> as its argument. This may result in a
     * {@link SecurityException} being thrown.
     *
     * <p>Starting an operating system process is highly system-dependent.
     * Among the many things that can go wrong are:
     * <ul>
     * <li>The operating system program file was not found.
     * <li>Access to the program file was denied.
     * <li>The working directory does not exist.
     * </ul>
     *
     * <p>In such cases an exception will be thrown.  The exact nature
     * of the exception is system-dependent, but it will always be a
     * subclass of {@link IOException}.
     *
     *
     * @param   cmdarray  array containing the command to call and
     *                    its arguments.
     *
     * @param   envp      array of strings, each element of which
     *                    has environment variable settings in the format
     *                    <i>name</i>=<i>value</i>, or
     *                    <tt>null</tt> if the subprocess should inherit
     *                    the environment of the current process.
     *
     * @param   dir       the working directory of the subprocess, or
     *                    <tt>null</tt> if the subprocess should inherit
     *                    the working directory of the current process.
     *
     * @return  A new {@link Process} object for managing the subprocess
     *
     * @throws  SecurityException
     *          If a security manager exists and its
     *          {@link SecurityManager#checkExec checkExec}
     *          method doesn't allow creation of the subprocess
     *
     * @throws  IOException
     *          If an I/O error occurs
     *
     * @throws  NullPointerException
     *          If <code>cmdarray</code> is <code>null</code>,
     *          or one of the elements of <code>cmdarray</code> is <code>null</code>,
     *          or one of the elements of <code>envp</code> is <code>null</code>
     *
     * @throws  IndexOutOfBoundsException
     *          If <code>cmdarray</code> is an empty array
     *          (has length <code>0</code>)
     *
     * @see     ProcessBuilder
     * @since 1.3
     */
    public Process exec(String[] cmdarray, String[] envp, File dir)
<<<<<<< HEAD
        throws IOException {
=======
            throws IOException {
        // 进程启动
>>>>>>> 536d8b08
        return new ProcessBuilder(cmdarray)
            .environment(envp)
            .directory(dir)
            .start();
    }

    /**
     * Returns the number of processors available to the Java virtual machine.
     *
     * <p> This value may change during a particular invocation of the virtual
     * machine.  Applications that are sensitive to the number of available
     * processors should therefore occasionally poll this property and adjust
     * their resource usage appropriately. </p>
     *
     * @return  the maximum number of processors available to the virtual
     *          machine; never smaller than one
     * @since 1.4
     */
    public native int availableProcessors();

<<<<<<< HEAD
=======

    // JVM运行时状态(监控)

>>>>>>> 536d8b08
    /**
     * Returns the amount of free memory in the Java Virtual Machine.
     * Calling the
     * <code>gc</code> method may result in increasing the value returned
     * by <code>freeMemory.</code>
<<<<<<< HEAD
=======
     * 返回Java虚拟机中可用内存的数量。
     * 调用 {@link #gc()} 方法可能会导致返回的值增加
>>>>>>> 536d8b08
     *
     * @return  an approximation to the total amount of memory currently
     *          available for future allocated objects, measured in bytes.
     */
    public native long freeMemory();

    /**
     * Returns the total amount of memory in the Java virtual machine.
     * The value returned by this method may vary over time, depending on
     * the host environment.
<<<<<<< HEAD
     * <p>
=======
     * 返回Java虚拟机中的内存总量。
     * <p/>
>>>>>>> 536d8b08
     * Note that the amount of memory required to hold an object of any
     * given type may be implementation-dependent.
     *
     * @return  the total amount of memory currently available for current
     *          and future objects, measured in bytes.
     */
    public native long totalMemory();

    /**
     * Returns the maximum amount of memory that the Java virtual machine will
     * attempt to use.  If there is no inherent limit then the value {@link
     * java.lang.Long#MAX_VALUE} will be returned.
     *
     * @return  the maximum amount of memory that the virtual machine will
     *          attempt to use, measured in bytes
     * @since 1.4
     */
    public native long maxMemory();

    /**
     * Runs the garbage collector.
     * Calling this method suggests that the Java virtual machine expend
     * effort toward recycling unused objects in order to make the memory
     * they currently occupy available for quick reuse. When control
     * returns from the method call, the virtual machine has made
     * its best effort to recycle all discarded objects.
<<<<<<< HEAD
     * <p>
=======
     * 运行垃圾收集器。
     * <p/>
>>>>>>> 536d8b08
     * The name <code>gc</code> stands for "garbage
     * collector". The virtual machine performs this recycling
     * process automatically as needed, in a separate thread, even if the
     * <code>gc</code> method is not invoked explicitly.
     * <p>
     * The method {@link System#gc()} is the conventional and convenient
     * means of invoking this method.
     */
    public native void gc();

    /* Wormhole for calling java.lang.ref.Finalizer.runFinalization */
    private static native void runFinalization0();

    /**
     * Runs the finalization methods of any objects pending finalization.
     * Calling this method suggests that the Java virtual machine expend
     * effort toward running the <code>finalize</code> methods of objects
     * that have been found to be discarded but whose <code>finalize</code>
     * methods have not yet been run. When control returns from the
     * method call, the virtual machine has made a best effort to
     * complete all outstanding finalizations.
     * <p>
     * The virtual machine performs the finalization process
     * automatically as needed, in a separate thread, if the
     * <code>runFinalization</code> method is not invoked explicitly.
     * <p>
     * The method {@link System#runFinalization()} is the conventional
     * and convenient means of invoking this method.
     *
     * @see     java.lang.Object#finalize()
     */
    public void runFinalization() {
        runFinalization0();
    }

    /**
     * Enables/Disables tracing of instructions.
     * If the <code>boolean</code> argument is <code>true</code>, this
     * method suggests that the Java virtual machine emit debugging
     * information for each instruction in the virtual machine as it
     * is executed. The format of this information, and the file or other
     * output stream to which it is emitted, depends on the host environment.
     * The virtual machine may ignore this request if it does not support
     * this feature. The destination of the trace output is system
     * dependent.
     * <p>
     * If the <code>boolean</code> argument is <code>false</code>, this
     * method causes the virtual machine to stop performing the
     * detailed instruction trace it is performing.
     *
     * @param   on   <code>true</code> to enable instruction tracing;
     *               <code>false</code> to disable this feature.
     */
    public native void traceInstructions(boolean on);

    /**
     * Enables/Disables tracing of method calls.
     * If the <code>boolean</code> argument is <code>true</code>, this
     * method suggests that the Java virtual machine emit debugging
     * information for each method in the virtual machine as it is
     * called. The format of this information, and the file or other output
     * stream to which it is emitted, depends on the host environment. The
     * virtual machine may ignore this request if it does not support
     * this feature.
     * <p>
     * Calling this method with argument false suggests that the
     * virtual machine cease emitting per-call debugging information.
     *
     * @param   on   <code>true</code> to enable instruction tracing;
     *               <code>false</code> to disable this feature.
     */
    public native void traceMethodCalls(boolean on);

    /**
     * Loads the native library specified by the filename argument.  The filename
     * argument must be an absolute path name.
     * (for example
     * <code>Runtime.getRuntime().load("/home/avh/lib/libX11.so");</code>).
<<<<<<< HEAD
     *
     * If the filename argument, when stripped of any platform-specific library
     * prefix, path, and file extension, indicates a library whose name is,
     * for example, L, and a native library called L is statically linked
     * with the VM, then the JNI_OnLoad_L function exported by the library
     * is invoked rather than attempting to load a dynamic library.
     * A filename matching the argument does not have to exist in the file
     * system. See the JNI Specification for more details.
     *
     * Otherwise, the filename argument is mapped to a native library image in
     * an implementation-dependent manner.
     * <p>
=======
     * 加载指定的文件名作为动态库。
     * <p/>
>>>>>>> 536d8b08
     * First, if there is a security manager, its <code>checkLink</code>
     * method is called with the <code>filename</code> as its argument.
     * This may result in a security exception.
     * <p>
     * This is similar to the method {@link #loadLibrary(String)}, but it
     * accepts a general file name as an argument rather than just a library
     * name, allowing any file of native code to be loaded.
     * <p>
     * The method {@link System#load(String)} is the conventional and
     * convenient means of invoking this method.
     *
     * @param      filename   the file to load.
     * @exception  SecurityException  if a security manager exists and its
     *             <code>checkLink</code> method doesn't allow
     *             loading of the specified dynamic library
     * @exception  UnsatisfiedLinkError  if either the filename is not an
     *             absolute path name, the native library is not statically
     *             linked with the VM, or the library cannot be mapped to
     *             a native library image by the host system.
     * @exception  NullPointerException if <code>filename</code> is
     *             <code>null</code>
     * @see        java.lang.Runtime#getRuntime()
     * @see        java.lang.SecurityException
     * @see        java.lang.SecurityManager#checkLink(java.lang.String)
     */
    @CallerSensitive
    public void load(String filename) {
        load0(Reflection.getCallerClass(), filename);
    }

    synchronized void load0(Class<?> fromClass, String filename) {
        SecurityManager security = System.getSecurityManager();
        if (security != null) {
            security.checkLink(filename);
        }
        if (!(new File(filename).isAbsolute())) {
            throw new UnsatisfiedLinkError(
                "Expecting an absolute path of the library: " + filename);
        }
        ClassLoader.loadLibrary(fromClass, filename, true);
    }

    /**
     * Loads the native library specified by the <code>libname</code>
     * argument.  The <code>libname</code> argument must not contain any platform
     * specific prefix, file extension or path. If a native library
     * called <code>libname</code> is statically linked with the VM, then the
     * JNI_OnLoad_<code>libname</code> function exported by the library is invoked.
     * See the JNI Specification for more details.
     *
     * Otherwise, the libname argument is loaded from a system library
     * location and mapped to a native library image in an implementation-
     * dependent manner.
     * <p>
     * First, if there is a security manager, its <code>checkLink</code>
     * method is called with the <code>libname</code> as its argument.
     * This may result in a security exception.
     * <p>
     * The method {@link System#loadLibrary(String)} is the conventional
     * and convenient means of invoking this method. If native
     * methods are to be used in the implementation of a class, a standard
     * strategy is to put the native code in a library file (call it
     * <code>LibFile</code>) and then to put a static initializer:
     * <blockquote><pre>
     * static { System.loadLibrary("LibFile"); }
     * </pre></blockquote>
     * within the class declaration. When the class is loaded and
     * initialized, the necessary native code implementation for the native
     * methods will then be loaded as well.
     * <p>
     * If this method is called more than once with the same library
     * name, the second and subsequent calls are ignored.
     *
     * @param      libname   the name of the library.
     * @exception  SecurityException  if a security manager exists and its
     *             <code>checkLink</code> method doesn't allow
     *             loading of the specified dynamic library
     * @exception  UnsatisfiedLinkError if either the libname argument
     *             contains a file path, the native library is not statically
     *             linked with the VM,  or the library cannot be mapped to a
     *             native library image by the host system.
     * @exception  NullPointerException if <code>libname</code> is
     *             <code>null</code>
     * @see        java.lang.SecurityException
     * @see        java.lang.SecurityManager#checkLink(java.lang.String)
     */
    @CallerSensitive
    public void loadLibrary(String libname) {
        loadLibrary0(Reflection.getCallerClass(), libname);
    }

    synchronized void loadLibrary0(Class<?> fromClass, String libname) {
        SecurityManager security = System.getSecurityManager();
        if (security != null) {
            security.checkLink(libname);
        }
        if (libname.indexOf((int)File.separatorChar) != -1) {
            throw new UnsatisfiedLinkError(
    "Directory separator should not appear in library name: " + libname);
        }
        ClassLoader.loadLibrary(fromClass, libname, false);
    }

    /**
     * Creates a localized version of an input stream. This method takes
     * an <code>InputStream</code> and returns an <code>InputStream</code>
     * equivalent to the argument in all respects except that it is
     * localized: as characters in the local character set are read from
     * the stream, they are automatically converted from the local
     * character set to Unicode.
     * <p>
     * If the argument is already a localized stream, it may be returned
     * as the result.
     *
     * @param      in InputStream to localize
     * @return     a localized input stream
     * @see        java.io.InputStream
     * @see        java.io.BufferedReader#BufferedReader(java.io.Reader)
     * @see        java.io.InputStreamReader#InputStreamReader(java.io.InputStream)
     * @deprecated As of JDK&nbsp;1.1, the preferred way to translate a byte
     * stream in the local encoding into a character stream in Unicode is via
     * the <code>InputStreamReader</code> and <code>BufferedReader</code>
     * classes.
     */
    @Deprecated
    public InputStream getLocalizedInputStream(InputStream in) {
        return in;
    }

    /**
     * Creates a localized version of an output stream. This method
     * takes an <code>OutputStream</code> and returns an
     * <code>OutputStream</code> equivalent to the argument in all respects
     * except that it is localized: as Unicode characters are written to
     * the stream, they are automatically converted to the local
     * character set.
     * <p>
     * If the argument is already a localized stream, it may be returned
     * as the result.
     *
     * @deprecated As of JDK&nbsp;1.1, the preferred way to translate a
     * Unicode character stream into a byte stream in the local encoding is via
     * the <code>OutputStreamWriter</code>, <code>BufferedWriter</code>, and
     * <code>PrintWriter</code> classes.
     *
     * @param      out OutputStream to localize
     * @return     a localized output stream
     * @see        java.io.OutputStream
     * @see        java.io.BufferedWriter#BufferedWriter(java.io.Writer)
     * @see        java.io.OutputStreamWriter#OutputStreamWriter(java.io.OutputStream)
     * @see        java.io.PrintWriter#PrintWriter(java.io.OutputStream)
     */
    @Deprecated
    public OutputStream getLocalizedOutputStream(OutputStream out) {
        return out;
    }

}<|MERGE_RESOLUTION|>--- conflicted
+++ resolved
@@ -1,34 +1,8 @@
-<<<<<<< HEAD
-/*
- * Copyright (c) 1995, 2013, Oracle and/or its affiliates. All rights reserved.
- * ORACLE PROPRIETARY/CONFIDENTIAL. Use is subject to license terms.
- *
- *
- *
- *
- *
- *
- *
- *
- *
- *
- *
- *
- *
- *
- *
- *
- *
- *
- *
- *
- */
-=======
->>>>>>> 536d8b08
 
 package java.lang;
 
-import java.io.*;
+import java.io.File;
+import java.io.IOException;
 import java.util.StringTokenizer;
 import sun.reflect.CallerSensitive;
 import sun.reflect.Reflection;
@@ -38,151 +12,108 @@
  * <code>Runtime</code> that allows the application to interface with
  * the environment in which the application is running. The current
  * runtime can be obtained from the <code>getRuntime</code> method.
-<<<<<<< HEAD
- * <p>
-=======
  * 每个Java应用程序都有一个单独的运行时类的实例，允许应用程序与应用程序运行的环境进行交互。
  * 从 {@link #getRuntime()} 方法可以获得当前的运行时环境。
  * 每个Java应用程序都有一个单独的运行时类的实例(运行时环境)。
  * <p/>
->>>>>>> 536d8b08
  * An application cannot create its own instance of this class.
  *
- * @author  unascribed
- * @see     java.lang.Runtime#getRuntime()
- * @since   JDK1.0
+ * @author unascribed
+ * @see java.lang.Runtime#getRuntime()
+ * @since JDK1.0
  */
-<<<<<<< HEAD
-
 public class Runtime {
-    private static Runtime currentRuntime = new Runtime();
-=======
-public class Runtime {
     /**
      * 当前的运行时环境(单个实例)
      */
     private static final Runtime currentRuntime = new Runtime();
->>>>>>> 536d8b08
 
     /**
      * Returns the runtime object associated with the current Java application.
      * Most of the methods of class <code>Runtime</code> are instance
      * methods and must be invoked with respect to the current runtime object.
-<<<<<<< HEAD
-=======
      * 返回与当前Java应用程序关联的运行时对象。
->>>>>>> 536d8b08
-     *
-     * @return  the <code>Runtime</code> object associated with the current
-     *          Java application.
+     *
+     * @return the <code>Runtime</code> object associated with the current
+     * Java application.
      */
     public static Runtime getRuntime() {
         return currentRuntime;
     }
 
-    /** Don't let anyone else instantiate this class */
-    private Runtime() {}
-
-<<<<<<< HEAD
-=======
+    /**
+     * Don't let anyone else instantiate this class (防止被实例化)
+     */
+    private Runtime() {
+    }
+
     // 关闭虚拟机
 
->>>>>>> 536d8b08
     /**
      * Terminates the currently running Java virtual machine by initiating its
      * shutdown sequence.  This method never returns normally.  The argument
      * serves as a status code; by convention, a nonzero status code indicates
      * abnormal termination.
-<<<<<<< HEAD
-     *
-=======
      * 通过启动关闭程序来终止当前正在运行的Java虚拟机。
      * 参数用作状态代码，按照惯例，非零状态代码表示异常终止。
->>>>>>> 536d8b08
      * <p> The virtual machine's shutdown sequence consists of two phases.  In
      * the first phase all registered {@link #addShutdownHook shutdown hooks},
      * if any, are started in some unspecified order and allowed to run
-     * concurrently until they finish.  In the second phase all uninvoked
-     * finalizers are run if {@link #runFinalizersOnExit finalization-on-exit}
-     * has been enabled.  Once this is done the virtual machine {@link #halt
+     * concurrently until they finish.  Once this is done the virtual machine {@link #halt
      * halts}.
-<<<<<<< HEAD
-     *
-=======
      * 虚拟机的关闭程序由两个阶段组成：
      * 在第一阶段，所有注册的关闭挂钩({@link #addShutdownHook})以一些未指定的顺序启动并允许并发地运行，直到它们完成。
      * 一旦完成，虚拟机就停止了({@link #halt})。
->>>>>>> 536d8b08
      * <p> If this method is invoked after the virtual machine has begun its
      * shutdown sequence then if shutdown hooks are being run this method will
      * block indefinitely.  If shutdown hooks have already been run and on-exit
      * finalization has been enabled then this method halts the virtual machine
      * with the given status code if the status is nonzero; otherwise, it
      * blocks indefinitely.
-<<<<<<< HEAD
-     *
-=======
      * 如果此方法在虚拟机已开始关闭程序后被调用，那么正在运行此方法的关闭挂钩将无限期地阻塞。
      * 如果关闭挂钩已运行和退出确定已启用，则此方法使用给定的非零状态代码来停止虚拟机；
      * 否则，它将无限期地阻塞。
->>>>>>> 536d8b08
      * <p> The <tt>{@link System#exit(int) System.exit}</tt> method is the
-     * conventional and convenient means of invoking this method. <p>
-     *
-     * @param  status
-     *         Termination status.  By convention, a nonzero status code
-     *         indicates abnormal termination.
-     *
-     * @throws SecurityException
-     *         If a security manager is present and its <tt>{@link
-     *         SecurityManager#checkExit checkExit}</tt> method does not permit
-     *         exiting with the specified status
-     *
+     * conventional and convenient means of invoking this method.
+     * <p>
+     * {@link System#exit(int)} 退出方法是调用此方法的常规和方便的手段。
+     *
+     * @param status Termination status.  By convention, a nonzero status code
+     *               indicates abnormal termination. (终止状态，通常非零状态代码表示异常终止)
+     * @throws SecurityException If a security manager is present and its <tt>{@link
+     *                           SecurityManager#checkExit checkExit}</tt> method does not permit
+     *                           exiting with the specified status (退出不允许用指定的状态)
      * @see java.lang.SecurityException
      * @see java.lang.SecurityManager#checkExit(int)
      * @see #addShutdownHook
      * @see #removeShutdownHook
-     * @see #runFinalizersOnExit
      * @see #halt(int)
      */
     public void exit(int status) {
-<<<<<<< HEAD
-=======
         // 安全策略管理器
->>>>>>> 536d8b08
         SecurityManager security = System.getSecurityManager();
         if (security != null) {
             security.checkExit(status);
         }
-<<<<<<< HEAD
-=======
         // 退出虚拟机
->>>>>>> 536d8b08
         Shutdown.exit(status);
     }
 
     /**
      * Registers a new virtual-machine shutdown hook.
-<<<<<<< HEAD
-     *
-=======
      * 注册一个新的虚拟机关闭挂钩。
->>>>>>> 536d8b08
      * <p> The Java virtual machine <i>shuts down</i> in response to two kinds
      * of events:
-     *
-     *   <ul>
-     *
-     *   <li> The program <i>exits</i> normally, when the last non-daemon
-     *   thread exits or when the <tt>{@link #exit exit}</tt> (equivalently,
-     *   {@link System#exit(int) System.exit}) method is invoked, or
-     *
-     *   <li> The virtual machine is <i>terminated</i> in response to a
-     *   user interrupt, such as typing <tt>^C</tt>, or a system-wide event,
-     *   such as user logoff or system shutdown.
-     *
-     *   </ul>
-     *
+     * <ul>
+     * <li> The program <i>exits</i> normally, when the last non-daemon
+     * thread exits or when the <tt>{@link #exit exit}</tt> (equivalently,
+     * <tt>{@link System#exit(int) System.exit}</tt>) method is invoked, or
+     * <li> 程序正常退出，当最后一个非守护线程退出或 <tt>{@link #exit}</tt> (<tt>{@link System#exit(int)}</tt>) 方法被调用。
+     * <li> The virtual machine is <i>terminated</i> in response to a
+     * user interrupt, such as typing <tt>^C</tt>, or a system-wide event,
+     * such as user logoff or system shutdown.
+     * <li> 虚拟机被终止来响应用户中断(如 输入 <tt>^C</tt>、系统范围的事件、用户注销或关闭系统)。
+     * </ul>
      * <p> A <i>shutdown hook</i> is simply an initialized but unstarted
      * thread.  When the virtual machine begins its shutdown sequence it will
      * start all registered shutdown hooks in some unspecified order and let
@@ -192,13 +123,6 @@
      * continue to run during the shutdown sequence, as will non-daemon threads
      * if shutdown was initiated by invoking the <tt>{@link #exit exit}</tt>
      * method.
-<<<<<<< HEAD
-     *
-     * <p> Once the shutdown sequence has begun it can be stopped only by
-     * invoking the <tt>{@link #halt halt}</tt> method, which forcibly
-     * terminates the virtual machine.
-     *
-=======
      * 关闭钩子是一个已初始化但未开始的线程。
      * 当虚拟机开始其关闭程序时，它将以一些未指定的顺序开始所有注册的关闭挂钩，并让它们并发地运行。
      * 当所有的关闭挂钩都已经完成，如果在退出时撤出(finalization-on-exit)已经启用，然后它会运行所有未运行的终结器。
@@ -208,16 +132,11 @@
      * invoking the <tt>{@link #halt halt}</tt> method, which forcibly
      * terminates the virtual machine.
      * 一旦关闭程序开始，仅能通过调用 <tt>{@link #halt}</tt> 方法来停止，它将强制终止虚拟机。
->>>>>>> 536d8b08
      * <p> Once the shutdown sequence has begun it is impossible to register a
      * new shutdown hook or de-register a previously-registered hook.
      * Attempting either of these operations will cause an
      * <tt>{@link IllegalStateException}</tt> to be thrown.
-<<<<<<< HEAD
-     *
-=======
      * 一旦关闭程序开始，关闭挂钩就不可变更。
->>>>>>> 536d8b08
      * <p> Shutdown hooks run at a delicate time in the life cycle of a virtual
      * machine and should therefore be coded defensively.  They should, in
      * particular, be written to be thread-safe and to avoid deadlocks insofar
@@ -226,14 +145,10 @@
      * the process of shutting down.  Attempts to use other thread-based
      * services such as the AWT event-dispatch thread, for example, may lead to
      * deadlocks.
-<<<<<<< HEAD
-     *
-=======
      * 关闭挂钩运行在虚拟机的生命周期中的一个微妙的时间，因此应进行防御式编程。
      * 它们应该是线程安全的，以尽可能地避免死锁。
      * 它们也不应盲目地依赖那些可以注册自己的关闭程序的服务，可能它们就位于关闭程序的过程中。
      * 尝试使用其它基于线程的服务可能导致死锁。
->>>>>>> 536d8b08
      * <p> Shutdown hooks should also finish their work quickly.  When a
      * program invokes <tt>{@link #exit exit}</tt> the expectation is
      * that the virtual machine will promptly shut down and exit.  When the
@@ -242,12 +157,8 @@
      * which to shut down and exit.  It is therefore inadvisable to attempt any
      * user interaction or to perform a long-running computation in a shutdown
      * hook.
-<<<<<<< HEAD
-     *
-=======
      * 关闭挂钩应该迅速完成其工作。
      * 当程序调用 <tt>{@link #exit}</tt> 方法时，期望是虚拟机将立即关闭并退出。
->>>>>>> 536d8b08
      * <p> Uncaught exceptions are handled in shutdown hooks just as in any
      * other thread, by invoking the <tt>{@link ThreadGroup#uncaughtException
      * uncaughtException}</tt> method of the thread's <tt>{@link
@@ -255,42 +166,18 @@
      * prints the exception's stack trace to <tt>{@link System#err}</tt> and
      * terminates the thread; it does not cause the virtual machine to exit or
      * halt.
-<<<<<<< HEAD
-     *
-=======
      * 就像在任何其它线程中那样，在关闭挂钩中处理未捕获的异常，
      * 通过调用线程组对象的 <tt>{@link ThreadGroup#uncaughtException}</tt> 方法。
      * 此方法的默认实现是打印异常的堆栈跟踪到 <tt>{@link System#err}</tt> 并终止线程，
      * 它不会导致虚拟机退出或停止。
->>>>>>> 536d8b08
      * <p> In rare circumstances the virtual machine may <i>abort</i>, that is,
      * stop running without shutting down cleanly.  This occurs when the
      * virtual machine is terminated externally, for example with the
-     * <tt>SIGKILL</tt> signal on Unix or the <tt>TerminateProcess</tt> call on
+     * <tt>SIGKILL</tt> signal (信号) on Unix or the <tt>TerminateProcess</tt> call on
      * Microsoft Windows.  The virtual machine may also abort if a native
      * method goes awry by, for example, corrupting internal data structures or
      * attempting to access nonexistent memory.  If the virtual machine aborts
      * then no guarantee can be made about whether or not any shutdown hooks
-<<<<<<< HEAD
-     * will be run. <p>
-     *
-     * @param   hook
-     *          An initialized but unstarted <tt>{@link Thread}</tt> object
-     *
-     * @throws  IllegalArgumentException
-     *          If the specified hook has already been registered,
-     *          or if it can be determined that the hook is already running or
-     *          has already been run
-     *
-     * @throws  IllegalStateException
-     *          If the virtual machine is already in the process
-     *          of shutting down
-     *
-     * @throws  SecurityException
-     *          If a security manager is present and it denies
-     *          <tt>{@link RuntimePermission}("shutdownHooks")</tt>
-     *
-=======
      * will be run.
      * 在极少数情况下，虚拟机可能中止，即停止运行而不是正常关闭。
      * 虚拟机也可能终止，如果一个本地方法出错了，如破坏内部数据结构或试图访问不存在的内存。
@@ -304,7 +191,6 @@
      *                                  of shutting down (虚拟机已在关闭的过程中)
      * @throws SecurityException        If a security manager is present and it denies
      *                                  <tt>{@link RuntimePermission}("shutdownHooks")</tt>
->>>>>>> 536d8b08
      * @see #removeShutdownHook
      * @see #halt(int)
      * @see #exit(int)
@@ -315,36 +201,22 @@
         if (sm != null) {
             sm.checkPermission(new RuntimePermission("shutdownHooks"));
         }
-<<<<<<< HEAD
-=======
         // 添加应用程序的关闭挂钩
->>>>>>> 536d8b08
         ApplicationShutdownHooks.add(hook);
     }
 
     /**
-<<<<<<< HEAD
-     * De-registers a previously-registered virtual-machine shutdown hook. <p>
-     *
-     * @param hook the hook to remove
-=======
      * De-registers a previously-registered virtual-machine shutdown hook.
      * 注销一个以前已注册的虚拟机关闭挂钩。
      *
      * @param hook the hook to remove (要移除的关闭挂钩)
->>>>>>> 536d8b08
      * @return <tt>true</tt> if the specified hook had previously been
      * registered and was successfully de-registered, <tt>false</tt>
      * otherwise.
-     *
-     * @throws  IllegalStateException
-     *          If the virtual machine is already in the process of shutting
-     *          down
-     *
-     * @throws  SecurityException
-     *          If a security manager is present and it denies
-     *          <tt>{@link RuntimePermission}("shutdownHooks")</tt>
-     *
+     * @throws IllegalStateException If the virtual machine is already in the process of shutting
+     *                               down
+     * @throws SecurityException     If a security manager is present and it denies
+     *                               <tt>{@link RuntimePermission}("shutdownHooks")</tt>
      * @see #addShutdownHook
      * @see #exit(int)
      * @since 1.3
@@ -354,42 +226,19 @@
         if (sm != null) {
             sm.checkPermission(new RuntimePermission("shutdownHooks"));
         }
-<<<<<<< HEAD
-=======
         // 移除应用程序的关闭挂钩
->>>>>>> 536d8b08
         return ApplicationShutdownHooks.remove(hook);
     }
 
     /**
      * Forcibly terminates the currently running Java virtual machine.  This
      * method never returns normally.
-<<<<<<< HEAD
-     *
-=======
      * 强行终止当前正在运行的Java虚拟机。
->>>>>>> 536d8b08
      * <p> This method should be used with extreme caution.  Unlike the
      * <tt>{@link #exit exit}</tt> method, this method does not cause shutdown
      * hooks to be started and does not run uninvoked finalizers if
      * finalization-on-exit has been enabled.  If the shutdown sequence has
      * already been initiated then this method does not wait for any running
-<<<<<<< HEAD
-     * shutdown hooks or finalizers to finish their work. <p>
-     *
-     * @param  status
-     *         Termination status.  By convention, a nonzero status code
-     *         indicates abnormal termination.  If the <tt>{@link Runtime#exit
-     *         exit}</tt> (equivalently, <tt>{@link System#exit(int)
-     *         System.exit}</tt>) method has already been invoked then this
-     *         status code will override the status code passed to that method.
-     *
-     * @throws SecurityException
-     *         If a security manager is present and its <tt>{@link
-     *         SecurityManager#checkExit checkExit}</tt> method does not permit
-     *         an exit with the specified status
-     *
-=======
      * shutdown hooks or finalizers to finish their work.
      * 此方法应慎用。
      * 不像 <tt>{@link #exit}</tt> 方法，此方法不会触发关闭挂钩开始运行，也不会运行未调用的终结器。
@@ -403,7 +252,6 @@
      * @throws SecurityException If a security manager is present and its <tt>{@link
      *                           SecurityManager#checkExit checkExit}</tt> method does not permit
      *                           an exit with the specified status
->>>>>>> 536d8b08
      * @see #exit
      * @see #addShutdownHook
      * @see #removeShutdownHook
@@ -414,88 +262,31 @@
         if (sm != null) {
             sm.checkExit(status);
         }
-<<<<<<< HEAD
-=======
         // 终止虚拟机
->>>>>>> 536d8b08
         Shutdown.halt(status);
     }
 
-    /**
-     * Enable or disable finalization on exit; doing so specifies that the
-     * finalizers of all objects that have finalizers that have not yet been
-     * automatically invoked are to be run before the Java runtime exits.
-     * By default, finalization on exit is disabled.
-     *
-     * <p>If there is a security manager,
-     * its <code>checkExit</code> method is first called
-     * with 0 as its argument to ensure the exit is allowed.
-     * This could result in a SecurityException.
-     *
-     * @param value true to enable finalization on exit, false to disable
-     * @deprecated  This method is inherently unsafe.  It may result in
-     *      finalizers being called on live objects while other threads are
-     *      concurrently manipulating those objects, resulting in erratic
-     *      behavior or deadlock.
-     *
-     * @throws  SecurityException
-     *        if a security manager exists and its <code>checkExit</code>
-     *        method doesn't allow the exit.
-     *
-     * @see     java.lang.Runtime#exit(int)
-     * @see     java.lang.Runtime#gc()
-     * @see     java.lang.SecurityManager#checkExit(int)
-     * @since   JDK1.1
-     */
-    @Deprecated
-    public static void runFinalizersOnExit(boolean value) {
-        SecurityManager security = System.getSecurityManager();
-        if (security != null) {
-            try {
-                security.checkExit(0);
-            } catch (SecurityException e) {
-                throw new SecurityException("runFinalizersOnExit");
-            }
-        }
-        Shutdown.setRunFinalizersOnExit(value);
-    }
-
-<<<<<<< HEAD
-    /**
-     * Executes the specified string command in a separate process.
-     *
-=======
+
     // 在进程中执行系统命令
 
     /**
      * Executes the specified string command in a separate process.
      * 在单独的进程中执行指定的字符串命令。
->>>>>>> 536d8b08
      * <p>This is a convenience method.  An invocation of the form
      * <tt>exec(command)</tt>
      * behaves in exactly the same way as the invocation
      * <tt>{@link #exec(String, String[], File) exec}(command, null, null)</tt>.
      *
-     * @param   command   a specified system command.
-     *
-     * @return  A new {@link Process} object for managing the subprocess
-     *
-     * @throws  SecurityException
-     *          If a security manager exists and its
-     *          {@link SecurityManager#checkExec checkExec}
-     *          method doesn't allow creation of the subprocess
-     *
-     * @throws  IOException
-     *          If an I/O error occurs
-     *
-     * @throws  NullPointerException
-     *          If <code>command</code> is <code>null</code>
-     *
-     * @throws  IllegalArgumentException
-     *          If <code>command</code> is empty
-     *
-     * @see     #exec(String[], String[], File)
-     * @see     ProcessBuilder
+     * @param command a specified system command. (指定的系统命令)
+     * @return A new {@link Process} object for managing the subprocess
+     * @throws SecurityException        If a security manager exists and its
+     *                                  {@link SecurityManager#checkExec checkExec}
+     *                                  method doesn't allow creation of the subprocess
+     * @throws IOException              If an I/O error occurs
+     * @throws NullPointerException     If <code>command</code> is <code>null</code>
+     * @throws IllegalArgumentException If <code>command</code> is empty
+     * @see #exec(String[], String[], File)
+     * @see ProcessBuilder
      */
     public Process exec(String command) throws IOException {
         return exec(command, null, null);
@@ -504,39 +295,28 @@
     /**
      * Executes the specified string command in a separate process with the
      * specified environment.
-     *
+     * <p/>
      * <p>This is a convenience method.  An invocation of the form
      * <tt>exec(command, envp)</tt>
      * behaves in exactly the same way as the invocation
      * <tt>{@link #exec(String, String[], File) exec}(command, envp, null)</tt>.
      *
-     * @param   command   a specified system command.
-     *
-     * @param   envp      array of strings, each element of which
-     *                    has environment variable settings in the format
-     *                    <i>name</i>=<i>value</i>, or
-     *                    <tt>null</tt> if the subprocess should inherit
-     *                    the environment of the current process.
-     *
-     * @return  A new {@link Process} object for managing the subprocess
-     *
-     * @throws  SecurityException
-     *          If a security manager exists and its
-     *          {@link SecurityManager#checkExec checkExec}
-     *          method doesn't allow creation of the subprocess
-     *
-     * @throws  IOException
-     *          If an I/O error occurs
-     *
-     * @throws  NullPointerException
-     *          If <code>command</code> is <code>null</code>,
-     *          or one of the elements of <code>envp</code> is <code>null</code>
-     *
-     * @throws  IllegalArgumentException
-     *          If <code>command</code> is empty
-     *
-     * @see     #exec(String[], String[], File)
-     * @see     ProcessBuilder
+     * @param command a specified system command.
+     * @param envp    array of strings, each element of which
+     *                has environment variable settings in the format
+     *                <i>name</i>=<i>value</i>, or
+     *                <tt>null</tt> if the subprocess should inherit
+     *                the environment of the current process.
+     * @return A new {@link Process} object for managing the subprocess
+     * @throws SecurityException        If a security manager exists and its
+     *                                  {@link SecurityManager#checkExec checkExec}
+     *                                  method doesn't allow creation of the subprocess
+     * @throws IOException              If an I/O error occurs
+     * @throws NullPointerException     If <code>command</code> is <code>null</code>,
+     *                                  or one of the elements of <code>envp</code> is <code>null</code>
+     * @throws IllegalArgumentException If <code>command</code> is empty
+     * @see #exec(String[], String[], File)
+     * @see ProcessBuilder
      */
     public Process exec(String command, String[] envp) throws IOException {
         return exec(command, envp, null);
@@ -545,14 +325,14 @@
     /**
      * Executes the specified string command in a separate process with the
      * specified environment and working directory.
-     *
+     * <p/>
      * <p>This is a convenience method.  An invocation of the form
      * <tt>exec(command, envp, dir)</tt>
      * behaves in exactly the same way as the invocation
      * <tt>{@link #exec(String[], String[], File) exec}(cmdarray, envp, dir)</tt>,
      * where <code>cmdarray</code> is an array of all the tokens in
      * <code>command</code>.
-     *
+     * <p/>
      * <p>More precisely, the <code>command</code> string is broken
      * into tokens using a {@link StringTokenizer} created by the call
      * <code>new {@link StringTokenizer}(command)</code> with no
@@ -560,46 +340,29 @@
      * produced by the tokenizer are then placed in the new string
      * array <code>cmdarray</code>, in the same order.
      *
-     * @param   command   a specified system command.
-     *
-     * @param   envp      array of strings, each element of which
-     *                    has environment variable settings in the format
-     *                    <i>name</i>=<i>value</i>, or
-     *                    <tt>null</tt> if the subprocess should inherit
-     *                    the environment of the current process.
-     *
-     * @param   dir       the working directory of the subprocess, or
-     *                    <tt>null</tt> if the subprocess should inherit
-     *                    the working directory of the current process.
-     *
-     * @return  A new {@link Process} object for managing the subprocess
-     *
-     * @throws  SecurityException
-     *          If a security manager exists and its
-     *          {@link SecurityManager#checkExec checkExec}
-     *          method doesn't allow creation of the subprocess
-     *
-     * @throws  IOException
-     *          If an I/O error occurs
-     *
-     * @throws  NullPointerException
-     *          If <code>command</code> is <code>null</code>,
-     *          or one of the elements of <code>envp</code> is <code>null</code>
-     *
-     * @throws  IllegalArgumentException
-     *          If <code>command</code> is empty
-     *
-     * @see     ProcessBuilder
+     * @param command a specified system command.
+     * @param envp    array of strings, each element of which
+     *                has environment variable settings in the format
+     *                <i>name</i>=<i>value</i>, or
+     *                <tt>null</tt> if the subprocess should inherit
+     *                the environment of the current process.
+     * @param dir     the working directory of the subprocess, or
+     *                <tt>null</tt> if the subprocess should inherit
+     *                the working directory of the current process.
+     * @return A new {@link Process} object for managing the subprocess
+     * @throws SecurityException        If a security manager exists and its
+     *                                  {@link SecurityManager#checkExec checkExec}
+     *                                  method doesn't allow creation of the subprocess
+     * @throws IOException              If an I/O error occurs
+     * @throws NullPointerException     If <code>command</code> is <code>null</code>,
+     *                                  or one of the elements of <code>envp</code> is <code>null</code>
+     * @throws IllegalArgumentException If <code>command</code> is empty
+     * @see ProcessBuilder
      * @since 1.3
      */
     public Process exec(String command, String[] envp, File dir)
-<<<<<<< HEAD
-        throws IOException {
-        if (command.length() == 0)
-=======
             throws IOException {
         if (command.length() == 0) {
->>>>>>> 536d8b08
             throw new IllegalArgumentException("Empty command");
         }
 
@@ -613,34 +376,24 @@
 
     /**
      * Executes the specified command and arguments in a separate process.
-     *
+     * <p/>
      * <p>This is a convenience method.  An invocation of the form
      * <tt>exec(cmdarray)</tt>
      * behaves in exactly the same way as the invocation
      * <tt>{@link #exec(String[], String[], File) exec}(cmdarray, null, null)</tt>.
      *
-     * @param   cmdarray  array containing the command to call and
-     *                    its arguments.
-     *
-     * @return  A new {@link Process} object for managing the subprocess
-     *
-     * @throws  SecurityException
-     *          If a security manager exists and its
-     *          {@link SecurityManager#checkExec checkExec}
-     *          method doesn't allow creation of the subprocess
-     *
-     * @throws  IOException
-     *          If an I/O error occurs
-     *
-     * @throws  NullPointerException
-     *          If <code>cmdarray</code> is <code>null</code>,
-     *          or one of the elements of <code>cmdarray</code> is <code>null</code>
-     *
-     * @throws  IndexOutOfBoundsException
-     *          If <code>cmdarray</code> is an empty array
-     *          (has length <code>0</code>)
-     *
-     * @see     ProcessBuilder
+     * @param cmdarray array containing the command to call and
+     *                 its arguments.
+     * @return A new {@link Process} object for managing the subprocess
+     * @throws SecurityException         If a security manager exists and its
+     *                                   {@link SecurityManager#checkExec checkExec}
+     *                                   method doesn't allow creation of the subprocess
+     * @throws IOException               If an I/O error occurs
+     * @throws NullPointerException      If <code>cmdarray</code> is <code>null</code>,
+     *                                   or one of the elements of <code>cmdarray</code> is <code>null</code>
+     * @throws IndexOutOfBoundsException If <code>cmdarray</code> is an empty array
+     *                                   (has length <code>0</code>)
+     * @see ProcessBuilder
      */
     public Process exec(String cmdarray[]) throws IOException {
         return exec(cmdarray, null, null);
@@ -649,41 +402,30 @@
     /**
      * Executes the specified command and arguments in a separate process
      * with the specified environment.
-     *
+     * <p/>
      * <p>This is a convenience method.  An invocation of the form
      * <tt>exec(cmdarray, envp)</tt>
      * behaves in exactly the same way as the invocation
      * <tt>{@link #exec(String[], String[], File) exec}(cmdarray, envp, null)</tt>.
      *
-     * @param   cmdarray  array containing the command to call and
-     *                    its arguments.
-     *
-     * @param   envp      array of strings, each element of which
-     *                    has environment variable settings in the format
-     *                    <i>name</i>=<i>value</i>, or
-     *                    <tt>null</tt> if the subprocess should inherit
-     *                    the environment of the current process.
-     *
-     * @return  A new {@link Process} object for managing the subprocess
-     *
-     * @throws  SecurityException
-     *          If a security manager exists and its
-     *          {@link SecurityManager#checkExec checkExec}
-     *          method doesn't allow creation of the subprocess
-     *
-     * @throws  IOException
-     *          If an I/O error occurs
-     *
-     * @throws  NullPointerException
-     *          If <code>cmdarray</code> is <code>null</code>,
-     *          or one of the elements of <code>cmdarray</code> is <code>null</code>,
-     *          or one of the elements of <code>envp</code> is <code>null</code>
-     *
-     * @throws  IndexOutOfBoundsException
-     *          If <code>cmdarray</code> is an empty array
-     *          (has length <code>0</code>)
-     *
-     * @see     ProcessBuilder
+     * @param cmdarray array containing the command to call and
+     *                 its arguments.
+     * @param envp     array of strings, each element of which
+     *                 has environment variable settings in the format
+     *                 <i>name</i>=<i>value</i>, or
+     *                 <tt>null</tt> if the subprocess should inherit
+     *                 the environment of the current process.
+     * @return A new {@link Process} object for managing the subprocess
+     * @throws SecurityException         If a security manager exists and its
+     *                                   {@link SecurityManager#checkExec checkExec}
+     *                                   method doesn't allow creation of the subprocess
+     * @throws IOException               If an I/O error occurs
+     * @throws NullPointerException      If <code>cmdarray</code> is <code>null</code>,
+     *                                   or one of the elements of <code>cmdarray</code> is <code>null</code>,
+     *                                   or one of the elements of <code>envp</code> is <code>null</code>
+     * @throws IndexOutOfBoundsException If <code>cmdarray</code> is an empty array
+     *                                   (has length <code>0</code>)
+     * @see ProcessBuilder
      */
     public Process exec(String[] cmdarray, String[] envp) throws IOException {
         return exec(cmdarray, envp, null);
@@ -693,38 +435,38 @@
     /**
      * Executes the specified command and arguments in a separate process with
      * the specified environment and working directory.
-     *
+     * <p/>
      * <p>Given an array of strings <code>cmdarray</code>, representing the
      * tokens of a command line, and an array of strings <code>envp</code>,
      * representing "environment" variable settings, this method creates
      * a new process in which to execute the specified command.
-     *
+     * <p/>
      * <p>This method checks that <code>cmdarray</code> is a valid operating
      * system command.  Which commands are valid is system-dependent,
      * but at the very least the command must be a non-empty list of
      * non-null strings.
-     *
+     * <p/>
      * <p>If <tt>envp</tt> is <tt>null</tt>, the subprocess inherits the
      * environment settings of the current process.
-     *
+     * <p/>
      * <p>A minimal set of system dependent environment variables may
      * be required to start a process on some operating systems.
      * As a result, the subprocess may inherit additional environment variable
      * settings beyond those in the specified environment.
-     *
+     * <p/>
      * <p>{@link ProcessBuilder#start()} is now the preferred way to
      * start a process with a modified environment.
-     *
+     * <p/>
      * <p>The working directory of the new subprocess is specified by <tt>dir</tt>.
      * If <tt>dir</tt> is <tt>null</tt>, the subprocess inherits the
      * current working directory of the current process.
-     *
+     * <p/>
      * <p>If a security manager exists, its
      * {@link SecurityManager#checkExec checkExec}
      * method is invoked with the first component of the array
      * <code>cmdarray</code> as its argument. This may result in a
      * {@link SecurityException} being thrown.
-     *
+     * <p/>
      * <p>Starting an operating system process is highly system-dependent.
      * Among the many things that can go wrong are:
      * <ul>
@@ -732,93 +474,72 @@
      * <li>Access to the program file was denied.
      * <li>The working directory does not exist.
      * </ul>
-     *
+     * <p/>
      * <p>In such cases an exception will be thrown.  The exact nature
      * of the exception is system-dependent, but it will always be a
      * subclass of {@link IOException}.
      *
-     *
-     * @param   cmdarray  array containing the command to call and
-     *                    its arguments.
-     *
-     * @param   envp      array of strings, each element of which
-     *                    has environment variable settings in the format
-     *                    <i>name</i>=<i>value</i>, or
-     *                    <tt>null</tt> if the subprocess should inherit
-     *                    the environment of the current process.
-     *
-     * @param   dir       the working directory of the subprocess, or
-     *                    <tt>null</tt> if the subprocess should inherit
-     *                    the working directory of the current process.
-     *
-     * @return  A new {@link Process} object for managing the subprocess
-     *
-     * @throws  SecurityException
-     *          If a security manager exists and its
-     *          {@link SecurityManager#checkExec checkExec}
-     *          method doesn't allow creation of the subprocess
-     *
-     * @throws  IOException
-     *          If an I/O error occurs
-     *
-     * @throws  NullPointerException
-     *          If <code>cmdarray</code> is <code>null</code>,
-     *          or one of the elements of <code>cmdarray</code> is <code>null</code>,
-     *          or one of the elements of <code>envp</code> is <code>null</code>
-     *
-     * @throws  IndexOutOfBoundsException
-     *          If <code>cmdarray</code> is an empty array
-     *          (has length <code>0</code>)
-     *
-     * @see     ProcessBuilder
+     * @param cmdarray array containing the command to call and
+     *                 its arguments.
+     * @param envp     array of strings, each element of which
+     *                 has environment variable settings in the format
+     *                 <i>name</i>=<i>value</i>, or
+     *                 <tt>null</tt> if the subprocess should inherit
+     *                 the environment of the current process.
+     * @param dir      the working directory of the subprocess, or
+     *                 <tt>null</tt> if the subprocess should inherit
+     *                 the working directory of the current process.
+     * @return A new {@link Process} object for managing the subprocess
+     * @throws SecurityException         If a security manager exists and its
+     *                                   {@link SecurityManager#checkExec checkExec}
+     *                                   method doesn't allow creation of the subprocess
+     * @throws IOException               If an I/O error occurs
+     * @throws NullPointerException      If <code>cmdarray</code> is <code>null</code>,
+     *                                   or one of the elements of <code>cmdarray</code> is <code>null</code>,
+     *                                   or one of the elements of <code>envp</code> is <code>null</code>
+     * @throws IndexOutOfBoundsException If <code>cmdarray</code> is an empty array
+     *                                   (has length <code>0</code>)
+     * @see ProcessBuilder
      * @since 1.3
      */
     public Process exec(String[] cmdarray, String[] envp, File dir)
-<<<<<<< HEAD
-        throws IOException {
-=======
             throws IOException {
         // 进程启动
->>>>>>> 536d8b08
         return new ProcessBuilder(cmdarray)
-            .environment(envp)
-            .directory(dir)
-            .start();
-    }
+                .environment(envp)
+                .directory(dir)
+                .start();
+    }
+
 
     /**
      * Returns the number of processors available to the Java virtual machine.
-     *
+     * <p>
+     * 返回Java虚拟机的可用处理器的数量。
      * <p> This value may change during a particular invocation of the virtual
      * machine.  Applications that are sensitive to the number of available
      * processors should therefore occasionally poll this property and adjust
      * their resource usage appropriately. </p>
      *
-     * @return  the maximum number of processors available to the virtual
-     *          machine; never smaller than one
+     * @return the maximum number of processors available to the virtual
+     * machine; never smaller than one
      * @since 1.4
      */
     public native int availableProcessors();
 
-<<<<<<< HEAD
-=======
 
     // JVM运行时状态(监控)
 
->>>>>>> 536d8b08
     /**
      * Returns the amount of free memory in the Java Virtual Machine.
      * Calling the
      * <code>gc</code> method may result in increasing the value returned
      * by <code>freeMemory.</code>
-<<<<<<< HEAD
-=======
      * 返回Java虚拟机中可用内存的数量。
      * 调用 {@link #gc()} 方法可能会导致返回的值增加
->>>>>>> 536d8b08
-     *
-     * @return  an approximation to the total amount of memory currently
-     *          available for future allocated objects, measured in bytes.
+     *
+     * @return an approximation to the total amount of memory currently
+     * available for future allocated objects, measured in bytes. (当前可用于未来分配对象的内存总量)
      */
     public native long freeMemory();
 
@@ -826,30 +547,28 @@
      * Returns the total amount of memory in the Java virtual machine.
      * The value returned by this method may vary over time, depending on
      * the host environment.
-<<<<<<< HEAD
-     * <p>
-=======
      * 返回Java虚拟机中的内存总量。
      * <p/>
->>>>>>> 536d8b08
      * Note that the amount of memory required to hold an object of any
      * given type may be implementation-dependent.
      *
-     * @return  the total amount of memory currently available for current
-     *          and future objects, measured in bytes.
+     * @return the total amount of memory currently available for current
+     * and future objects, measured in bytes. (为当前和未来的对象可用的当前内存总量)
      */
     public native long totalMemory();
 
     /**
      * Returns the maximum amount of memory that the Java virtual machine will
      * attempt to use.  If there is no inherent limit then the value {@link
-     * java.lang.Long#MAX_VALUE} will be returned.
-     *
-     * @return  the maximum amount of memory that the virtual machine will
-     *          attempt to use, measured in bytes
+     * java.lang.Long#MAX_VALUE} will be returned. </p>
+     * 返回Java虚拟机将尝试使用的最大内存量。
+     *
+     * @return the maximum amount of memory that the virtual machine will
+     * attempt to use, measured in bytes (虚拟机将尝试使用的最大内存量)
      * @since 1.4
      */
     public native long maxMemory();
+
 
     /**
      * Runs the garbage collector.
@@ -858,17 +577,13 @@
      * they currently occupy available for quick reuse. When control
      * returns from the method call, the virtual machine has made
      * its best effort to recycle all discarded objects.
-<<<<<<< HEAD
-     * <p>
-=======
      * 运行垃圾收集器。
      * <p/>
->>>>>>> 536d8b08
      * The name <code>gc</code> stands for "garbage
      * collector". The virtual machine performs this recycling
      * process automatically as needed, in a separate thread, even if the
      * <code>gc</code> method is not invoked explicitly.
-     * <p>
+     * <p/>
      * The method {@link System#gc()} is the conventional and convenient
      * means of invoking this method.
      */
@@ -885,22 +600,22 @@
      * methods have not yet been run. When control returns from the
      * method call, the virtual machine has made a best effort to
      * complete all outstanding finalizations.
-     * <p>
+     * <p/>
      * The virtual machine performs the finalization process
      * automatically as needed, in a separate thread, if the
      * <code>runFinalization</code> method is not invoked explicitly.
-     * <p>
+     * <p/>
      * The method {@link System#runFinalization()} is the conventional
      * and convenient means of invoking this method.
      *
-     * @see     java.lang.Object#finalize()
+     * @see java.lang.Object#finalize()
      */
     public void runFinalization() {
         runFinalization0();
     }
 
     /**
-     * Enables/Disables tracing of instructions.
+     * Enables/Disables tracing of instructions. (启用/禁用跟踪指令)
      * If the <code>boolean</code> argument is <code>true</code>, this
      * method suggests that the Java virtual machine emit debugging
      * information for each instruction in the virtual machine as it
@@ -909,18 +624,18 @@
      * The virtual machine may ignore this request if it does not support
      * this feature. The destination of the trace output is system
      * dependent.
-     * <p>
+     * <p/>
      * If the <code>boolean</code> argument is <code>false</code>, this
      * method causes the virtual machine to stop performing the
      * detailed instruction trace it is performing.
      *
-     * @param   on   <code>true</code> to enable instruction tracing;
-     *               <code>false</code> to disable this feature.
+     * @param on <code>true</code> to enable instruction tracing;
+     *           <code>false</code> to disable this feature.
      */
     public native void traceInstructions(boolean on);
 
     /**
-     * Enables/Disables tracing of method calls.
+     * Enables/Disables tracing of method calls. (启用/禁用跟踪方法调用)
      * If the <code>boolean</code> argument is <code>true</code>, this
      * method suggests that the Java virtual machine emit debugging
      * information for each method in the virtual machine as it is
@@ -928,95 +643,74 @@
      * stream to which it is emitted, depends on the host environment. The
      * virtual machine may ignore this request if it does not support
      * this feature.
-     * <p>
+     * <p/>
      * Calling this method with argument false suggests that the
      * virtual machine cease emitting per-call debugging information.
      *
-     * @param   on   <code>true</code> to enable instruction tracing;
-     *               <code>false</code> to disable this feature.
+     * @param on <code>true</code> to enable instruction tracing;
+     *           <code>false</code> to disable this feature.
      */
     public native void traceMethodCalls(boolean on);
 
-    /**
-     * Loads the native library specified by the filename argument.  The filename
-     * argument must be an absolute path name.
+
+    /**
+     * Loads the specified filename as a dynamic library. The filename
+     * argument must be a complete path name,
      * (for example
      * <code>Runtime.getRuntime().load("/home/avh/lib/libX11.so");</code>).
-<<<<<<< HEAD
-     *
-     * If the filename argument, when stripped of any platform-specific library
-     * prefix, path, and file extension, indicates a library whose name is,
-     * for example, L, and a native library called L is statically linked
-     * with the VM, then the JNI_OnLoad_L function exported by the library
-     * is invoked rather than attempting to load a dynamic library.
-     * A filename matching the argument does not have to exist in the file
-     * system. See the JNI Specification for more details.
-     *
-     * Otherwise, the filename argument is mapped to a native library image in
-     * an implementation-dependent manner.
-     * <p>
-=======
      * 加载指定的文件名作为动态库。
      * <p/>
->>>>>>> 536d8b08
      * First, if there is a security manager, its <code>checkLink</code>
      * method is called with the <code>filename</code> as its argument.
      * This may result in a security exception.
-     * <p>
+     * <p/>
      * This is similar to the method {@link #loadLibrary(String)}, but it
      * accepts a general file name as an argument rather than just a library
      * name, allowing any file of native code to be loaded.
-     * <p>
+     * <p/>
      * The method {@link System#load(String)} is the conventional and
      * convenient means of invoking this method.
      *
-     * @param      filename   the file to load.
-     * @exception  SecurityException  if a security manager exists and its
-     *             <code>checkLink</code> method doesn't allow
-     *             loading of the specified dynamic library
-     * @exception  UnsatisfiedLinkError  if either the filename is not an
-     *             absolute path name, the native library is not statically
-     *             linked with the VM, or the library cannot be mapped to
-     *             a native library image by the host system.
-     * @exception  NullPointerException if <code>filename</code> is
-     *             <code>null</code>
-     * @see        java.lang.Runtime#getRuntime()
-     * @see        java.lang.SecurityException
-     * @see        java.lang.SecurityManager#checkLink(java.lang.String)
+     * @param filename the file to load.
+     * @throws SecurityException    if a security manager exists and its
+     *                              <code>checkLink</code> method doesn't allow
+     *                              loading of the specified dynamic library
+     * @throws UnsatisfiedLinkError if the file does not exist.
+     * @throws NullPointerException if <code>filename</code> is
+     *                              <code>null</code>
+     * @see java.lang.Runtime#getRuntime()
+     * @see java.lang.SecurityException
+     * @see java.lang.SecurityManager#checkLink(java.lang.String)
      */
     @CallerSensitive
     public void load(String filename) {
         load0(Reflection.getCallerClass(), filename);
     }
 
-    synchronized void load0(Class<?> fromClass, String filename) {
+    synchronized void load0(Class fromClass, String filename) {
         SecurityManager security = System.getSecurityManager();
         if (security != null) {
             security.checkLink(filename);
         }
         if (!(new File(filename).isAbsolute())) {
             throw new UnsatisfiedLinkError(
-                "Expecting an absolute path of the library: " + filename);
+                    "Expecting an absolute path of the library: " + filename);
         }
         ClassLoader.loadLibrary(fromClass, filename, true);
     }
 
     /**
-     * Loads the native library specified by the <code>libname</code>
-     * argument.  The <code>libname</code> argument must not contain any platform
-     * specific prefix, file extension or path. If a native library
-     * called <code>libname</code> is statically linked with the VM, then the
-     * JNI_OnLoad_<code>libname</code> function exported by the library is invoked.
-     * See the JNI Specification for more details.
-     *
-     * Otherwise, the libname argument is loaded from a system library
-     * location and mapped to a native library image in an implementation-
-     * dependent manner.
-     * <p>
+     * Loads the dynamic library with the specified library name.
+     * A file containing native code is loaded from the local file system
+     * from a place where library files are conventionally obtained. The
+     * details of this process are implementation-dependent. The
+     * mapping from a library name to a specific filename is done in a
+     * system-specific manner.
+     * <p/>
      * First, if there is a security manager, its <code>checkLink</code>
      * method is called with the <code>libname</code> as its argument.
      * This may result in a security exception.
-     * <p>
+     * <p/>
      * The method {@link System#loadLibrary(String)} is the conventional
      * and convenient means of invoking this method. If native
      * methods are to be used in the implementation of a class, a standard
@@ -1028,92 +722,35 @@
      * within the class declaration. When the class is loaded and
      * initialized, the necessary native code implementation for the native
      * methods will then be loaded as well.
-     * <p>
+     * <p/>
      * If this method is called more than once with the same library
      * name, the second and subsequent calls are ignored.
      *
-     * @param      libname   the name of the library.
-     * @exception  SecurityException  if a security manager exists and its
-     *             <code>checkLink</code> method doesn't allow
-     *             loading of the specified dynamic library
-     * @exception  UnsatisfiedLinkError if either the libname argument
-     *             contains a file path, the native library is not statically
-     *             linked with the VM,  or the library cannot be mapped to a
-     *             native library image by the host system.
-     * @exception  NullPointerException if <code>libname</code> is
-     *             <code>null</code>
-     * @see        java.lang.SecurityException
-     * @see        java.lang.SecurityManager#checkLink(java.lang.String)
+     * @param libname the name of the library.
+     * @throws SecurityException    if a security manager exists and its
+     *                              <code>checkLink</code> method doesn't allow
+     *                              loading of the specified dynamic library
+     * @throws UnsatisfiedLinkError if the library does not exist.
+     * @throws NullPointerException if <code>libname</code> is
+     *                              <code>null</code>
+     * @see java.lang.SecurityException
+     * @see java.lang.SecurityManager#checkLink(java.lang.String)
      */
     @CallerSensitive
     public void loadLibrary(String libname) {
         loadLibrary0(Reflection.getCallerClass(), libname);
     }
 
-    synchronized void loadLibrary0(Class<?> fromClass, String libname) {
+    synchronized void loadLibrary0(Class fromClass, String libname) {
         SecurityManager security = System.getSecurityManager();
         if (security != null) {
             security.checkLink(libname);
         }
-        if (libname.indexOf((int)File.separatorChar) != -1) {
+        if (libname.indexOf((int) File.separatorChar) != -1) {
             throw new UnsatisfiedLinkError(
-    "Directory separator should not appear in library name: " + libname);
+                    "Directory separator should not appear in library name: " + libname);
         }
         ClassLoader.loadLibrary(fromClass, libname, false);
     }
 
-    /**
-     * Creates a localized version of an input stream. This method takes
-     * an <code>InputStream</code> and returns an <code>InputStream</code>
-     * equivalent to the argument in all respects except that it is
-     * localized: as characters in the local character set are read from
-     * the stream, they are automatically converted from the local
-     * character set to Unicode.
-     * <p>
-     * If the argument is already a localized stream, it may be returned
-     * as the result.
-     *
-     * @param      in InputStream to localize
-     * @return     a localized input stream
-     * @see        java.io.InputStream
-     * @see        java.io.BufferedReader#BufferedReader(java.io.Reader)
-     * @see        java.io.InputStreamReader#InputStreamReader(java.io.InputStream)
-     * @deprecated As of JDK&nbsp;1.1, the preferred way to translate a byte
-     * stream in the local encoding into a character stream in Unicode is via
-     * the <code>InputStreamReader</code> and <code>BufferedReader</code>
-     * classes.
-     */
-    @Deprecated
-    public InputStream getLocalizedInputStream(InputStream in) {
-        return in;
-    }
-
-    /**
-     * Creates a localized version of an output stream. This method
-     * takes an <code>OutputStream</code> and returns an
-     * <code>OutputStream</code> equivalent to the argument in all respects
-     * except that it is localized: as Unicode characters are written to
-     * the stream, they are automatically converted to the local
-     * character set.
-     * <p>
-     * If the argument is already a localized stream, it may be returned
-     * as the result.
-     *
-     * @deprecated As of JDK&nbsp;1.1, the preferred way to translate a
-     * Unicode character stream into a byte stream in the local encoding is via
-     * the <code>OutputStreamWriter</code>, <code>BufferedWriter</code>, and
-     * <code>PrintWriter</code> classes.
-     *
-     * @param      out OutputStream to localize
-     * @return     a localized output stream
-     * @see        java.io.OutputStream
-     * @see        java.io.BufferedWriter#BufferedWriter(java.io.Writer)
-     * @see        java.io.OutputStreamWriter#OutputStreamWriter(java.io.OutputStream)
-     * @see        java.io.PrintWriter#PrintWriter(java.io.OutputStream)
-     */
-    @Deprecated
-    public OutputStream getLocalizedOutputStream(OutputStream out) {
-        return out;
-    }
-
 }