--- conflicted
+++ resolved
@@ -1,27 +1,3 @@
-/*
- * Copyright (c) 1994, 2016, Oracle and/or its affiliates. All rights reserved.
- * ORACLE PROPRIETARY/CONFIDENTIAL. Use is subject to license terms.
- *
- *
- *
- *
- *
- *
- *
- *
- *
- *
- *
- *
- *
- *
- *
- *
- *
- *
- *
- *
- */
 
 package java.lang;
 
@@ -40,7 +16,6 @@
 import sun.reflect.CallerSensitive;
 import sun.reflect.Reflection;
 import sun.security.util.SecurityConstants;
-
 
 /**
  * A <i>thread</i> is a thread of execution in a program. The Java
@@ -151,8 +126,8 @@
  * @see     #stop()
  * @since   JDK1.0
  */
-public
-class Thread implements Runnable {
+public class Thread implements Runnable {
+
     /* Make sure registerNatives is the first thing <clinit> does. */
     private static native void registerNatives();
     static {
@@ -404,17 +379,13 @@
 
     /**
      * Initializes a Thread with the current AccessControlContext.
-<<<<<<< HEAD
-     * @see #init(ThreadGroup,Runnable,String,long,AccessControlContext,boolean)
-=======
      * 使用当前的访问控制上下文初始化一个线程。
      *
      * @see #init(ThreadGroup,Runnable,String,long,AccessControlContext)
->>>>>>> 536d8b08
      */
     private void init(ThreadGroup g, Runnable target, String name,
                       long stackSize) {
-        init(g, target, name, stackSize, null, true);
+        init(g, target, name, stackSize, null);
     }
 
     /**
@@ -428,12 +399,9 @@
      *        zero to indicate that this parameter is to be ignored.
      * @param acc the AccessControlContext to inherit, or
      *            AccessController.getContext() if null
-     * @param inheritThreadLocals if {@code true}, inherit initial values for
-     *            inheritable thread-locals from the constructing thread
      */
     private void init(ThreadGroup g, Runnable target, String name,
-                      long stackSize, AccessControlContext acc,
-                      boolean inheritThreadLocals) {
+                      long stackSize, AccessControlContext acc) {
         if (name == null) {
             throw new NullPointerException("name cannot be null");
         }
@@ -487,11 +455,7 @@
                 acc != null ? acc : AccessController.getContext();
         this.target = target;
         setPriority(priority);
-<<<<<<< HEAD
-        if (inheritThreadLocals && parent.inheritableThreadLocals != null)
-=======
         if (parent.inheritableThreadLocals != null) {
->>>>>>> 536d8b08
             this.inheritableThreadLocals =
                 ThreadLocal.createInheritedMap(parent.inheritableThreadLocals);
         }
@@ -550,7 +514,7 @@
      * This is not a public constructor.
      */
     Thread(Runnable target, AccessControlContext acc) {
-        init(null, target, "Thread-" + nextThreadNum(), 0, acc, false);
+        init(null, target, "Thread-" + nextThreadNum(), 0, acc);
     }
 
     /**
