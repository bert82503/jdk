--- conflicted
+++ resolved
@@ -1,27 +1,3 @@
-/*
- * Copyright (c) 1995, 2012, Oracle and/or its affiliates. All rights reserved.
- * ORACLE PROPRIETARY/CONFIDENTIAL. Use is subject to license terms.
- *
- *
- *
- *
- *
- *
- *
- *
- *
- *
- *
- *
- *
- *
- *
- *
- *
- *
- *
- *
- */
 
 package java.lang;
 
@@ -56,16 +32,11 @@
  * and working off of that snapshot, rather than holding the thread group locked
  * while we work on the children.
  */
-<<<<<<< HEAD
-public
-class ThreadGroup implements Thread.UncaughtExceptionHandler {
-=======
 public class ThreadGroup implements Thread.UncaughtExceptionHandler {
 
     /**
      * 父线程组
      */
->>>>>>> 536d8b08
     private final ThreadGroup parent;
     /**
      * 线程组的名称
