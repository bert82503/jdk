<<<<<<< HEAD
/*
 * Copyright (c) 1994, 2012, Oracle and/or its affiliates. All rights reserved.
 * ORACLE PROPRIETARY/CONFIDENTIAL. Use is subject to license terms.
 *
 *
 *
 *
 *
 *
 *
 *
 *
 *
 *
 *
 *
 *
 *
 *
 *
 *
 *
 *
 */
=======
>>>>>>> 536d8b08

package java.lang;

/**
 * Thrown to indicate that the application has attempted to convert
 * a string to one of the numeric types, but that the string does not
 * have the appropriate format.
<<<<<<< HEAD
=======
 * 数字格式异常：该字符串不具有适当的数字类型格式。
>>>>>>> 536d8b08
 *
 * @author  unascribed
 * @see     java.lang.Integer#parseInt(String)
 * @since   JDK1.0
 */
public
class NumberFormatException extends IllegalArgumentException {
    static final long serialVersionUID = -2848938806368998894L;

    /**
     * Constructs a <code>NumberFormatException</code> with no detail message.
     */
    public NumberFormatException () {
        super();
    }

    /**
     * Constructs a <code>NumberFormatException</code> with the
     * specified detail message.
     *
     * @param   s   the detail message.
     */
    public NumberFormatException (String s) {
        super (s);
    }

    /**
     * Factory method for making a <code>NumberFormatException</code>
     * given the specified input which caused the error.
<<<<<<< HEAD
=======
     * 静态工厂方法
>>>>>>> 536d8b08
     *
     * @param   s   the input causing the error
     */
    static NumberFormatException forInputString(String s) {
        return new NumberFormatException("For input string: \"" + s + "\"");
    }
}<|MERGE_RESOLUTION|>--- conflicted
+++ resolved
@@ -1,30 +1,3 @@
-<<<<<<< HEAD
-/*
- * Copyright (c) 1994, 2012, Oracle and/or its affiliates. All rights reserved.
- * ORACLE PROPRIETARY/CONFIDENTIAL. Use is subject to license terms.
- *
- *
- *
- *
- *
- *
- *
- *
- *
- *
- *
- *
- *
- *
- *
- *
- *
- *
- *
- *
- */
-=======
->>>>>>> 536d8b08
 
 package java.lang;
 
@@ -32,18 +5,15 @@
  * Thrown to indicate that the application has attempted to convert
  * a string to one of the numeric types, but that the string does not
  * have the appropriate format.
-<<<<<<< HEAD
-=======
  * 数字格式异常：该字符串不具有适当的数字类型格式。
->>>>>>> 536d8b08
  *
  * @author  unascribed
- * @see     java.lang.Integer#parseInt(String)
+ * @see     java.lang.Integer#toString()
  * @since   JDK1.0
  */
 public
 class NumberFormatException extends IllegalArgumentException {
-    static final long serialVersionUID = -2848938806368998894L;
+    private static final long serialVersionUID = -2848938806368998894L;
 
     /**
      * Constructs a <code>NumberFormatException</code> with no detail message.
@@ -59,16 +29,13 @@
      * @param   s   the detail message.
      */
     public NumberFormatException (String s) {
-        super (s);
+        super(s);
     }
 
     /**
      * Factory method for making a <code>NumberFormatException</code>
      * given the specified input which caused the error.
-<<<<<<< HEAD
-=======
      * 静态工厂方法
->>>>>>> 536d8b08
      *
      * @param   s   the input causing the error
      */
