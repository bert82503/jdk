--- conflicted
+++ resolved
@@ -1,42 +1,12 @@
-<<<<<<< HEAD
-/*
- * Copyright (c) 1998, 2006, Oracle and/or its affiliates. All rights reserved.
- * ORACLE PROPRIETARY/CONFIDENTIAL. Use is subject to license terms.
- *
- *
- *
- *
- *
- *
- *
- *
- *
- *
- *
- *
- *
- *
- *
- *
- *
- *
- *
- *
- */
-=======
->>>>>>> 536d8b08
 
 /**
  * Provides classes that are fundamental to the design of the Java
  * programming language. The most important classes are {@code
  * Object}, which is the root of the class hierarchy, and {@code
  * Class}, instances of which represent classes at run time.
-<<<<<<< HEAD
-=======
  * 提供Java语言设计的基础类。
  * 最重要的类是{@link java.lang.Object}，是类层次结构树的根，
  * 和{@link java.lang.Class}，表示运行时类型的实例。
->>>>>>> 536d8b08
  *
  * <p>Frequently it is necessary to represent a value of primitive
  * type as if it were an object. The wrapper classes {@code Boolean},
@@ -49,20 +19,14 @@
  * as supporting such standard methods as equals and hashCode.  The
  * {@code Void} class is a non-instantiable class that holds a
  * reference to a {@code Class} object representing the type void.
-<<<<<<< HEAD
-=======
  * 基本数据类型的包装类
->>>>>>> 536d8b08
  *
  * <p>The class {@code Math} provides commonly used mathematical
  * functions such as sine, cosine, and square root. The classes {@code
  * String}, {@code StringBuffer}, and {@code StringBuilder} similarly
  * provide commonly used operations on character strings.
-<<<<<<< HEAD
-=======
  * {@link java.lang.Math}提供常用的数学函数，
  * {@link java.lang.String}和{@link java.lang.StringBuilder}提供公共的字符串操作。
->>>>>>> 536d8b08
  *
  * <p>Classes {@code ClassLoader}, {@code Process}, {@code
  * ProcessBuilder}, {@code Runtime}, {@code SecurityManager}, and
@@ -70,35 +34,26 @@
  * loading of classes, creation of external processes, host
  * environment inquiries such as the time of day, and enforcement of
  * security policies.
-<<<<<<< HEAD
-=======
  * {@link java.lang.ClassLoader}、{@link java.lang.Process}、
  * {@link java.lang.ProcessBuilder}、{@link java.lang.Runtime}、
  * {@link java.lang.SecurityManager}、{@link java.lang.System}
  * 提供系统操作，管理类型的动态加载、外部进程创建、主机环境查询、安全策略的执行。
->>>>>>> 536d8b08
  *
  * <p>Class {@code Throwable} encompasses objects that may be thrown
  * by the {@code throw} statement. Subclasses of {@code Throwable}
  * represent errors and exceptions.
-<<<<<<< HEAD
-=======
  * {@link java.lang.Throwable}包括可能由{@code throw}语句抛出的对象，
  * 其子类表示错误和异常。
->>>>>>> 536d8b08
  *
  * <a name="charenc"></a>
- * <h3>Character Encodings</h3>
+ * <h3>Character Encodings (字符编码)</h3>
  *
  * The specification of the {@link java.nio.charset.Charset
  * java.nio.charset.Charset} class describes the naming conventions
  * for character encodings as well as the set of standard encodings
  * that must be supported by every implementation of the Java
  * platform.
-<<<<<<< HEAD
-=======
  * {@link java.nio.charset.Charset}类的规范描述字符编码的命名规范。
->>>>>>> 536d8b08
  *
  * @since JDK1.0
  */
