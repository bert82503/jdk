
package java.lang;

/**
 * The class {@code Exception} and its subclasses are a form of
 * {@code Throwable} that indicates conditions that a reasonable
 * application might want to catch.
<<<<<<< HEAD
 * 异常及其子类，表示合理的应用程序可能想要捕获的条件。
=======
 * [链式异常设施] 所有异常的超类。
>>>>>>> 536d8b08
 *
 * <p>The class {@code Exception} and any subclasses that are not also
 * subclasses of {@link RuntimeException} are <em>checked
 * exceptions</em>.  Checked exceptions need to be declared in a
 * method or constructor's {@code throws} clause if they can be thrown
 * by the execution of the method or constructor and propagate outside
 * the method or constructor boundary.
 * 非运行时异常的Exception都是受检查的异常，需要在方法或构造函数的throws子句中声明。
 *
 * @author  Frank Yellin
 * @see     java.lang.Error
 * @jls 11.2 Compile-Time Checking of Exceptions 编译时检查的异常
 * @since   JDK1.0
 */
public class Exception extends Throwable {
    static final long serialVersionUID = -3387516993124229948L;

    /**
     * Constructs a new exception with {@code null} as its detail message.
     * The cause is not initialized, and may subsequently be initialized by a
     * call to {@link #initCause}.
     */
    public Exception() {
        super();
    }

    /**
     * Constructs a new exception with the specified detail message.  The
     * cause is not initialized, and may subsequently be initialized by
     * a call to {@link #initCause}.
     *
     * @param   message   the detail message. The detail message is saved for
     *          later retrieval by the {@link #getMessage()} method.
     */
    public Exception(String message) {
        super(message);
    }

    /**
     * Constructs a new exception with the specified detail message and
     * cause.  <p>Note that the detail message associated with
     * {@code cause} is <i>not</i> automatically incorporated in
     * this exception's detail message.
     * 构造一个新的异常对象。
     *
     * @param  message the detail message (which is saved for later retrieval
     *         by the {@link #getMessage()} method).
     * @param  cause the cause (which is saved for later retrieval by the
     *         {@link #getCause()} method).  (A <tt>null</tt> value is
     *         permitted, and indicates that the cause is nonexistent or
     *         unknown.)
     * @since  1.4
     */
    public Exception(String message, Throwable cause) {
        super(message, cause);
    }

    /**
     * Constructs a new exception with the specified cause and a detail
     * message of <tt>(cause==null ? null : cause.toString())</tt> (which
     * typically contains the class and detail message of <tt>cause</tt>).
     * This constructor is useful for exceptions that are little more than
     * wrappers for other throwables (for example, {@link
     * java.security.PrivilegedActionException}).
     *
     * @param  cause the cause (which is saved for later retrieval by the
     *         {@link #getCause()} method).  (A <tt>null</tt> value is
     *         permitted, and indicates that the cause is nonexistent or
     *         unknown.)
     * @since  1.4
     */
    public Exception(Throwable cause) {
        super(cause);
    }

    /**
     * Constructs a new exception with the specified detail message,
     * cause, suppression enabled or disabled, and writable stack
     * trace enabled or disabled.
     *
     * @param  message the detail message.
     * @param cause the cause.  (A {@code null} value is permitted,
     * and indicates that the cause is nonexistent or unknown.)
     * @param enableSuppression whether or not suppression is enabled
     *                          or disabled
     * @param writableStackTrace whether or not the stack trace should
     *                           be writable
     * @since 1.7
     */
    protected Exception(String message, Throwable cause,
                        boolean enableSuppression,
                        boolean writableStackTrace) {
        super(message, cause, enableSuppression, writableStackTrace);
    }
}<|MERGE_RESOLUTION|>--- conflicted
+++ resolved
@@ -5,11 +5,7 @@
  * The class {@code Exception} and its subclasses are a form of
  * {@code Throwable} that indicates conditions that a reasonable
  * application might want to catch.
-<<<<<<< HEAD
- * 异常及其子类，表示合理的应用程序可能想要捕获的条件。
-=======
  * [链式异常设施] 所有异常的超类。
->>>>>>> 536d8b08
  *
  * <p>The class {@code Exception} and any subclasses that are not also
  * subclasses of {@link RuntimeException} are <em>checked
@@ -17,11 +13,10 @@
  * method or constructor's {@code throws} clause if they can be thrown
  * by the execution of the method or constructor and propagate outside
  * the method or constructor boundary.
- * 非运行时异常的Exception都是受检查的异常，需要在方法或构造函数的throws子句中声明。
  *
  * @author  Frank Yellin
- * @see     java.lang.Error
- * @jls 11.2 Compile-Time Checking of Exceptions 编译时检查的异常
+ * @see     Error
+ * @jls 11.2 Compile-Time Checking of Exceptions
  * @since   JDK1.0
  */
 public class Exception extends Throwable {
