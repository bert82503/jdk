<<<<<<< HEAD
/*
 * Copyright (c) 2009, 2013, Oracle and/or its affiliates. All rights reserved.
 * ORACLE PROPRIETARY/CONFIDENTIAL. Use is subject to license terms.
 *
 *
 *
 *
 *
 *
 *
 *
 *
 *
 *
 *
 *
 *
 *
 *
 *
 *
 *
 *
 */
=======
>>>>>>> 536d8b08

package java.lang;

/**
<<<<<<< HEAD
 * An object that may hold resources (such as file or socket handles)
 * until it is closed. The {@link #close()} method of an {@code AutoCloseable}
 * object is called automatically when exiting a {@code
 * try}-with-resources block for which the object has been declared in
 * the resource specification header. This construction ensures prompt
 * release, avoiding resource exhaustion exceptions and errors that
 * may otherwise occur.
 *
 * @apiNote
 * <p>It is possible, and in fact common, for a base class to
 * implement AutoCloseable even though not all of its subclasses or
 * instances will hold releasable resources.  For code that must operate
 * in complete generality, or when it is known that the {@code AutoCloseable}
 * instance requires resource release, it is recommended to use {@code
 * try}-with-resources constructions. However, when using facilities such as
 * {@link java.util.stream.Stream} that support both I/O-based and
 * non-I/O-based forms, {@code try}-with-resources blocks are in
 * general unnecessary when using non-I/O-based forms.
=======
 * A resource that must be closed when it is no longer needed.
 * 资源在它不再被需要时，必须被关闭。
 * [资源释放] 可自动关闭的资源（资源在不需要时必须关闭）
>>>>>>> 536d8b08
 *
 * @author Josh Bloch
 * @since 1.7
 */
public interface AutoCloseable {

    /**
     * Closes this resource, relinquishing any underlying resources.
     * This method is invoked automatically on objects managed by the
     * {@code try}-with-resources statement.
<<<<<<< HEAD
=======
     * 关闭此资源，放弃任何底层的资源。
     * 在由 try-with-resources 语句管理的对象上，此方法会被自动调用。
>>>>>>> 536d8b08
     *
     * <p>While this interface method is declared to throw {@code
     * Exception}, implementers are <em>strongly</em> encouraged to
     * declare concrete implementations of the {@code close} method to
     * throw more specific exceptions, or to throw no exception at all
     * if the close operation cannot fail.
<<<<<<< HEAD
     *
     * <p> Cases where the close operation may fail require careful
     * attention by implementers. It is strongly advised to relinquish
     * the underlying resources and to internally <em>mark</em> the
     * resource as closed, prior to throwing the exception. The {@code
     * close} method is unlikely to be invoked more than once and so
     * this ensures that the resources are released in a timely manner.
     * Furthermore it reduces problems that could arise when the resource
     * wraps, or is wrapped, by another resource.
=======
     * 强烈推荐：抛出更具体的异常
>>>>>>> 536d8b08
     *
     * <p><em>Implementers of this interface are also strongly advised
     * to not have the {@code close} method throw {@link
     * InterruptedException}.</em>
     *
     * This exception interacts with a thread's interrupted status,
     * and runtime misbehavior is likely to occur if an {@code
     * InterruptedException} is {@linkplain Throwable#addSuppressed
     * suppressed}.
     *
     * More generally, if it would cause problems for an
     * exception to be suppressed, the {@code AutoCloseable.close}
     * method should not throw it.
<<<<<<< HEAD
=======
     * 强烈建议：不要抛出中断异常（{@link InterruptedException}）
>>>>>>> 536d8b08
     *
     * <p>Note that unlike the {@link java.io.Closeable#close close}
     * method of {@link java.io.Closeable}, this {@code close} method
     * is <em>not</em> required to be idempotent.  In other words,
     * calling this {@code close} method more than once may have some
     * visible side effect, unlike {@code Closeable.close} which is
     * required to have no effect if called more than once.
     *
     * However, implementers of this interface are strongly encouraged
     * to make their {@code close} methods idempotent.
<<<<<<< HEAD
=======
     * 注意：不像 {@link java.io.Closeable#close Closeable.close()} 方法，
     * 此方法不需要是幂等的。
     * 换句话说，多次调用此方法可能会有一些明显的副作用；不像 {@code Closeable.close} 被调用多次需要没有影响。
     * 但是，强烈建议此接口的实现者让他们的 {@code close} 方法幂等。
>>>>>>> 536d8b08
     *
     * @throws Exception if this resource cannot be closed
     */
    void close() throws Exception;
}<|MERGE_RESOLUTION|>--- conflicted
+++ resolved
@@ -1,58 +1,10 @@
-<<<<<<< HEAD
-/*
- * Copyright (c) 2009, 2013, Oracle and/or its affiliates. All rights reserved.
- * ORACLE PROPRIETARY/CONFIDENTIAL. Use is subject to license terms.
- *
- *
- *
- *
- *
- *
- *
- *
- *
- *
- *
- *
- *
- *
- *
- *
- *
- *
- *
- *
- */
-=======
->>>>>>> 536d8b08
 
 package java.lang;
 
 /**
-<<<<<<< HEAD
- * An object that may hold resources (such as file or socket handles)
- * until it is closed. The {@link #close()} method of an {@code AutoCloseable}
- * object is called automatically when exiting a {@code
- * try}-with-resources block for which the object has been declared in
- * the resource specification header. This construction ensures prompt
- * release, avoiding resource exhaustion exceptions and errors that
- * may otherwise occur.
- *
- * @apiNote
- * <p>It is possible, and in fact common, for a base class to
- * implement AutoCloseable even though not all of its subclasses or
- * instances will hold releasable resources.  For code that must operate
- * in complete generality, or when it is known that the {@code AutoCloseable}
- * instance requires resource release, it is recommended to use {@code
- * try}-with-resources constructions. However, when using facilities such as
- * {@link java.util.stream.Stream} that support both I/O-based and
- * non-I/O-based forms, {@code try}-with-resources blocks are in
- * general unnecessary when using non-I/O-based forms.
-=======
  * A resource that must be closed when it is no longer needed.
  * 资源在它不再被需要时，必须被关闭。
  * [资源释放] 可自动关闭的资源（资源在不需要时必须关闭）
->>>>>>> 536d8b08
  *
  * @author Josh Bloch
  * @since 1.7
@@ -63,30 +15,15 @@
      * Closes this resource, relinquishing any underlying resources.
      * This method is invoked automatically on objects managed by the
      * {@code try}-with-resources statement.
-<<<<<<< HEAD
-=======
      * 关闭此资源，放弃任何底层的资源。
      * 在由 try-with-resources 语句管理的对象上，此方法会被自动调用。
->>>>>>> 536d8b08
      *
      * <p>While this interface method is declared to throw {@code
      * Exception}, implementers are <em>strongly</em> encouraged to
      * declare concrete implementations of the {@code close} method to
      * throw more specific exceptions, or to throw no exception at all
      * if the close operation cannot fail.
-<<<<<<< HEAD
-     *
-     * <p> Cases where the close operation may fail require careful
-     * attention by implementers. It is strongly advised to relinquish
-     * the underlying resources and to internally <em>mark</em> the
-     * resource as closed, prior to throwing the exception. The {@code
-     * close} method is unlikely to be invoked more than once and so
-     * this ensures that the resources are released in a timely manner.
-     * Furthermore it reduces problems that could arise when the resource
-     * wraps, or is wrapped, by another resource.
-=======
      * 强烈推荐：抛出更具体的异常
->>>>>>> 536d8b08
      *
      * <p><em>Implementers of this interface are also strongly advised
      * to not have the {@code close} method throw {@link
@@ -100,10 +37,7 @@
      * More generally, if it would cause problems for an
      * exception to be suppressed, the {@code AutoCloseable.close}
      * method should not throw it.
-<<<<<<< HEAD
-=======
      * 强烈建议：不要抛出中断异常（{@link InterruptedException}）
->>>>>>> 536d8b08
      *
      * <p>Note that unlike the {@link java.io.Closeable#close close}
      * method of {@link java.io.Closeable}, this {@code close} method
@@ -114,15 +48,12 @@
      *
      * However, implementers of this interface are strongly encouraged
      * to make their {@code close} methods idempotent.
-<<<<<<< HEAD
-=======
      * 注意：不像 {@link java.io.Closeable#close Closeable.close()} 方法，
      * 此方法不需要是幂等的。
      * 换句话说，多次调用此方法可能会有一些明显的副作用；不像 {@code Closeable.close} 被调用多次需要没有影响。
      * 但是，强烈建议此接口的实现者让他们的 {@code close} 方法幂等。
->>>>>>> 536d8b08
      *
-     * @throws Exception if this resource cannot be closed
+     * @throws Exception if this resource cannot be closed (无法关闭此资源)
      */
     void close() throws Exception;
 }