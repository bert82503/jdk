<<<<<<< HEAD
/*
 * Copyright (c) 1994, 2013, Oracle and/or its affiliates. All rights reserved.
 * ORACLE PROPRIETARY/CONFIDENTIAL. Use is subject to license terms.
 *
 *
 *
 *
 *
 *
 *
 *
 *
 *
 *
 *
 *
 *
 *
 *
 *
 *
 *
 *
 */
=======
>>>>>>> 536d8b08

package java.lang;

import java.lang.annotation.Native;
import java.math.*;


/**
 * The {@code Long} class wraps a value of the primitive type {@code
 * long} in an object. An object of type {@code Long} contains a
<<<<<<< HEAD
 * single field whose type is {@code long}.
=======
 * single field whose type is {@code long}. (包含 long 类型的单个字段)
 * <p>
 * 长整型类型，将long基本类型的值包装到对象中。(不可变类)
>>>>>>> 536d8b08
 *
 * <p> In addition, this class provides several methods for converting
 * a {@code long} to a {@code String} and a {@code String} to a {@code
 * long}, as well as other constants and methods useful when dealing
 * with a {@code long}.
 *
 * <p>Implementation note: The implementations of the "bit twiddling"
 * methods (such as {@link #highestOneBit(long) highestOneBit} and
 * {@link #numberOfTrailingZeros(long) numberOfTrailingZeros}) are
 * based on material from Henry S. Warren, Jr.'s <i>Hacker's
 * Delight</i>, (Addison Wesley, 2002).
 *
 * @author  Lee Boynton
 * @author  Arthur van Hoff
 * @author  Josh Bloch
 * @author  Joseph D. Darcy
 * @since   JDK1.0
 */
public final class Long extends Number implements Comparable<Long> {
    /**
     * A constant holding the minimum value a {@code long} can
     * have, -2<sup>63</sup>.
     */
    @Native public static final long MIN_VALUE = 0x8000000000000000L;

    /**
     * A constant holding the maximum value a {@code long} can
     * have, 2<sup>63</sup>-1.
     */
    @Native public static final long MAX_VALUE = 0x7fffffffffffffffL;

    /**
     * The {@code Class} instance representing the primitive type
     * {@code long}.
     *
     * @since   JDK1.1
     */
    @SuppressWarnings("unchecked")
    public static final Class<Long>     TYPE = (Class<Long>) Class.getPrimitiveClass("long");

    /**
     * Returns a string representation of the first argument in the
     * radix specified by the second argument.
     *
     * <p>If the radix is smaller than {@code Character.MIN_RADIX}
     * or larger than {@code Character.MAX_RADIX}, then the radix
     * {@code 10} is used instead.
     *
     * <p>If the first argument is negative, the first element of the
     * result is the ASCII minus sign {@code '-'}
     * ({@code '\u005Cu002d'}). If the first argument is not
     * negative, no sign character appears in the result.
     *
     * <p>The remaining characters of the result represent the magnitude
     * of the first argument. If the magnitude is zero, it is
     * represented by a single zero character {@code '0'}
     * ({@code '\u005Cu0030'}); otherwise, the first character of
     * the representation of the magnitude will not be the zero
     * character.  The following ASCII characters are used as digits:
     *
     * <blockquote>
     *   {@code 0123456789abcdefghijklmnopqrstuvwxyz}
     * </blockquote>
     *
     * These are {@code '\u005Cu0030'} through
     * {@code '\u005Cu0039'} and {@code '\u005Cu0061'} through
     * {@code '\u005Cu007a'}. If {@code radix} is
     * <var>N</var>, then the first <var>N</var> of these characters
     * are used as radix-<var>N</var> digits in the order shown. Thus,
     * the digits for hexadecimal (radix 16) are
     * {@code 0123456789abcdef}. If uppercase letters are
     * desired, the {@link java.lang.String#toUpperCase()} method may
     * be called on the result:
     *
     * <blockquote>
     *  {@code Long.toString(n, 16).toUpperCase()}
     * </blockquote>
     *
     * @param   i       a {@code long} to be converted to a string.
     * @param   radix   the radix to use in the string representation.
     * @return  a string representation of the argument in the specified radix.
     * @see     java.lang.Character#MAX_RADIX
     * @see     java.lang.Character#MIN_RADIX
     */
    public static String toString(long i, int radix) {
        if (radix < Character.MIN_RADIX || radix > Character.MAX_RADIX)
            radix = 10;
        if (radix == 10)
            return toString(i);
        char[] buf = new char[65];
        int charPos = 64;
        boolean negative = (i < 0);

        if (!negative) {
            i = -i;
        }

        while (i <= -radix) {
            buf[charPos--] = Integer.digits[(int)(-(i % radix))];
            i = i / radix;
        }
        buf[charPos] = Integer.digits[(int)(-i)];

        if (negative) {
            buf[--charPos] = '-';
        }

        return new String(buf, charPos, (65 - charPos));
    }

    /**
     * Returns a string representation of the first argument as an
     * unsigned integer value in the radix specified by the second
     * argument.
     *
     * <p>If the radix is smaller than {@code Character.MIN_RADIX}
     * or larger than {@code Character.MAX_RADIX}, then the radix
     * {@code 10} is used instead.
     *
     * <p>Note that since the first argument is treated as an unsigned
     * value, no leading sign character is printed.
     *
     * <p>If the magnitude is zero, it is represented by a single zero
     * character {@code '0'} ({@code '\u005Cu0030'}); otherwise,
     * the first character of the representation of the magnitude will
     * not be the zero character.
     *
     * <p>The behavior of radixes and the characters used as digits
     * are the same as {@link #toString(long, int) toString}.
     *
     * @param   i       an integer to be converted to an unsigned string.
     * @param   radix   the radix to use in the string representation.
     * @return  an unsigned string representation of the argument in the specified radix.
     * @see     #toString(long, int)
     * @since 1.8
     */
    public static String toUnsignedString(long i, int radix) {
        if (i >= 0)
            return toString(i, radix);
        else {
            switch (radix) {
            case 2:
                return toBinaryString(i);

            case 4:
                return toUnsignedString0(i, 2);

            case 8:
                return toOctalString(i);

            case 10:
                /*
                 * We can get the effect of an unsigned division by 10
                 * on a long value by first shifting right, yielding a
                 * positive value, and then dividing by 5.  This
                 * allows the last digit and preceding digits to be
                 * isolated more quickly than by an initial conversion
                 * to BigInteger.
                 */
                long quot = (i >>> 1) / 5;
                long rem = i - quot * 10;
                return toString(quot) + rem;

            case 16:
                return toHexString(i);

            case 32:
                return toUnsignedString0(i, 5);

            default:
                return toUnsignedBigInteger(i).toString(radix);
            }
        }
    }

    /**
     * Return a BigInteger equal to the unsigned value of the
     * argument.
     */
    private static BigInteger toUnsignedBigInteger(long i) {
        if (i >= 0L)
            return BigInteger.valueOf(i);
        else {
            int upper = (int) (i >>> 32);
            int lower = (int) i;

            // return (upper << 32) + lower
            return (BigInteger.valueOf(Integer.toUnsignedLong(upper))).shiftLeft(32).
                add(BigInteger.valueOf(Integer.toUnsignedLong(lower)));
        }
    }

    /**
     * Returns a string representation of the {@code long}
     * argument as an unsigned integer in base&nbsp;16.
     *
     * <p>The unsigned {@code long} value is the argument plus
     * 2<sup>64</sup> if the argument is negative; otherwise, it is
     * equal to the argument.  This value is converted to a string of
     * ASCII digits in hexadecimal (base&nbsp;16) with no extra
     * leading {@code 0}s.
     *
     * <p>The value of the argument can be recovered from the returned
     * string {@code s} by calling {@link
     * Long#parseUnsignedLong(String, int) Long.parseUnsignedLong(s,
     * 16)}.
     *
     * <p>If the unsigned magnitude is zero, it is represented by a
     * single zero character {@code '0'} ({@code '\u005Cu0030'});
     * otherwise, the first character of the representation of the
     * unsigned magnitude will not be the zero character. The
     * following characters are used as hexadecimal digits:
     *
     * <blockquote>
     *  {@code 0123456789abcdef}
     * </blockquote>
     *
     * These are the characters {@code '\u005Cu0030'} through
     * {@code '\u005Cu0039'} and  {@code '\u005Cu0061'} through
     * {@code '\u005Cu0066'}.  If uppercase letters are desired,
     * the {@link java.lang.String#toUpperCase()} method may be called
     * on the result:
     *
     * <blockquote>
     *  {@code Long.toHexString(n).toUpperCase()}
     * </blockquote>
     *
     * @param   i   a {@code long} to be converted to a string.
     * @return  the string representation of the unsigned {@code long}
     *          value represented by the argument in hexadecimal
     *          (base&nbsp;16).
     * @see #parseUnsignedLong(String, int)
     * @see #toUnsignedString(long, int)
     * @since   JDK 1.0.2
     */
    public static String toHexString(long i) {
        return toUnsignedString0(i, 4);
    }

    /**
     * Returns a string representation of the {@code long}
     * argument as an unsigned integer in base&nbsp;8.
     *
     * <p>The unsigned {@code long} value is the argument plus
     * 2<sup>64</sup> if the argument is negative; otherwise, it is
     * equal to the argument.  This value is converted to a string of
     * ASCII digits in octal (base&nbsp;8) with no extra leading
     * {@code 0}s.
     *
     * <p>The value of the argument can be recovered from the returned
     * string {@code s} by calling {@link
     * Long#parseUnsignedLong(String, int) Long.parseUnsignedLong(s,
     * 8)}.
     *
     * <p>If the unsigned magnitude is zero, it is represented by a
     * single zero character {@code '0'} ({@code '\u005Cu0030'});
     * otherwise, the first character of the representation of the
     * unsigned magnitude will not be the zero character. The
     * following characters are used as octal digits:
     *
     * <blockquote>
     *  {@code 01234567}
     * </blockquote>
     *
     * These are the characters {@code '\u005Cu0030'} through
     * {@code '\u005Cu0037'}.
     *
     * @param   i   a {@code long} to be converted to a string.
     * @return  the string representation of the unsigned {@code long}
     *          value represented by the argument in octal (base&nbsp;8).
     * @see #parseUnsignedLong(String, int)
     * @see #toUnsignedString(long, int)
     * @since   JDK 1.0.2
     */
    public static String toOctalString(long i) {
        return toUnsignedString0(i, 3);
    }

    /**
     * Returns a string representation of the {@code long}
     * argument as an unsigned integer in base&nbsp;2.
     *
     * <p>The unsigned {@code long} value is the argument plus
     * 2<sup>64</sup> if the argument is negative; otherwise, it is
     * equal to the argument.  This value is converted to a string of
     * ASCII digits in binary (base&nbsp;2) with no extra leading
     * {@code 0}s.
     *
     * <p>The value of the argument can be recovered from the returned
     * string {@code s} by calling {@link
     * Long#parseUnsignedLong(String, int) Long.parseUnsignedLong(s,
     * 2)}.
     *
     * <p>If the unsigned magnitude is zero, it is represented by a
     * single zero character {@code '0'} ({@code '\u005Cu0030'});
     * otherwise, the first character of the representation of the
     * unsigned magnitude will not be the zero character. The
     * characters {@code '0'} ({@code '\u005Cu0030'}) and {@code
     * '1'} ({@code '\u005Cu0031'}) are used as binary digits.
     *
     * @param   i   a {@code long} to be converted to a string.
     * @return  the string representation of the unsigned {@code long}
     *          value represented by the argument in binary (base&nbsp;2).
     * @see #parseUnsignedLong(String, int)
     * @see #toUnsignedString(long, int)
     * @since   JDK 1.0.2
     */
    public static String toBinaryString(long i) {
        return toUnsignedString0(i, 1);
    }

    /**
     * Format a long (treated as unsigned) into a String.
     * @param val the value to format
     * @param shift the log2 of the base to format in (4 for hex, 3 for octal, 1 for binary)
     */
    static String toUnsignedString0(long val, int shift) {
        // assert shift > 0 && shift <=5 : "Illegal shift value";
        int mag = Long.SIZE - Long.numberOfLeadingZeros(val);
        int chars = Math.max(((mag + (shift - 1)) / shift), 1);
        char[] buf = new char[chars];

        formatUnsignedLong(val, shift, buf, 0, chars);
        return new String(buf, true);
    }

    /**
     * Format a long (treated as unsigned) into a character buffer.
     * @param val the unsigned long to format
     * @param shift the log2 of the base to format in (4 for hex, 3 for octal, 1 for binary)
     * @param buf the character buffer to write to
     * @param offset the offset in the destination buffer to start at
     * @param len the number of characters to write
     * @return the lowest character location used
     */
     static int formatUnsignedLong(long val, int shift, char[] buf, int offset, int len) {
        int charPos = len;
        int radix = 1 << shift;
        int mask = radix - 1;
        do {
            buf[offset + --charPos] = Integer.digits[((int) val) & mask];
            val >>>= shift;
        } while (val != 0 && charPos > 0);

        return charPos;
    }

    /**
     * Returns a {@code String} object representing the specified
     * {@code long}.  The argument is converted to signed decimal
     * representation and returned as a string, exactly as if the
     * argument and the radix 10 were given as arguments to the {@link
     * #toString(long, int)} method.
     *
     * @param   i   a {@code long} to be converted.
     * @return  a string representation of the argument in base&nbsp;10.
     */
    public static String toString(long i) {
        if (i == Long.MIN_VALUE)
            return "-9223372036854775808";
        int size = (i < 0) ? stringSize(-i) + 1 : stringSize(i);
        char[] buf = new char[size];
        getChars(i, size, buf);
        return new String(buf, true);
    }

    /**
     * Returns a string representation of the argument as an unsigned
     * decimal value.
     *
     * The argument is converted to unsigned decimal representation
     * and returned as a string exactly as if the argument and radix
     * 10 were given as arguments to the {@link #toUnsignedString(long,
     * int)} method.
     *
     * @param   i  an integer to be converted to an unsigned string.
     * @return  an unsigned string representation of the argument.
     * @see     #toUnsignedString(long, int)
     * @since 1.8
     */
    public static String toUnsignedString(long i) {
        return toUnsignedString(i, 10);
    }

    /**
     * Places characters representing the integer i into the
     * character array buf. The characters are placed into
     * the buffer backwards starting with the least significant
     * digit at the specified index (exclusive), and working
     * backwards from there.
     *
     * Will fail if i == Long.MIN_VALUE
     */
    static void getChars(long i, int index, char[] buf) {
        long q;
        int r;
        int charPos = index;
        char sign = 0;

        if (i < 0) {
            sign = '-';
            i = -i;
        }

        // Get 2 digits/iteration using longs until quotient fits into an int
        while (i > Integer.MAX_VALUE) {
            q = i / 100;
            // really: r = i - (q * 100);
            r = (int)(i - ((q << 6) + (q << 5) + (q << 2)));
            i = q;
            buf[--charPos] = Integer.DigitOnes[r];
            buf[--charPos] = Integer.DigitTens[r];
        }

        // Get 2 digits/iteration using ints
        int q2;
        int i2 = (int)i;
        while (i2 >= 65536) {
            q2 = i2 / 100;
            // really: r = i2 - (q * 100);
            r = i2 - ((q2 << 6) + (q2 << 5) + (q2 << 2));
            i2 = q2;
            buf[--charPos] = Integer.DigitOnes[r];
            buf[--charPos] = Integer.DigitTens[r];
        }

        // Fall thru to fast mode for smaller numbers
        // assert(i2 <= 65536, i2);
        for (;;) {
            q2 = (i2 * 52429) >>> (16+3);
            r = i2 - ((q2 << 3) + (q2 << 1));  // r = i2-(q2*10) ...
            buf[--charPos] = Integer.digits[r];
            i2 = q2;
            if (i2 == 0) break;
        }
        if (sign != 0) {
            buf[--charPos] = sign;
        }
    }

    // Requires positive x
    static int stringSize(long x) {
        long p = 10;
        for (int i=1; i<19; i++) {
            if (x < p)
                return i;
            p = 10*p;
        }
        return 19;
    }

    /**
     * Parses the string argument as a signed {@code long} in the
     * radix specified by the second argument. The characters in the
     * string must all be digits of the specified radix (as determined
     * by whether {@link java.lang.Character#digit(char, int)} returns
     * a nonnegative value), except that the first character may be an
     * ASCII minus sign {@code '-'} ({@code '\u005Cu002D'}) to
     * indicate a negative value or an ASCII plus sign {@code '+'}
     * ({@code '\u005Cu002B'}) to indicate a positive value. The
     * resulting {@code long} value is returned.
     *
     * <p>Note that neither the character {@code L}
     * ({@code '\u005Cu004C'}) nor {@code l}
     * ({@code '\u005Cu006C'}) is permitted to appear at the end
     * of the string as a type indicator, as would be permitted in
     * Java programming language source code - except that either
     * {@code L} or {@code l} may appear as a digit for a
     * radix greater than or equal to 22.
     *
     * <p>An exception of type {@code NumberFormatException} is
     * thrown if any of the following situations occurs:
     * <ul>
     *
     * <li>The first argument is {@code null} or is a string of
     * length zero.
     *
     * <li>The {@code radix} is either smaller than {@link
     * java.lang.Character#MIN_RADIX} or larger than {@link
     * java.lang.Character#MAX_RADIX}.
     *
     * <li>Any character of the string is not a digit of the specified
     * radix, except that the first character may be a minus sign
     * {@code '-'} ({@code '\u005Cu002d'}) or plus sign {@code
     * '+'} ({@code '\u005Cu002B'}) provided that the string is
     * longer than length 1.
     *
     * <li>The value represented by the string is not a value of type
     *      {@code long}.
     * </ul>
     *
     * <p>Examples:
     * <blockquote><pre>
     * parseLong("0", 10) returns 0L
     * parseLong("473", 10) returns 473L
     * parseLong("+42", 10) returns 42L
     * parseLong("-0", 10) returns 0L
     * parseLong("-FF", 16) returns -255L
     * parseLong("1100110", 2) returns 102L
     * parseLong("99", 8) throws a NumberFormatException
     * parseLong("Hazelnut", 10) throws a NumberFormatException
     * parseLong("Hazelnut", 36) returns 1356099454469L
     * </pre></blockquote>
     *
     * @param      s       the {@code String} containing the
     *                     {@code long} representation to be parsed.
     * @param      radix   the radix to be used while parsing {@code s}.
     * @return     the {@code long} represented by the string argument in
     *             the specified radix.
     * @throws     NumberFormatException  if the string does not contain a
     *             parsable {@code long}.
     */
    public static long parseLong(String s, int radix)
              throws NumberFormatException
    {
        if (s == null) {
            throw new NumberFormatException("null");
        }

        if (radix < Character.MIN_RADIX) {
            throw new NumberFormatException("radix " + radix +
                                            " less than Character.MIN_RADIX");
        }
        if (radix > Character.MAX_RADIX) {
            throw new NumberFormatException("radix " + radix +
                                            " greater than Character.MAX_RADIX");
        }

        long result = 0;
        boolean negative = false;
        int i = 0, len = s.length();
        long limit = -Long.MAX_VALUE;
        long multmin;
        int digit;

        if (len > 0) {
            char firstChar = s.charAt(0);
            if (firstChar < '0') { // Possible leading "+" or "-"
                if (firstChar == '-') {
                    negative = true;
                    limit = Long.MIN_VALUE;
                } else if (firstChar != '+')
                    throw NumberFormatException.forInputString(s);

                if (len == 1) // Cannot have lone "+" or "-"
                    throw NumberFormatException.forInputString(s);
                i++;
            }
            multmin = limit / radix;
            while (i < len) {
                // Accumulating negatively avoids surprises near MAX_VALUE
                digit = Character.digit(s.charAt(i++),radix);
                if (digit < 0) {
                    throw NumberFormatException.forInputString(s);
                }
                if (result < multmin) {
                    throw NumberFormatException.forInputString(s);
                }
                result *= radix;
                if (result < limit + digit) {
                    throw NumberFormatException.forInputString(s);
                }
                result -= digit;
            }
        } else {
            throw NumberFormatException.forInputString(s);
        }
        return negative ? result : -result;
    }

    /**
     * Parses the string argument as a signed decimal {@code long}.
     * The characters in the string must all be decimal digits, except
     * that the first character may be an ASCII minus sign {@code '-'}
     * ({@code \u005Cu002D'}) to indicate a negative value or an
     * ASCII plus sign {@code '+'} ({@code '\u005Cu002B'}) to
     * indicate a positive value. The resulting {@code long} value is
     * returned, exactly as if the argument and the radix {@code 10}
     * were given as arguments to the {@link
     * #parseLong(java.lang.String, int)} method.
     *
     * <p>Note that neither the character {@code L}
     * ({@code '\u005Cu004C'}) nor {@code l}
     * ({@code '\u005Cu006C'}) is permitted to appear at the end
     * of the string as a type indicator, as would be permitted in
     * Java programming language source code.
     *
     * @param      s   a {@code String} containing the {@code long}
     *             representation to be parsed
     * @return     the {@code long} represented by the argument in
     *             decimal.
     * @throws     NumberFormatException  if the string does not contain a
     *             parsable {@code long}.
     */
    public static long parseLong(String s) throws NumberFormatException {
        return parseLong(s, 10);
    }

    /**
     * Parses the string argument as an unsigned {@code long} in the
     * radix specified by the second argument.  An unsigned integer
     * maps the values usually associated with negative numbers to
     * positive numbers larger than {@code MAX_VALUE}.
     *
     * The characters in the string must all be digits of the
     * specified radix (as determined by whether {@link
     * java.lang.Character#digit(char, int)} returns a nonnegative
     * value), except that the first character may be an ASCII plus
     * sign {@code '+'} ({@code '\u005Cu002B'}). The resulting
     * integer value is returned.
     *
     * <p>An exception of type {@code NumberFormatException} is
     * thrown if any of the following situations occurs:
     * <ul>
     * <li>The first argument is {@code null} or is a string of
     * length zero.
     *
     * <li>The radix is either smaller than
     * {@link java.lang.Character#MIN_RADIX} or
     * larger than {@link java.lang.Character#MAX_RADIX}.
     *
     * <li>Any character of the string is not a digit of the specified
     * radix, except that the first character may be a plus sign
     * {@code '+'} ({@code '\u005Cu002B'}) provided that the
     * string is longer than length 1.
     *
     * <li>The value represented by the string is larger than the
     * largest unsigned {@code long}, 2<sup>64</sup>-1.
     *
     * </ul>
     *
     *
     * @param      s   the {@code String} containing the unsigned integer
     *                  representation to be parsed
     * @param      radix   the radix to be used while parsing {@code s}.
     * @return     the unsigned {@code long} represented by the string
     *             argument in the specified radix.
     * @throws     NumberFormatException if the {@code String}
     *             does not contain a parsable {@code long}.
     * @since 1.8
     */
    public static long parseUnsignedLong(String s, int radix)
                throws NumberFormatException {
        if (s == null)  {
            throw new NumberFormatException("null");
        }

        int len = s.length();
        if (len > 0) {
            char firstChar = s.charAt(0);
            if (firstChar == '-') {
                throw new
                    NumberFormatException(String.format("Illegal leading minus sign " +
                                                       "on unsigned string %s.", s));
            } else {
                if (len <= 12 || // Long.MAX_VALUE in Character.MAX_RADIX is 13 digits
                    (radix == 10 && len <= 18) ) { // Long.MAX_VALUE in base 10 is 19 digits
                    return parseLong(s, radix);
                }

                // No need for range checks on len due to testing above.
                long first = parseLong(s.substring(0, len - 1), radix);
                int second = Character.digit(s.charAt(len - 1), radix);
                if (second < 0) {
                    throw new NumberFormatException("Bad digit at end of " + s);
                }
                long result = first * radix + second;
                if (compareUnsigned(result, first) < 0) {
                    /*
                     * The maximum unsigned value, (2^64)-1, takes at
                     * most one more digit to represent than the
                     * maximum signed value, (2^63)-1.  Therefore,
                     * parsing (len - 1) digits will be appropriately
                     * in-range of the signed parsing.  In other
                     * words, if parsing (len -1) digits overflows
                     * signed parsing, parsing len digits will
                     * certainly overflow unsigned parsing.
                     *
                     * The compareUnsigned check above catches
                     * situations where an unsigned overflow occurs
                     * incorporating the contribution of the final
                     * digit.
                     */
                    throw new NumberFormatException(String.format("String value %s exceeds " +
                                                                  "range of unsigned long.", s));
                }
                return result;
            }
        } else {
            throw NumberFormatException.forInputString(s);
        }
    }

    /**
     * Parses the string argument as an unsigned decimal {@code long}. The
     * characters in the string must all be decimal digits, except
     * that the first character may be an an ASCII plus sign {@code
     * '+'} ({@code '\u005Cu002B'}). The resulting integer value
     * is returned, exactly as if the argument and the radix 10 were
     * given as arguments to the {@link
     * #parseUnsignedLong(java.lang.String, int)} method.
     *
     * @param s   a {@code String} containing the unsigned {@code long}
     *            representation to be parsed
     * @return    the unsigned {@code long} value represented by the decimal string argument
     * @throws    NumberFormatException  if the string does not contain a
     *            parsable unsigned integer.
     * @since 1.8
     */
    public static long parseUnsignedLong(String s) throws NumberFormatException {
        return parseUnsignedLong(s, 10);
    }

    /**
     * Returns a {@code Long} object holding the value
     * extracted from the specified {@code String} when parsed
     * with the radix given by the second argument.  The first
     * argument is interpreted as representing a signed
     * {@code long} in the radix specified by the second
     * argument, exactly as if the arguments were given to the {@link
     * #parseLong(java.lang.String, int)} method. The result is a
     * {@code Long} object that represents the {@code long}
     * value specified by the string.
     *
     * <p>In other words, this method returns a {@code Long} object equal
     * to the value of:
     *
     * <blockquote>
     *  {@code new Long(Long.parseLong(s, radix))}
     * </blockquote>
     *
     * @param      s       the string to be parsed
     * @param      radix   the radix to be used in interpreting {@code s}
     * @return     a {@code Long} object holding the value
     *             represented by the string argument in the specified
     *             radix.
     * @throws     NumberFormatException  If the {@code String} does not
     *             contain a parsable {@code long}.
     */
    public static Long valueOf(String s, int radix) throws NumberFormatException {
        return Long.valueOf(parseLong(s, radix));
    }

    /**
     * Returns a {@code Long} object holding the value
     * of the specified {@code String}. The argument is
     * interpreted as representing a signed decimal {@code long},
     * exactly as if the argument were given to the {@link
     * #parseLong(java.lang.String)} method. The result is a
     * {@code Long} object that represents the integer value
     * specified by the string.
     *
     * <p>In other words, this method returns a {@code Long} object
     * equal to the value of:
     *
     * <blockquote>
     *  {@code new Long(Long.parseLong(s))}
     * </blockquote>
     *
     * @param      s   the string to be parsed.
     * @return     a {@code Long} object holding the value
     *             represented by the string argument.
     * @throws     NumberFormatException  If the string cannot be parsed
     *             as a {@code long}.
     */
    public static Long valueOf(String s) throws NumberFormatException
    {
        return Long.valueOf(parseLong(s, 10));
    }

    private static class LongCache {
        private LongCache(){}

        static final Long cache[] = new Long[-(-128) + 127 + 1];

        static {
            for(int i = 0; i < cache.length; i++)
                cache[i] = new Long(i - 128);
        }
    }

    /**
     * Returns a {@code Long} instance representing the specified
     * {@code long} value.
     * If a new {@code Long} instance is not required, this method
     * should generally be used in preference to the constructor
     * {@link #Long(long)}, as this method is likely to yield
     * significantly better space and time performance by caching
     * frequently requested values.
     *
     * Note that unlike the {@linkplain Integer#valueOf(int)
     * corresponding method} in the {@code Integer} class, this method
     * is <em>not</em> required to cache values within a particular
     * range.
     *
     * @param  l a long value.
     * @return a {@code Long} instance representing {@code l}.
     * @since  1.5
     */
    public static Long valueOf(long l) {
        final int offset = 128;
        if (l >= -128 && l <= 127) { // will cache
            return LongCache.cache[(int)l + offset];
        }
        return new Long(l);
    }

    /**
     * Decodes a {@code String} into a {@code Long}.
     * Accepts decimal, hexadecimal, and octal numbers given by the
     * following grammar:
     *
     * <blockquote>
     * <dl>
     * <dt><i>DecodableString:</i>
     * <dd><i>Sign<sub>opt</sub> DecimalNumeral</i>
     * <dd><i>Sign<sub>opt</sub></i> {@code 0x} <i>HexDigits</i>
     * <dd><i>Sign<sub>opt</sub></i> {@code 0X} <i>HexDigits</i>
     * <dd><i>Sign<sub>opt</sub></i> {@code #} <i>HexDigits</i>
     * <dd><i>Sign<sub>opt</sub></i> {@code 0} <i>OctalDigits</i>
     *
     * <dt><i>Sign:</i>
     * <dd>{@code -}
     * <dd>{@code +}
     * </dl>
     * </blockquote>
     *
     * <i>DecimalNumeral</i>, <i>HexDigits</i>, and <i>OctalDigits</i>
     * are as defined in section 3.10.1 of
     * <cite>The Java&trade; Language Specification</cite>,
     * except that underscores are not accepted between digits.
     *
     * <p>The sequence of characters following an optional
     * sign and/or radix specifier ("{@code 0x}", "{@code 0X}",
     * "{@code #}", or leading zero) is parsed as by the {@code
     * Long.parseLong} method with the indicated radix (10, 16, or 8).
     * This sequence of characters must represent a positive value or
     * a {@link NumberFormatException} will be thrown.  The result is
     * negated if first character of the specified {@code String} is
     * the minus sign.  No whitespace characters are permitted in the
     * {@code String}.
     *
     * @param     nm the {@code String} to decode.
     * @return    a {@code Long} object holding the {@code long}
     *            value represented by {@code nm}
     * @throws    NumberFormatException  if the {@code String} does not
     *            contain a parsable {@code long}.
     * @see java.lang.Long#parseLong(String, int)
     * @since 1.2
     */
    public static Long decode(String nm) throws NumberFormatException {
        int radix = 10;
        int index = 0;
        boolean negative = false;
        Long result;

        if (nm.length() == 0)
            throw new NumberFormatException("Zero length string");
        char firstChar = nm.charAt(0);
        // Handle sign, if present
        if (firstChar == '-') {
            negative = true;
            index++;
        } else if (firstChar == '+')
            index++;

        // Handle radix specifier, if present
        if (nm.startsWith("0x", index) || nm.startsWith("0X", index)) {
            index += 2;
            radix = 16;
        }
        else if (nm.startsWith("#", index)) {
            index ++;
            radix = 16;
        }
        else if (nm.startsWith("0", index) && nm.length() > 1 + index) {
            index ++;
            radix = 8;
        }

        if (nm.startsWith("-", index) || nm.startsWith("+", index))
            throw new NumberFormatException("Sign character in wrong position");

        try {
            result = Long.valueOf(nm.substring(index), radix);
            result = negative ? Long.valueOf(-result.longValue()) : result;
        } catch (NumberFormatException e) {
            // If number is Long.MIN_VALUE, we'll end up here. The next line
            // handles this case, and causes any genuine format error to be
            // rethrown.
            String constant = negative ? ("-" + nm.substring(index))
                                       : nm.substring(index);
            result = Long.valueOf(constant, radix);
        }
        return result;
    }

    /**
     * The value of the {@code Long}.
     *
     * @serial
     */
    private final long value;

    /**
     * Constructs a newly allocated {@code Long} object that
     * represents the specified {@code long} argument.
     *
     * @param   value   the value to be represented by the
     *          {@code Long} object.
     */
    public Long(long value) {
        this.value = value;
    }

    /**
     * Constructs a newly allocated {@code Long} object that
     * represents the {@code long} value indicated by the
     * {@code String} parameter. The string is converted to a
     * {@code long} value in exactly the manner used by the
     * {@code parseLong} method for radix 10.
     *
     * @param      s   the {@code String} to be converted to a
     *             {@code Long}.
     * @throws     NumberFormatException  if the {@code String} does not
     *             contain a parsable {@code long}.
     * @see        java.lang.Long#parseLong(java.lang.String, int)
     */
    public Long(String s) throws NumberFormatException {
        this.value = parseLong(s, 10);
    }

    /**
     * Returns the value of this {@code Long} as a {@code byte} after
     * a narrowing primitive conversion.
     * @jls 5.1.3 Narrowing Primitive Conversions
     */
    public byte byteValue() {
        return (byte)value;
    }

    /**
     * Returns the value of this {@code Long} as a {@code short} after
     * a narrowing primitive conversion.
     * @jls 5.1.3 Narrowing Primitive Conversions
     */
    public short shortValue() {
        return (short)value;
    }

    /**
     * Returns the value of this {@code Long} as an {@code int} after
     * a narrowing primitive conversion.
     * @jls 5.1.3 Narrowing Primitive Conversions
     */
    public int intValue() {
        return (int)value;
    }

    /**
     * Returns the value of this {@code Long} as a
     * {@code long} value.
     */
    public long longValue() {
        return value;
    }

    /**
     * Returns the value of this {@code Long} as a {@code float} after
     * a widening primitive conversion.
     * @jls 5.1.2 Widening Primitive Conversions
     */
    public float floatValue() {
        return (float)value;
    }

    /**
     * Returns the value of this {@code Long} as a {@code double}
     * after a widening primitive conversion.
     * @jls 5.1.2 Widening Primitive Conversions
     */
    public double doubleValue() {
        return (double)value;
    }

    /**
     * Returns a {@code String} object representing this
     * {@code Long}'s value.  The value is converted to signed
     * decimal representation and returned as a string, exactly as if
     * the {@code long} value were given as an argument to the
     * {@link java.lang.Long#toString(long)} method.
     *
     * @return  a string representation of the value of this object in
     *          base&nbsp;10.
     */
    public String toString() {
        return toString(value);
    }

    /**
     * Returns a hash code for this {@code Long}. The result is
     * the exclusive OR of the two halves of the primitive
     * {@code long} value held by this {@code Long}
     * object. That is, the hashcode is the value of the expression:
     *
     * <blockquote>
     *  {@code (int)(this.longValue()^(this.longValue()>>>32))}
     * </blockquote>
     *
     * @return  a hash code value for this object.
     */
    @Override
    public int hashCode() {
        return Long.hashCode(value);
    }

    /**
     * Returns a hash code for a {@code long} value; compatible with
     * {@code Long.hashCode()}.
     *
     * @param value the value to hash
     * @return a hash code value for a {@code long} value.
     * @since 1.8
     */
    public static int hashCode(long value) {
        return (int)(value ^ (value >>> 32));
    }

    /**
     * Compares this object to the specified object.  The result is
     * {@code true} if and only if the argument is not
     * {@code null} and is a {@code Long} object that
     * contains the same {@code long} value as this object.
     *
     * @param   obj   the object to compare with.
     * @return  {@code true} if the objects are the same;
     *          {@code false} otherwise.
     */
    public boolean equals(Object obj) {
        if (obj instanceof Long) {
            return value == ((Long)obj).longValue();
        }
        return false;
    }

    /**
     * Determines the {@code long} value of the system property
     * with the specified name.
     *
     * <p>The first argument is treated as the name of a system
     * property.  System properties are accessible through the {@link
     * java.lang.System#getProperty(java.lang.String)} method. The
     * string value of this property is then interpreted as a {@code
     * long} value using the grammar supported by {@link Long#decode decode}
     * and a {@code Long} object representing this value is returned.
     *
     * <p>If there is no property with the specified name, if the
     * specified name is empty or {@code null}, or if the property
     * does not have the correct numeric format, then {@code null} is
     * returned.
     *
     * <p>In other words, this method returns a {@code Long} object
     * equal to the value of:
     *
     * <blockquote>
     *  {@code getLong(nm, null)}
     * </blockquote>
     *
     * @param   nm   property name.
     * @return  the {@code Long} value of the property.
     * @throws  SecurityException for the same reasons as
     *          {@link System#getProperty(String) System.getProperty}
     * @see     java.lang.System#getProperty(java.lang.String)
     * @see     java.lang.System#getProperty(java.lang.String, java.lang.String)
     */
    public static Long getLong(String nm) {
        return getLong(nm, null);
    }

    /**
     * Determines the {@code long} value of the system property
     * with the specified name.
     *
     * <p>The first argument is treated as the name of a system
     * property.  System properties are accessible through the {@link
     * java.lang.System#getProperty(java.lang.String)} method. The
     * string value of this property is then interpreted as a {@code
     * long} value using the grammar supported by {@link Long#decode decode}
     * and a {@code Long} object representing this value is returned.
     *
     * <p>The second argument is the default value. A {@code Long} object
     * that represents the value of the second argument is returned if there
     * is no property of the specified name, if the property does not have
     * the correct numeric format, or if the specified name is empty or null.
     *
     * <p>In other words, this method returns a {@code Long} object equal
     * to the value of:
     *
     * <blockquote>
     *  {@code getLong(nm, new Long(val))}
     * </blockquote>
     *
     * but in practice it may be implemented in a manner such as:
     *
     * <blockquote><pre>
     * Long result = getLong(nm, null);
     * return (result == null) ? new Long(val) : result;
     * </pre></blockquote>
     *
     * to avoid the unnecessary allocation of a {@code Long} object when
     * the default value is not needed.
     *
     * @param   nm    property name.
     * @param   val   default value.
     * @return  the {@code Long} value of the property.
     * @throws  SecurityException for the same reasons as
     *          {@link System#getProperty(String) System.getProperty}
     * @see     java.lang.System#getProperty(java.lang.String)
     * @see     java.lang.System#getProperty(java.lang.String, java.lang.String)
     */
    public static Long getLong(String nm, long val) {
        Long result = Long.getLong(nm, null);
        return (result == null) ? Long.valueOf(val) : result;
    }

    /**
     * Returns the {@code long} value of the system property with
     * the specified name.  The first argument is treated as the name
     * of a system property.  System properties are accessible through
     * the {@link java.lang.System#getProperty(java.lang.String)}
     * method. The string value of this property is then interpreted
     * as a {@code long} value, as per the
     * {@link Long#decode decode} method, and a {@code Long} object
     * representing this value is returned; in summary:
     *
     * <ul>
     * <li>If the property value begins with the two ASCII characters
     * {@code 0x} or the ASCII character {@code #}, not followed by
     * a minus sign, then the rest of it is parsed as a hexadecimal integer
     * exactly as for the method {@link #valueOf(java.lang.String, int)}
     * with radix 16.
     * <li>If the property value begins with the ASCII character
     * {@code 0} followed by another character, it is parsed as
     * an octal integer exactly as by the method {@link
     * #valueOf(java.lang.String, int)} with radix 8.
     * <li>Otherwise the property value is parsed as a decimal
     * integer exactly as by the method
     * {@link #valueOf(java.lang.String, int)} with radix 10.
     * </ul>
     *
     * <p>Note that, in every case, neither {@code L}
     * ({@code '\u005Cu004C'}) nor {@code l}
     * ({@code '\u005Cu006C'}) is permitted to appear at the end
     * of the property value as a type indicator, as would be
     * permitted in Java programming language source code.
     *
     * <p>The second argument is the default value. The default value is
     * returned if there is no property of the specified name, if the
     * property does not have the correct numeric format, or if the
     * specified name is empty or {@code null}.
     *
     * @param   nm   property name.
     * @param   val   default value.
     * @return  the {@code Long} value of the property.
     * @throws  SecurityException for the same reasons as
     *          {@link System#getProperty(String) System.getProperty}
     * @see     System#getProperty(java.lang.String)
     * @see     System#getProperty(java.lang.String, java.lang.String)
     */
    public static Long getLong(String nm, Long val) {
        String v = null;
        try {
            v = System.getProperty(nm);
        } catch (IllegalArgumentException | NullPointerException e) {
        }
        if (v != null) {
            try {
                return Long.decode(v);
            } catch (NumberFormatException e) {
            }
        }
        return val;
    }

    /**
     * Compares two {@code Long} objects numerically.
     *
     * @param   anotherLong   the {@code Long} to be compared.
     * @return  the value {@code 0} if this {@code Long} is
     *          equal to the argument {@code Long}; a value less than
     *          {@code 0} if this {@code Long} is numerically less
     *          than the argument {@code Long}; and a value greater
     *          than {@code 0} if this {@code Long} is numerically
     *           greater than the argument {@code Long} (signed
     *           comparison).
     * @since   1.2
     */
    public int compareTo(Long anotherLong) {
        return compare(this.value, anotherLong.value);
    }

    /**
     * Compares two {@code long} values numerically.
     * The value returned is identical to what would be returned by:
     * <pre>
     *    Long.valueOf(x).compareTo(Long.valueOf(y))
     * </pre>
     *
     * @param  x the first {@code long} to compare
     * @param  y the second {@code long} to compare
     * @return the value {@code 0} if {@code x == y};
     *         a value less than {@code 0} if {@code x < y}; and
     *         a value greater than {@code 0} if {@code x > y}
     * @since 1.7
     */
    public static int compare(long x, long y) {
        return (x < y) ? -1 : ((x == y) ? 0 : 1);
    }

    /**
     * Compares two {@code long} values numerically treating the values
     * as unsigned.
     *
     * @param  x the first {@code long} to compare
     * @param  y the second {@code long} to compare
     * @return the value {@code 0} if {@code x == y}; a value less
     *         than {@code 0} if {@code x < y} as unsigned values; and
     *         a value greater than {@code 0} if {@code x > y} as
     *         unsigned values
     * @since 1.8
     */
    public static int compareUnsigned(long x, long y) {
        return compare(x + MIN_VALUE, y + MIN_VALUE);
    }


    /**
     * Returns the unsigned quotient of dividing the first argument by
     * the second where each argument and the result is interpreted as
     * an unsigned value.
     *
     * <p>Note that in two's complement arithmetic, the three other
     * basic arithmetic operations of add, subtract, and multiply are
     * bit-wise identical if the two operands are regarded as both
     * being signed or both being unsigned.  Therefore separate {@code
     * addUnsigned}, etc. methods are not provided.
     *
     * @param dividend the value to be divided
     * @param divisor the value doing the dividing
     * @return the unsigned quotient of the first argument divided by
     * the second argument
     * @see #remainderUnsigned
     * @since 1.8
     */
    public static long divideUnsigned(long dividend, long divisor) {
        if (divisor < 0L) { // signed comparison
            // Answer must be 0 or 1 depending on relative magnitude
            // of dividend and divisor.
            return (compareUnsigned(dividend, divisor)) < 0 ? 0L :1L;
        }

        if (dividend > 0) //  Both inputs non-negative
            return dividend/divisor;
        else {
            /*
             * For simple code, leveraging BigInteger.  Longer and faster
             * code written directly in terms of operations on longs is
             * possible; see "Hacker's Delight" for divide and remainder
             * algorithms.
             */
            return toUnsignedBigInteger(dividend).
                divide(toUnsignedBigInteger(divisor)).longValue();
        }
    }

    /**
     * Returns the unsigned remainder from dividing the first argument
     * by the second where each argument and the result is interpreted
     * as an unsigned value.
     *
     * @param dividend the value to be divided
     * @param divisor the value doing the dividing
     * @return the unsigned remainder of the first argument divided by
     * the second argument
     * @see #divideUnsigned
     * @since 1.8
     */
    public static long remainderUnsigned(long dividend, long divisor) {
        if (dividend > 0 && divisor > 0) { // signed comparisons
            return dividend % divisor;
        } else {
            if (compareUnsigned(dividend, divisor) < 0) // Avoid explicit check for 0 divisor
                return dividend;
            else
                return toUnsignedBigInteger(dividend).
                    remainder(toUnsignedBigInteger(divisor)).longValue();
        }
    }

    // Bit Twiddling

    /**
     * The number of bits used to represent a {@code long} value in two's
     * complement binary form.
     *
     * @since 1.5
     */
    @Native public static final int SIZE = 64;

    /**
     * The number of bytes used to represent a {@code long} value in two's
     * complement binary form.
     *
     * @since 1.8
     */
    public static final int BYTES = SIZE / Byte.SIZE;

    /**
     * Returns a {@code long} value with at most a single one-bit, in the
     * position of the highest-order ("leftmost") one-bit in the specified
     * {@code long} value.  Returns zero if the specified value has no
     * one-bits in its two's complement binary representation, that is, if it
     * is equal to zero.
     *
     * @param i the value whose highest one bit is to be computed
     * @return a {@code long} value with a single one-bit, in the position
     *     of the highest-order one-bit in the specified value, or zero if
     *     the specified value is itself equal to zero.
     * @since 1.5
     */
    public static long highestOneBit(long i) {
        // HD, Figure 3-1
        i |= (i >>  1);
        i |= (i >>  2);
        i |= (i >>  4);
        i |= (i >>  8);
        i |= (i >> 16);
        i |= (i >> 32);
        return i - (i >>> 1);
    }

    /**
     * Returns a {@code long} value with at most a single one-bit, in the
     * position of the lowest-order ("rightmost") one-bit in the specified
     * {@code long} value.  Returns zero if the specified value has no
     * one-bits in its two's complement binary representation, that is, if it
     * is equal to zero.
     *
     * @param i the value whose lowest one bit is to be computed
     * @return a {@code long} value with a single one-bit, in the position
     *     of the lowest-order one-bit in the specified value, or zero if
     *     the specified value is itself equal to zero.
     * @since 1.5
     */
    public static long lowestOneBit(long i) {
        // HD, Section 2-1
        return i & -i;
    }

    /**
     * Returns the number of zero bits preceding the highest-order
     * ("leftmost") one-bit in the two's complement binary representation
     * of the specified {@code long} value.  Returns 64 if the
     * specified value has no one-bits in its two's complement representation,
     * in other words if it is equal to zero.
     *
     * <p>Note that this method is closely related to the logarithm base 2.
     * For all positive {@code long} values x:
     * <ul>
     * <li>floor(log<sub>2</sub>(x)) = {@code 63 - numberOfLeadingZeros(x)}
     * <li>ceil(log<sub>2</sub>(x)) = {@code 64 - numberOfLeadingZeros(x - 1)}
     * </ul>
     *
     * @param i the value whose number of leading zeros is to be computed
     * @return the number of zero bits preceding the highest-order
     *     ("leftmost") one-bit in the two's complement binary representation
     *     of the specified {@code long} value, or 64 if the value
     *     is equal to zero.
     * @since 1.5
     */
    public static int numberOfLeadingZeros(long i) {
        // HD, Figure 5-6
         if (i == 0)
            return 64;
        int n = 1;
        int x = (int)(i >>> 32);
        if (x == 0) { n += 32; x = (int)i; }
        if (x >>> 16 == 0) { n += 16; x <<= 16; }
        if (x >>> 24 == 0) { n +=  8; x <<=  8; }
        if (x >>> 28 == 0) { n +=  4; x <<=  4; }
        if (x >>> 30 == 0) { n +=  2; x <<=  2; }
        n -= x >>> 31;
        return n;
    }

    /**
     * Returns the number of zero bits following the lowest-order ("rightmost")
     * one-bit in the two's complement binary representation of the specified
     * {@code long} value.  Returns 64 if the specified value has no
     * one-bits in its two's complement representation, in other words if it is
     * equal to zero.
     *
     * @param i the value whose number of trailing zeros is to be computed
     * @return the number of zero bits following the lowest-order ("rightmost")
     *     one-bit in the two's complement binary representation of the
     *     specified {@code long} value, or 64 if the value is equal
     *     to zero.
     * @since 1.5
     */
    public static int numberOfTrailingZeros(long i) {
        // HD, Figure 5-14
        int x, y;
        if (i == 0) return 64;
        int n = 63;
        y = (int)i; if (y != 0) { n = n -32; x = y; } else x = (int)(i>>>32);
        y = x <<16; if (y != 0) { n = n -16; x = y; }
        y = x << 8; if (y != 0) { n = n - 8; x = y; }
        y = x << 4; if (y != 0) { n = n - 4; x = y; }
        y = x << 2; if (y != 0) { n = n - 2; x = y; }
        return n - ((x << 1) >>> 31);
    }

    /**
     * Returns the number of one-bits in the two's complement binary
     * representation of the specified {@code long} value.  This function is
     * sometimes referred to as the <i>population count</i>.
     *
     * @param i the value whose bits are to be counted
     * @return the number of one-bits in the two's complement binary
     *     representation of the specified {@code long} value.
     * @since 1.5
     */
     public static int bitCount(long i) {
        // HD, Figure 5-14
        i = i - ((i >>> 1) & 0x5555555555555555L);
        i = (i & 0x3333333333333333L) + ((i >>> 2) & 0x3333333333333333L);
        i = (i + (i >>> 4)) & 0x0f0f0f0f0f0f0f0fL;
        i = i + (i >>> 8);
        i = i + (i >>> 16);
        i = i + (i >>> 32);
        return (int)i & 0x7f;
     }

    /**
     * Returns the value obtained by rotating the two's complement binary
     * representation of the specified {@code long} value left by the
     * specified number of bits.  (Bits shifted out of the left hand, or
     * high-order, side reenter on the right, or low-order.)
     *
     * <p>Note that left rotation with a negative distance is equivalent to
     * right rotation: {@code rotateLeft(val, -distance) == rotateRight(val,
     * distance)}.  Note also that rotation by any multiple of 64 is a
     * no-op, so all but the last six bits of the rotation distance can be
     * ignored, even if the distance is negative: {@code rotateLeft(val,
     * distance) == rotateLeft(val, distance & 0x3F)}.
     *
     * @param i the value whose bits are to be rotated left
     * @param distance the number of bit positions to rotate left
     * @return the value obtained by rotating the two's complement binary
     *     representation of the specified {@code long} value left by the
     *     specified number of bits.
     * @since 1.5
     */
    public static long rotateLeft(long i, int distance) {
        return (i << distance) | (i >>> -distance);
    }

    /**
     * Returns the value obtained by rotating the two's complement binary
     * representation of the specified {@code long} value right by the
     * specified number of bits.  (Bits shifted out of the right hand, or
     * low-order, side reenter on the left, or high-order.)
     *
     * <p>Note that right rotation with a negative distance is equivalent to
     * left rotation: {@code rotateRight(val, -distance) == rotateLeft(val,
     * distance)}.  Note also that rotation by any multiple of 64 is a
     * no-op, so all but the last six bits of the rotation distance can be
     * ignored, even if the distance is negative: {@code rotateRight(val,
     * distance) == rotateRight(val, distance & 0x3F)}.
     *
     * @param i the value whose bits are to be rotated right
     * @param distance the number of bit positions to rotate right
     * @return the value obtained by rotating the two's complement binary
     *     representation of the specified {@code long} value right by the
     *     specified number of bits.
     * @since 1.5
     */
    public static long rotateRight(long i, int distance) {
        return (i >>> distance) | (i << -distance);
    }

    /**
     * Returns the value obtained by reversing the order of the bits in the
     * two's complement binary representation of the specified {@code long}
     * value.
     *
     * @param i the value to be reversed
     * @return the value obtained by reversing order of the bits in the
     *     specified {@code long} value.
     * @since 1.5
     */
    public static long reverse(long i) {
        // HD, Figure 7-1
        i = (i & 0x5555555555555555L) << 1 | (i >>> 1) & 0x5555555555555555L;
        i = (i & 0x3333333333333333L) << 2 | (i >>> 2) & 0x3333333333333333L;
        i = (i & 0x0f0f0f0f0f0f0f0fL) << 4 | (i >>> 4) & 0x0f0f0f0f0f0f0f0fL;
        i = (i & 0x00ff00ff00ff00ffL) << 8 | (i >>> 8) & 0x00ff00ff00ff00ffL;
        i = (i << 48) | ((i & 0xffff0000L) << 16) |
            ((i >>> 16) & 0xffff0000L) | (i >>> 48);
        return i;
    }

    /**
     * Returns the signum function of the specified {@code long} value.  (The
     * return value is -1 if the specified value is negative; 0 if the
     * specified value is zero; and 1 if the specified value is positive.)
     *
     * @param i the value whose signum is to be computed
     * @return the signum function of the specified {@code long} value.
     * @since 1.5
     */
    public static int signum(long i) {
        // HD, Section 2-7
        return (int) ((i >> 63) | (-i >>> 63));
    }

    /**
     * Returns the value obtained by reversing the order of the bytes in the
     * two's complement representation of the specified {@code long} value.
     *
     * @param i the value whose bytes are to be reversed
     * @return the value obtained by reversing the bytes in the specified
     *     {@code long} value.
     * @since 1.5
     */
    public static long reverseBytes(long i) {
        i = (i & 0x00ff00ff00ff00ffL) << 8 | (i >>> 8) & 0x00ff00ff00ff00ffL;
        return (i << 48) | ((i & 0xffff0000L) << 16) |
            ((i >>> 16) & 0xffff0000L) | (i >>> 48);
    }

    /**
     * Adds two {@code long} values together as per the + operator.
     *
     * @param a the first operand
     * @param b the second operand
     * @return the sum of {@code a} and {@code b}
     * @see java.util.function.BinaryOperator
     * @since 1.8
     */
    public static long sum(long a, long b) {
        return a + b;
    }

    /**
     * Returns the greater of two {@code long} values
     * as if by calling {@link Math#max(long, long) Math.max}.
     *
     * @param a the first operand
     * @param b the second operand
     * @return the greater of {@code a} and {@code b}
     * @see java.util.function.BinaryOperator
     * @since 1.8
     */
    public static long max(long a, long b) {
        return Math.max(a, b);
    }

    /**
     * Returns the smaller of two {@code long} values
     * as if by calling {@link Math#min(long, long) Math.min}.
     *
     * @param a the first operand
     * @param b the second operand
     * @return the smaller of {@code a} and {@code b}
     * @see java.util.function.BinaryOperator
     * @since 1.8
     */
    public static long min(long a, long b) {
        return Math.min(a, b);
    }

    /** use serialVersionUID from JDK 1.0.2 for interoperability */
    @Native private static final long serialVersionUID = 4290774380558885855L;
}<|MERGE_RESOLUTION|>--- conflicted
+++ resolved
@@ -1,52 +1,17 @@
-<<<<<<< HEAD
-/*
- * Copyright (c) 1994, 2013, Oracle and/or its affiliates. All rights reserved.
- * ORACLE PROPRIETARY/CONFIDENTIAL. Use is subject to license terms.
- *
- *
- *
- *
- *
- *
- *
- *
- *
- *
- *
- *
- *
- *
- *
- *
- *
- *
- *
- *
- */
-=======
->>>>>>> 536d8b08
 
 package java.lang;
-
-import java.lang.annotation.Native;
-import java.math.*;
-
 
 /**
  * The {@code Long} class wraps a value of the primitive type {@code
  * long} in an object. An object of type {@code Long} contains a
-<<<<<<< HEAD
- * single field whose type is {@code long}.
-=======
  * single field whose type is {@code long}. (包含 long 类型的单个字段)
  * <p>
  * 长整型类型，将long基本类型的值包装到对象中。(不可变类)
->>>>>>> 536d8b08
  *
  * <p> In addition, this class provides several methods for converting
  * a {@code long} to a {@code String} and a {@code String} to a {@code
  * long}, as well as other constants and methods useful when dealing
- * with a {@code long}.
+ * with a {@code long} (长整型与字符串的相互转换).
  *
  * <p>Implementation note: The implementations of the "bit twiddling"
  * methods (such as {@link #highestOneBit(long) highestOneBit} and
@@ -64,24 +29,26 @@
     /**
      * A constant holding the minimum value a {@code long} can
      * have, -2<sup>63</sup>.
-     */
-    @Native public static final long MIN_VALUE = 0x8000000000000000L;
+     * 长整型最小值
+     */
+    public static final long MIN_VALUE = 0x8000000000000000L;
 
     /**
      * A constant holding the maximum value a {@code long} can
      * have, 2<sup>63</sup>-1.
-     */
-    @Native public static final long MAX_VALUE = 0x7fffffffffffffffL;
+     * 长整型最大值
+     */
+    public static final long MAX_VALUE = 0x7fffffffffffffffL;
 
     /**
      * The {@code Class} instance representing the primitive type
-     * {@code long}.
+     * {@code long}. (long 基本类型的类型实例)
      *
      * @since   JDK1.1
      */
-    @SuppressWarnings("unchecked")
     public static final Class<Long>     TYPE = (Class<Long>) Class.getPrimitiveClass("long");
 
+    // 转换为字符串
     /**
      * Returns a string representation of the first argument in the
      * radix specified by the second argument.
@@ -92,13 +59,13 @@
      *
      * <p>If the first argument is negative, the first element of the
      * result is the ASCII minus sign {@code '-'}
-     * ({@code '\u005Cu002d'}). If the first argument is not
+     * (<code>'&#92;u002d'</code>). If the first argument is not
      * negative, no sign character appears in the result.
      *
      * <p>The remaining characters of the result represent the magnitude
      * of the first argument. If the magnitude is zero, it is
      * represented by a single zero character {@code '0'}
-     * ({@code '\u005Cu0030'}); otherwise, the first character of
+     * (<code>'&#92;u0030'</code>); otherwise, the first character of
      * the representation of the magnitude will not be the zero
      * character.  The following ASCII characters are used as digits:
      *
@@ -106,9 +73,9 @@
      *   {@code 0123456789abcdefghijklmnopqrstuvwxyz}
      * </blockquote>
      *
-     * These are {@code '\u005Cu0030'} through
-     * {@code '\u005Cu0039'} and {@code '\u005Cu0061'} through
-     * {@code '\u005Cu007a'}. If {@code radix} is
+     * These are <code>'&#92;u0030'</code> through
+     * <code>'&#92;u0039'</code> and <code>'&#92;u0061'</code> through
+     * <code>'&#92;u007a'</code>. If {@code radix} is
      * <var>N</var>, then the first <var>N</var> of these characters
      * are used as radix-<var>N</var> digits in the order shown. Thus,
      * the digits for hexadecimal (radix 16) are
@@ -129,8 +96,9 @@
     public static String toString(long i, int radix) {
         if (radix < Character.MIN_RADIX || radix > Character.MAX_RADIX)
             radix = 10;
-        if (radix == 10)
+        if (radix == 10) {
             return toString(i);
+        }
         char[] buf = new char[65];
         int charPos = 64;
         boolean negative = (i < 0);
@@ -150,88 +118,6 @@
         }
 
         return new String(buf, charPos, (65 - charPos));
-    }
-
-    /**
-     * Returns a string representation of the first argument as an
-     * unsigned integer value in the radix specified by the second
-     * argument.
-     *
-     * <p>If the radix is smaller than {@code Character.MIN_RADIX}
-     * or larger than {@code Character.MAX_RADIX}, then the radix
-     * {@code 10} is used instead.
-     *
-     * <p>Note that since the first argument is treated as an unsigned
-     * value, no leading sign character is printed.
-     *
-     * <p>If the magnitude is zero, it is represented by a single zero
-     * character {@code '0'} ({@code '\u005Cu0030'}); otherwise,
-     * the first character of the representation of the magnitude will
-     * not be the zero character.
-     *
-     * <p>The behavior of radixes and the characters used as digits
-     * are the same as {@link #toString(long, int) toString}.
-     *
-     * @param   i       an integer to be converted to an unsigned string.
-     * @param   radix   the radix to use in the string representation.
-     * @return  an unsigned string representation of the argument in the specified radix.
-     * @see     #toString(long, int)
-     * @since 1.8
-     */
-    public static String toUnsignedString(long i, int radix) {
-        if (i >= 0)
-            return toString(i, radix);
-        else {
-            switch (radix) {
-            case 2:
-                return toBinaryString(i);
-
-            case 4:
-                return toUnsignedString0(i, 2);
-
-            case 8:
-                return toOctalString(i);
-
-            case 10:
-                /*
-                 * We can get the effect of an unsigned division by 10
-                 * on a long value by first shifting right, yielding a
-                 * positive value, and then dividing by 5.  This
-                 * allows the last digit and preceding digits to be
-                 * isolated more quickly than by an initial conversion
-                 * to BigInteger.
-                 */
-                long quot = (i >>> 1) / 5;
-                long rem = i - quot * 10;
-                return toString(quot) + rem;
-
-            case 16:
-                return toHexString(i);
-
-            case 32:
-                return toUnsignedString0(i, 5);
-
-            default:
-                return toUnsignedBigInteger(i).toString(radix);
-            }
-        }
-    }
-
-    /**
-     * Return a BigInteger equal to the unsigned value of the
-     * argument.
-     */
-    private static BigInteger toUnsignedBigInteger(long i) {
-        if (i >= 0L)
-            return BigInteger.valueOf(i);
-        else {
-            int upper = (int) (i >>> 32);
-            int lower = (int) i;
-
-            // return (upper << 32) + lower
-            return (BigInteger.valueOf(Integer.toUnsignedLong(upper))).shiftLeft(32).
-                add(BigInteger.valueOf(Integer.toUnsignedLong(lower)));
-        }
     }
 
     /**
@@ -242,26 +128,20 @@
      * 2<sup>64</sup> if the argument is negative; otherwise, it is
      * equal to the argument.  This value is converted to a string of
      * ASCII digits in hexadecimal (base&nbsp;16) with no extra
-     * leading {@code 0}s.
-     *
-     * <p>The value of the argument can be recovered from the returned
-     * string {@code s} by calling {@link
-     * Long#parseUnsignedLong(String, int) Long.parseUnsignedLong(s,
-     * 16)}.
-     *
-     * <p>If the unsigned magnitude is zero, it is represented by a
-     * single zero character {@code '0'} ({@code '\u005Cu0030'});
-     * otherwise, the first character of the representation of the
-     * unsigned magnitude will not be the zero character. The
-     * following characters are used as hexadecimal digits:
+     * leading {@code 0}s.  If the unsigned magnitude is zero, it
+     * is represented by a single zero character {@code '0'}
+     * (<code>'&#92;u0030'</code>); otherwise, the first character of
+     * the representation of the unsigned magnitude will not be the
+     * zero character. The following characters are used as
+     * hexadecimal digits:
      *
      * <blockquote>
      *  {@code 0123456789abcdef}
      * </blockquote>
      *
-     * These are the characters {@code '\u005Cu0030'} through
-     * {@code '\u005Cu0039'} and  {@code '\u005Cu0061'} through
-     * {@code '\u005Cu0066'}.  If uppercase letters are desired,
+     * These are the characters <code>'&#92;u0030'</code> through
+     * <code>'&#92;u0039'</code> and  <code>'&#92;u0061'</code> through
+     * <code>'&#92;u0066'</code>.  If uppercase letters are desired,
      * the {@link java.lang.String#toUpperCase()} method may be called
      * on the result:
      *
@@ -273,12 +153,10 @@
      * @return  the string representation of the unsigned {@code long}
      *          value represented by the argument in hexadecimal
      *          (base&nbsp;16).
-     * @see #parseUnsignedLong(String, int)
-     * @see #toUnsignedString(long, int)
      * @since   JDK 1.0.2
      */
     public static String toHexString(long i) {
-        return toUnsignedString0(i, 4);
+        return toUnsignedString(i, 4);
     }
 
     /**
@@ -291,33 +169,27 @@
      * ASCII digits in octal (base&nbsp;8) with no extra leading
      * {@code 0}s.
      *
-     * <p>The value of the argument can be recovered from the returned
-     * string {@code s} by calling {@link
-     * Long#parseUnsignedLong(String, int) Long.parseUnsignedLong(s,
-     * 8)}.
-     *
      * <p>If the unsigned magnitude is zero, it is represented by a
-     * single zero character {@code '0'} ({@code '\u005Cu0030'});
-     * otherwise, the first character of the representation of the
-     * unsigned magnitude will not be the zero character. The
-     * following characters are used as octal digits:
+     * single zero character {@code '0'}
+     * (<code>'&#92;u0030'</code>); otherwise, the first character of
+     * the representation of the unsigned magnitude will not be the
+     * zero character. The following characters are used as octal
+     * digits:
      *
      * <blockquote>
      *  {@code 01234567}
      * </blockquote>
      *
-     * These are the characters {@code '\u005Cu0030'} through
-     * {@code '\u005Cu0037'}.
+     * These are the characters <code>'&#92;u0030'</code> through
+     * <code>'&#92;u0037'</code>.
      *
      * @param   i   a {@code long} to be converted to a string.
      * @return  the string representation of the unsigned {@code long}
      *          value represented by the argument in octal (base&nbsp;8).
-     * @see #parseUnsignedLong(String, int)
-     * @see #toUnsignedString(long, int)
      * @since   JDK 1.0.2
      */
     public static String toOctalString(long i) {
-        return toUnsignedString0(i, 3);
+        return toUnsignedString(i, 3);
     }
 
     /**
@@ -328,65 +200,36 @@
      * 2<sup>64</sup> if the argument is negative; otherwise, it is
      * equal to the argument.  This value is converted to a string of
      * ASCII digits in binary (base&nbsp;2) with no extra leading
-     * {@code 0}s.
-     *
-     * <p>The value of the argument can be recovered from the returned
-     * string {@code s} by calling {@link
-     * Long#parseUnsignedLong(String, int) Long.parseUnsignedLong(s,
-     * 2)}.
-     *
-     * <p>If the unsigned magnitude is zero, it is represented by a
-     * single zero character {@code '0'} ({@code '\u005Cu0030'});
-     * otherwise, the first character of the representation of the
-     * unsigned magnitude will not be the zero character. The
-     * characters {@code '0'} ({@code '\u005Cu0030'}) and {@code
-     * '1'} ({@code '\u005Cu0031'}) are used as binary digits.
+     * {@code 0}s.  If the unsigned magnitude is zero, it is
+     * represented by a single zero character {@code '0'}
+     * (<code>'&#92;u0030'</code>); otherwise, the first character of
+     * the representation of the unsigned magnitude will not be the
+     * zero character. The characters {@code '0'}
+     * (<code>'&#92;u0030'</code>) and {@code '1'}
+     * (<code>'&#92;u0031'</code>) are used as binary digits.
      *
      * @param   i   a {@code long} to be converted to a string.
      * @return  the string representation of the unsigned {@code long}
      *          value represented by the argument in binary (base&nbsp;2).
-     * @see #parseUnsignedLong(String, int)
-     * @see #toUnsignedString(long, int)
      * @since   JDK 1.0.2
      */
     public static String toBinaryString(long i) {
-        return toUnsignedString0(i, 1);
-    }
-
-    /**
-     * Format a long (treated as unsigned) into a String.
-     * @param val the value to format
-     * @param shift the log2 of the base to format in (4 for hex, 3 for octal, 1 for binary)
-     */
-    static String toUnsignedString0(long val, int shift) {
-        // assert shift > 0 && shift <=5 : "Illegal shift value";
-        int mag = Long.SIZE - Long.numberOfLeadingZeros(val);
-        int chars = Math.max(((mag + (shift - 1)) / shift), 1);
-        char[] buf = new char[chars];
-
-        formatUnsignedLong(val, shift, buf, 0, chars);
-        return new String(buf, true);
-    }
-
-    /**
-     * Format a long (treated as unsigned) into a character buffer.
-     * @param val the unsigned long to format
-     * @param shift the log2 of the base to format in (4 for hex, 3 for octal, 1 for binary)
-     * @param buf the character buffer to write to
-     * @param offset the offset in the destination buffer to start at
-     * @param len the number of characters to write
-     * @return the lowest character location used
-     */
-     static int formatUnsignedLong(long val, int shift, char[] buf, int offset, int len) {
-        int charPos = len;
+        return toUnsignedString(i, 1);
+    }
+
+    /**
+     * Convert the integer to an unsigned number.
+     */
+    private static String toUnsignedString(long i, int shift) {
+        char[] buf = new char[64];
+        int charPos = 64;
         int radix = 1 << shift;
-        int mask = radix - 1;
+        long mask = radix - 1;
         do {
-            buf[offset + --charPos] = Integer.digits[((int) val) & mask];
-            val >>>= shift;
-        } while (val != 0 && charPos > 0);
-
-        return charPos;
+            buf[--charPos] = Integer.digits[(int)(i & mask)];
+            i >>>= shift;
+        } while (i != 0);
+        return new String(buf, charPos, (64 - charPos));
     }
 
     /**
@@ -399,31 +242,14 @@
      * @param   i   a {@code long} to be converted.
      * @return  a string representation of the argument in base&nbsp;10.
      */
+    // 核心方法 返回表示指定长整数的字符串对象
     public static String toString(long i) {
         if (i == Long.MIN_VALUE)
             return "-9223372036854775808";
         int size = (i < 0) ? stringSize(-i) + 1 : stringSize(i);
         char[] buf = new char[size];
         getChars(i, size, buf);
-        return new String(buf, true);
-    }
-
-    /**
-     * Returns a string representation of the argument as an unsigned
-     * decimal value.
-     *
-     * The argument is converted to unsigned decimal representation
-     * and returned as a string exactly as if the argument and radix
-     * 10 were given as arguments to the {@link #toUnsignedString(long,
-     * int)} method.
-     *
-     * @param   i  an integer to be converted to an unsigned string.
-     * @return  an unsigned string representation of the argument.
-     * @see     #toUnsignedString(long, int)
-     * @since 1.8
-     */
-    public static String toUnsignedString(long i) {
-        return toUnsignedString(i, 10);
+        return new String(buf, true); // 新建一个字符串
     }
 
     /**
@@ -493,24 +319,25 @@
         return 19;
     }
 
+    // 解析字符串
     /**
      * Parses the string argument as a signed {@code long} in the
      * radix specified by the second argument. The characters in the
      * string must all be digits of the specified radix (as determined
      * by whether {@link java.lang.Character#digit(char, int)} returns
      * a nonnegative value), except that the first character may be an
-     * ASCII minus sign {@code '-'} ({@code '\u005Cu002D'}) to
+     * ASCII minus sign {@code '-'} (<code>'&#92;u002D'</code>) to
      * indicate a negative value or an ASCII plus sign {@code '+'}
-     * ({@code '\u005Cu002B'}) to indicate a positive value. The
+     * (<code>'&#92;u002B'</code>) to indicate a positive value. The
      * resulting {@code long} value is returned.
      *
      * <p>Note that neither the character {@code L}
-     * ({@code '\u005Cu004C'}) nor {@code l}
-     * ({@code '\u005Cu006C'}) is permitted to appear at the end
+     * (<code>'&#92;u004C'</code>) nor {@code l}
+     * (<code>'&#92;u006C'</code>) is permitted to appear at the end
      * of the string as a type indicator, as would be permitted in
      * Java programming language source code - except that either
      * {@code L} or {@code l} may appear as a digit for a
-     * radix greater than or equal to 22.
+     * radix greater than 22.
      *
      * <p>An exception of type {@code NumberFormatException} is
      * thrown if any of the following situations occurs:
@@ -525,8 +352,8 @@
      *
      * <li>Any character of the string is not a digit of the specified
      * radix, except that the first character may be a minus sign
-     * {@code '-'} ({@code '\u005Cu002d'}) or plus sign {@code
-     * '+'} ({@code '\u005Cu002B'}) provided that the string is
+     * {@code '-'} (<code>'&#92;u002d'</code>) or plus sign {@code
+     * '+'} (<code>'&#92;u002B'</code>) provided that the string is
      * longer than length 1.
      *
      * <li>The value represented by the string is not a value of type
@@ -554,9 +381,11 @@
      * @throws     NumberFormatException  if the string does not contain a
      *             parsable {@code long}.
      */
+    // 核心方法 解析字符串参数为有符号的特定进制长整数
     public static long parseLong(String s, int radix)
               throws NumberFormatException
     {
+        // 入参有效性检测
         if (s == null) {
             throw new NumberFormatException("null");
         }
@@ -616,16 +445,16 @@
      * Parses the string argument as a signed decimal {@code long}.
      * The characters in the string must all be decimal digits, except
      * that the first character may be an ASCII minus sign {@code '-'}
-     * ({@code \u005Cu002D'}) to indicate a negative value or an
-     * ASCII plus sign {@code '+'} ({@code '\u005Cu002B'}) to
+     * (<code>&#92;u002D'</code>) to indicate a negative value or an
+     * ASCII plus sign {@code '+'} (<code>'&#92;u002B'</code>) to
      * indicate a positive value. The resulting {@code long} value is
      * returned, exactly as if the argument and the radix {@code 10}
      * were given as arguments to the {@link
      * #parseLong(java.lang.String, int)} method.
      *
      * <p>Note that neither the character {@code L}
-     * ({@code '\u005Cu004C'}) nor {@code l}
-     * ({@code '\u005Cu006C'}) is permitted to appear at the end
+     * (<code>'&#92;u004C'</code>) nor {@code l}
+     * (<code>'&#92;u006C'</code>) is permitted to appear at the end
      * of the string as a type indicator, as would be permitted in
      * Java programming language source code.
      *
@@ -636,123 +465,9 @@
      * @throws     NumberFormatException  if the string does not contain a
      *             parsable {@code long}.
      */
+    // 核心方法 解析字符串参数为有符号的十进制长整数
     public static long parseLong(String s) throws NumberFormatException {
         return parseLong(s, 10);
-    }
-
-    /**
-     * Parses the string argument as an unsigned {@code long} in the
-     * radix specified by the second argument.  An unsigned integer
-     * maps the values usually associated with negative numbers to
-     * positive numbers larger than {@code MAX_VALUE}.
-     *
-     * The characters in the string must all be digits of the
-     * specified radix (as determined by whether {@link
-     * java.lang.Character#digit(char, int)} returns a nonnegative
-     * value), except that the first character may be an ASCII plus
-     * sign {@code '+'} ({@code '\u005Cu002B'}). The resulting
-     * integer value is returned.
-     *
-     * <p>An exception of type {@code NumberFormatException} is
-     * thrown if any of the following situations occurs:
-     * <ul>
-     * <li>The first argument is {@code null} or is a string of
-     * length zero.
-     *
-     * <li>The radix is either smaller than
-     * {@link java.lang.Character#MIN_RADIX} or
-     * larger than {@link java.lang.Character#MAX_RADIX}.
-     *
-     * <li>Any character of the string is not a digit of the specified
-     * radix, except that the first character may be a plus sign
-     * {@code '+'} ({@code '\u005Cu002B'}) provided that the
-     * string is longer than length 1.
-     *
-     * <li>The value represented by the string is larger than the
-     * largest unsigned {@code long}, 2<sup>64</sup>-1.
-     *
-     * </ul>
-     *
-     *
-     * @param      s   the {@code String} containing the unsigned integer
-     *                  representation to be parsed
-     * @param      radix   the radix to be used while parsing {@code s}.
-     * @return     the unsigned {@code long} represented by the string
-     *             argument in the specified radix.
-     * @throws     NumberFormatException if the {@code String}
-     *             does not contain a parsable {@code long}.
-     * @since 1.8
-     */
-    public static long parseUnsignedLong(String s, int radix)
-                throws NumberFormatException {
-        if (s == null)  {
-            throw new NumberFormatException("null");
-        }
-
-        int len = s.length();
-        if (len > 0) {
-            char firstChar = s.charAt(0);
-            if (firstChar == '-') {
-                throw new
-                    NumberFormatException(String.format("Illegal leading minus sign " +
-                                                       "on unsigned string %s.", s));
-            } else {
-                if (len <= 12 || // Long.MAX_VALUE in Character.MAX_RADIX is 13 digits
-                    (radix == 10 && len <= 18) ) { // Long.MAX_VALUE in base 10 is 19 digits
-                    return parseLong(s, radix);
-                }
-
-                // No need for range checks on len due to testing above.
-                long first = parseLong(s.substring(0, len - 1), radix);
-                int second = Character.digit(s.charAt(len - 1), radix);
-                if (second < 0) {
-                    throw new NumberFormatException("Bad digit at end of " + s);
-                }
-                long result = first * radix + second;
-                if (compareUnsigned(result, first) < 0) {
-                    /*
-                     * The maximum unsigned value, (2^64)-1, takes at
-                     * most one more digit to represent than the
-                     * maximum signed value, (2^63)-1.  Therefore,
-                     * parsing (len - 1) digits will be appropriately
-                     * in-range of the signed parsing.  In other
-                     * words, if parsing (len -1) digits overflows
-                     * signed parsing, parsing len digits will
-                     * certainly overflow unsigned parsing.
-                     *
-                     * The compareUnsigned check above catches
-                     * situations where an unsigned overflow occurs
-                     * incorporating the contribution of the final
-                     * digit.
-                     */
-                    throw new NumberFormatException(String.format("String value %s exceeds " +
-                                                                  "range of unsigned long.", s));
-                }
-                return result;
-            }
-        } else {
-            throw NumberFormatException.forInputString(s);
-        }
-    }
-
-    /**
-     * Parses the string argument as an unsigned decimal {@code long}. The
-     * characters in the string must all be decimal digits, except
-     * that the first character may be an an ASCII plus sign {@code
-     * '+'} ({@code '\u005Cu002B'}). The resulting integer value
-     * is returned, exactly as if the argument and the radix 10 were
-     * given as arguments to the {@link
-     * #parseUnsignedLong(java.lang.String, int)} method.
-     *
-     * @param s   a {@code String} containing the unsigned {@code long}
-     *            representation to be parsed
-     * @return    the unsigned {@code long} value represented by the decimal string argument
-     * @throws    NumberFormatException  if the string does not contain a
-     *            parsable unsigned integer.
-     * @since 1.8
-     */
-    public static long parseUnsignedLong(String s) throws NumberFormatException {
-        return parseUnsignedLong(s, 10);
     }
 
     /**
@@ -812,17 +527,22 @@
         return Long.valueOf(parseLong(s, 10));
     }
 
+
+    // 内部数据结构 支持自动装箱的对象标识语义的缓存
     private static class LongCache {
         private LongCache(){}
 
-        static final Long cache[] = new Long[-(-128) + 127 + 1];
-
+        static final Long cache[] = new Long[-(-128) + 127 + 1]; // 把频繁被请求的实例缓存起来
+
+        // 静态类初始化
         static {
-            for(int i = 0; i < cache.length; i++)
-                cache[i] = new Long(i - 128);
-        }
-    }
-
+            for(int i = 0; i < cache.length; i++) // 防止数组越界
+                cache[i] = new Long(i - 128); // 缓存长整型实例
+        }
+    }
+
+    // 工厂实例化
+    // 基本类型转换为包装类
     /**
      * Returns a {@code Long} instance representing the specified
      * {@code long} value.
@@ -841,14 +561,16 @@
      * @return a {@code Long} instance representing {@code l}.
      * @since  1.5
      */
+    // 核心方法 返回一个表示指定的长整数值的长整型实例(选择用静态工厂代替公有的构造器可以让你以后有添加缓存的灵活性，而不必影响客户端)
     public static Long valueOf(long l) {
         final int offset = 128;
-        if (l >= -128 && l <= 127) { // will cache
-            return LongCache.cache[(int)l + offset];
-        }
-        return new Long(l);
-    }
-
+        if (l >= -128 && l <= 127) { // will cache [-128L, 127L+]
+            return LongCache.cache[(int)l + offset]; // 缓存实例
+        }
+        return new Long(l); // 新对象
+    }
+
+    // 解码字符串
     /**
      * Decodes a {@code String} into a {@code Long}.
      * Accepts decimal, hexadecimal, and octal numbers given by the
@@ -862,7 +584,7 @@
      * <dd><i>Sign<sub>opt</sub></i> {@code 0X} <i>HexDigits</i>
      * <dd><i>Sign<sub>opt</sub></i> {@code #} <i>HexDigits</i>
      * <dd><i>Sign<sub>opt</sub></i> {@code 0} <i>OctalDigits</i>
-     *
+     * <p>
      * <dt><i>Sign:</i>
      * <dd>{@code -}
      * <dd>{@code +}
@@ -940,11 +662,13 @@
     }
 
     /**
-     * The value of the {@code Long}.
+     * The value of the {@code Long}. (长整型值)
      *
      * @serial
      */
-    private final long value;
+    // 使所有的域都成为私有的
+    // 使所有的域都是 final 的
+    private final long value; // 初始化后就不能改变
 
     /**
      * Constructs a newly allocated {@code Long} object that
@@ -953,6 +677,7 @@
      * @param   value   the value to be represented by the
      *          {@code Long} object.
      */
+    // 核心方法 构造一个新分配的表示指定长整数值的长整型对象
     public Long(long value) {
         this.value = value;
     }
@@ -974,29 +699,30 @@
         this.value = parseLong(s, 10);
     }
 
-    /**
-     * Returns the value of this {@code Long} as a {@code byte} after
-     * a narrowing primitive conversion.
-     * @jls 5.1.3 Narrowing Primitive Conversions
-     */
+    // 数值转换
+    /**
+     * Returns the value of this {@code Long} as a
+     * {@code byte}.
+     */
+    @Override
     public byte byteValue() {
         return (byte)value;
     }
 
     /**
-     * Returns the value of this {@code Long} as a {@code short} after
-     * a narrowing primitive conversion.
-     * @jls 5.1.3 Narrowing Primitive Conversions
-     */
+     * Returns the value of this {@code Long} as a
+     * {@code short}.
+     */
+    @Override
     public short shortValue() {
         return (short)value;
     }
 
     /**
-     * Returns the value of this {@code Long} as an {@code int} after
-     * a narrowing primitive conversion.
-     * @jls 5.1.3 Narrowing Primitive Conversions
-     */
+     * Returns the value of this {@code Long} as an
+     * {@code int}.
+     */
+    @Override
     public int intValue() {
         return (int)value;
     }
@@ -1005,24 +731,25 @@
      * Returns the value of this {@code Long} as a
      * {@code long} value.
      */
+    @Override
     public long longValue() {
         return value;
     }
 
     /**
-     * Returns the value of this {@code Long} as a {@code float} after
-     * a widening primitive conversion.
-     * @jls 5.1.2 Widening Primitive Conversions
-     */
+     * Returns the value of this {@code Long} as a
+     * {@code float}.
+     */
+    @Override
     public float floatValue() {
         return (float)value;
     }
 
     /**
-     * Returns the value of this {@code Long} as a {@code double}
-     * after a widening primitive conversion.
-     * @jls 5.1.2 Widening Primitive Conversions
-     */
+     * Returns the value of this {@code Long} as a
+     * {@code double}.
+     */
+    @Override
     public double doubleValue() {
         return (double)value;
     }
@@ -1037,6 +764,7 @@
      * @return  a string representation of the value of this object in
      *          base&nbsp;10.
      */
+    @Override
     public String toString() {
         return toString(value);
     }
@@ -1053,21 +781,10 @@
      *
      * @return  a hash code value for this object.
      */
+    // 核心方法 返回该长整型的散列码
     @Override
     public int hashCode() {
-        return Long.hashCode(value);
-    }
-
-    /**
-     * Returns a hash code for a {@code long} value; compatible with
-     * {@code Long.hashCode()}.
-     *
-     * @param value the value to hash
-     * @return a hash code value for a {@code long} value.
-     * @since 1.8
-     */
-    public static int hashCode(long value) {
-        return (int)(value ^ (value >>> 32));
+        return (int)(value ^ (value >>> 32)); // 无符号右移32位再进行或运算
     }
 
     /**
@@ -1080,31 +797,36 @@
      * @return  {@code true} if the objects are the same;
      *          {@code false} otherwise.
      */
+    // 核心方法 长整数值比较
+    @Override
     public boolean equals(Object obj) {
-        if (obj instanceof Long) {
+        if (obj instanceof Long) { // 保护强制类型转换
             return value == ((Long)obj).longValue();
         }
         return false;
     }
 
+    // 系统属性
     /**
      * Determines the {@code long} value of the system property
      * with the specified name.
      *
-     * <p>The first argument is treated as the name of a system
-     * property.  System properties are accessible through the {@link
+     * <p>The first argument is treated as the name of a system property.
+     * System properties are accessible through the {@link
      * java.lang.System#getProperty(java.lang.String)} method. The
-     * string value of this property is then interpreted as a {@code
-     * long} value using the grammar supported by {@link Long#decode decode}
-     * and a {@code Long} object representing this value is returned.
+     * string value of this property is then interpreted as a
+     * {@code long} value and a {@code Long} object
+     * representing this value is returned.  Details of possible
+     * numeric formats can be found with the definition of
+     * {@code getProperty}.
      *
      * <p>If there is no property with the specified name, if the
-     * specified name is empty or {@code null}, or if the property
-     * does not have the correct numeric format, then {@code null} is
-     * returned.
-     *
-     * <p>In other words, this method returns a {@code Long} object
-     * equal to the value of:
+     * specified name is empty or {@code null}, or if the
+     * property does not have the correct numeric format, then
+     * {@code null} is returned.
+     *
+     * <p>In other words, this method returns a {@code Long} object equal to
+     * the value of:
      *
      * <blockquote>
      *  {@code getLong(nm, null)}
@@ -1112,8 +834,6 @@
      *
      * @param   nm   property name.
      * @return  the {@code Long} value of the property.
-     * @throws  SecurityException for the same reasons as
-     *          {@link System#getProperty(String) System.getProperty}
      * @see     java.lang.System#getProperty(java.lang.String)
      * @see     java.lang.System#getProperty(java.lang.String, java.lang.String)
      */
@@ -1125,12 +845,14 @@
      * Determines the {@code long} value of the system property
      * with the specified name.
      *
-     * <p>The first argument is treated as the name of a system
-     * property.  System properties are accessible through the {@link
+     * <p>The first argument is treated as the name of a system property.
+     * System properties are accessible through the {@link
      * java.lang.System#getProperty(java.lang.String)} method. The
-     * string value of this property is then interpreted as a {@code
-     * long} value using the grammar supported by {@link Long#decode decode}
-     * and a {@code Long} object representing this value is returned.
+     * string value of this property is then interpreted as a
+     * {@code long} value and a {@code Long} object
+     * representing this value is returned.  Details of possible
+     * numeric formats can be found with the definition of
+     * {@code getProperty}.
      *
      * <p>The second argument is the default value. A {@code Long} object
      * that represents the value of the second argument is returned if there
@@ -1157,8 +879,6 @@
      * @param   nm    property name.
      * @param   val   default value.
      * @return  the {@code Long} value of the property.
-     * @throws  SecurityException for the same reasons as
-     *          {@link System#getProperty(String) System.getProperty}
      * @see     java.lang.System#getProperty(java.lang.String)
      * @see     java.lang.System#getProperty(java.lang.String, java.lang.String)
      */
@@ -1174,8 +894,8 @@
      * the {@link java.lang.System#getProperty(java.lang.String)}
      * method. The string value of this property is then interpreted
      * as a {@code long} value, as per the
-     * {@link Long#decode decode} method, and a {@code Long} object
-     * representing this value is returned; in summary:
+     * {@code Long.decode} method, and a {@code Long} object
+     * representing this value is returned.
      *
      * <ul>
      * <li>If the property value begins with the two ASCII characters
@@ -1193,8 +913,8 @@
      * </ul>
      *
      * <p>Note that, in every case, neither {@code L}
-     * ({@code '\u005Cu004C'}) nor {@code l}
-     * ({@code '\u005Cu006C'}) is permitted to appear at the end
+     * (<code>'&#92;u004C'</code>) nor {@code l}
+     * (<code>'&#92;u006C'</code>) is permitted to appear at the end
      * of the property value as a type indicator, as would be
      * permitted in Java programming language source code.
      *
@@ -1206,26 +926,32 @@
      * @param   nm   property name.
      * @param   val   default value.
      * @return  the {@code Long} value of the property.
-     * @throws  SecurityException for the same reasons as
-     *          {@link System#getProperty(String) System.getProperty}
-     * @see     System#getProperty(java.lang.String)
-     * @see     System#getProperty(java.lang.String, java.lang.String)
-     */
+     * @see     java.lang.System#getProperty(java.lang.String)
+     * @see java.lang.System#getProperty(java.lang.String, java.lang.String)
+     * @see java.lang.Long#decode
+     */
+    // 核心方法 返回具有指定名称的系统属性的长整数值
     public static Long getLong(String nm, Long val) {
         String v = null;
         try {
             v = System.getProperty(nm);
         } catch (IllegalArgumentException | NullPointerException e) {
-        }
+            // ignore (Catching Multiple Exception Types - JDK 7)
+        }
+//        } catch (IllegalArgumentException e) {
+//        } catch (NullPointerException e) {
+//        }
         if (v != null) {
             try {
                 return Long.decode(v);
             } catch (NumberFormatException e) {
+                // ignore
             }
         }
         return val;
     }
 
+    // 排序
     /**
      * Compares two {@code Long} objects numerically.
      *
@@ -1239,8 +965,10 @@
      *           comparison).
      * @since   1.2
      */
+    // 核心方法 比较两个长整数值的对象
+    @Override
     public int compareTo(Long anotherLong) {
-        return compare(this.value, anotherLong.value);
+        return compare(this.value, anotherLong.value); // 比较长整数值
     }
 
     /**
@@ -1257,91 +985,14 @@
      *         a value greater than {@code 0} if {@code x > y}
      * @since 1.7
      */
+    // 核心方法 比较两个长整数值
     public static int compare(long x, long y) {
         return (x < y) ? -1 : ((x == y) ? 0 : 1);
-    }
-
-    /**
-     * Compares two {@code long} values numerically treating the values
-     * as unsigned.
-     *
-     * @param  x the first {@code long} to compare
-     * @param  y the second {@code long} to compare
-     * @return the value {@code 0} if {@code x == y}; a value less
-     *         than {@code 0} if {@code x < y} as unsigned values; and
-     *         a value greater than {@code 0} if {@code x > y} as
-     *         unsigned values
-     * @since 1.8
-     */
-    public static int compareUnsigned(long x, long y) {
-        return compare(x + MIN_VALUE, y + MIN_VALUE);
-    }
-
-
-    /**
-     * Returns the unsigned quotient of dividing the first argument by
-     * the second where each argument and the result is interpreted as
-     * an unsigned value.
-     *
-     * <p>Note that in two's complement arithmetic, the three other
-     * basic arithmetic operations of add, subtract, and multiply are
-     * bit-wise identical if the two operands are regarded as both
-     * being signed or both being unsigned.  Therefore separate {@code
-     * addUnsigned}, etc. methods are not provided.
-     *
-     * @param dividend the value to be divided
-     * @param divisor the value doing the dividing
-     * @return the unsigned quotient of the first argument divided by
-     * the second argument
-     * @see #remainderUnsigned
-     * @since 1.8
-     */
-    public static long divideUnsigned(long dividend, long divisor) {
-        if (divisor < 0L) { // signed comparison
-            // Answer must be 0 or 1 depending on relative magnitude
-            // of dividend and divisor.
-            return (compareUnsigned(dividend, divisor)) < 0 ? 0L :1L;
-        }
-
-        if (dividend > 0) //  Both inputs non-negative
-            return dividend/divisor;
-        else {
-            /*
-             * For simple code, leveraging BigInteger.  Longer and faster
-             * code written directly in terms of operations on longs is
-             * possible; see "Hacker's Delight" for divide and remainder
-             * algorithms.
-             */
-            return toUnsignedBigInteger(dividend).
-                divide(toUnsignedBigInteger(divisor)).longValue();
-        }
-    }
-
-    /**
-     * Returns the unsigned remainder from dividing the first argument
-     * by the second where each argument and the result is interpreted
-     * as an unsigned value.
-     *
-     * @param dividend the value to be divided
-     * @param divisor the value doing the dividing
-     * @return the unsigned remainder of the first argument divided by
-     * the second argument
-     * @see #divideUnsigned
-     * @since 1.8
-     */
-    public static long remainderUnsigned(long dividend, long divisor) {
-        if (dividend > 0 && divisor > 0) { // signed comparisons
-            return dividend % divisor;
-        } else {
-            if (compareUnsigned(dividend, divisor) < 0) // Avoid explicit check for 0 divisor
-                return dividend;
-            else
-                return toUnsignedBigInteger(dividend).
-                    remainder(toUnsignedBigInteger(divisor)).longValue();
-        }
-    }
-
-    // Bit Twiddling
+//        return x - y; // 相减防溢出
+    }
+
+
+    // Bit Twiddling (位运算)
 
     /**
      * The number of bits used to represent a {@code long} value in two's
@@ -1349,15 +1000,7 @@
      *
      * @since 1.5
      */
-    @Native public static final int SIZE = 64;
-
-    /**
-     * The number of bytes used to represent a {@code long} value in two's
-     * complement binary form.
-     *
-     * @since 1.8
-     */
-    public static final int BYTES = SIZE / Byte.SIZE;
+    public static final int SIZE = 64; // 64位比特数
 
     /**
      * Returns a {@code long} value with at most a single one-bit, in the
@@ -1366,7 +1009,6 @@
      * one-bits in its two's complement binary representation, that is, if it
      * is equal to zero.
      *
-     * @param i the value whose highest one bit is to be computed
      * @return a {@code long} value with a single one-bit, in the position
      *     of the highest-order one-bit in the specified value, or zero if
      *     the specified value is itself equal to zero.
@@ -1390,7 +1032,6 @@
      * one-bits in its two's complement binary representation, that is, if it
      * is equal to zero.
      *
-     * @param i the value whose lowest one bit is to be computed
      * @return a {@code long} value with a single one-bit, in the position
      *     of the lowest-order one-bit in the specified value, or zero if
      *     the specified value is itself equal to zero.
@@ -1415,7 +1056,6 @@
      * <li>ceil(log<sub>2</sub>(x)) = {@code 64 - numberOfLeadingZeros(x - 1)}
      * </ul>
      *
-     * @param i the value whose number of leading zeros is to be computed
      * @return the number of zero bits preceding the highest-order
      *     ("leftmost") one-bit in the two's complement binary representation
      *     of the specified {@code long} value, or 64 if the value
@@ -1444,7 +1084,6 @@
      * one-bits in its two's complement representation, in other words if it is
      * equal to zero.
      *
-     * @param i the value whose number of trailing zeros is to be computed
      * @return the number of zero bits following the lowest-order ("rightmost")
      *     one-bit in the two's complement binary representation of the
      *     specified {@code long} value, or 64 if the value is equal
@@ -1469,7 +1108,6 @@
      * representation of the specified {@code long} value.  This function is
      * sometimes referred to as the <i>population count</i>.
      *
-     * @param i the value whose bits are to be counted
      * @return the number of one-bits in the two's complement binary
      *     representation of the specified {@code long} value.
      * @since 1.5
@@ -1498,8 +1136,6 @@
      * ignored, even if the distance is negative: {@code rotateLeft(val,
      * distance) == rotateLeft(val, distance & 0x3F)}.
      *
-     * @param i the value whose bits are to be rotated left
-     * @param distance the number of bit positions to rotate left
      * @return the value obtained by rotating the two's complement binary
      *     representation of the specified {@code long} value left by the
      *     specified number of bits.
@@ -1522,8 +1158,6 @@
      * ignored, even if the distance is negative: {@code rotateRight(val,
      * distance) == rotateRight(val, distance & 0x3F)}.
      *
-     * @param i the value whose bits are to be rotated right
-     * @param distance the number of bit positions to rotate right
      * @return the value obtained by rotating the two's complement binary
      *     representation of the specified {@code long} value right by the
      *     specified number of bits.
@@ -1538,7 +1172,6 @@
      * two's complement binary representation of the specified {@code long}
      * value.
      *
-     * @param i the value to be reversed
      * @return the value obtained by reversing order of the bits in the
      *     specified {@code long} value.
      * @since 1.5
@@ -1559,7 +1192,6 @@
      * return value is -1 if the specified value is negative; 0 if the
      * specified value is zero; and 1 if the specified value is positive.)
      *
-     * @param i the value whose signum is to be computed
      * @return the signum function of the specified {@code long} value.
      * @since 1.5
      */
@@ -1572,7 +1204,6 @@
      * Returns the value obtained by reversing the order of the bytes in the
      * two's complement representation of the specified {@code long} value.
      *
-     * @param i the value whose bytes are to be reversed
      * @return the value obtained by reversing the bytes in the specified
      *     {@code long} value.
      * @since 1.5
@@ -1583,47 +1214,6 @@
             ((i >>> 16) & 0xffff0000L) | (i >>> 48);
     }
 
-    /**
-     * Adds two {@code long} values together as per the + operator.
-     *
-     * @param a the first operand
-     * @param b the second operand
-     * @return the sum of {@code a} and {@code b}
-     * @see java.util.function.BinaryOperator
-     * @since 1.8
-     */
-    public static long sum(long a, long b) {
-        return a + b;
-    }
-
-    /**
-     * Returns the greater of two {@code long} values
-     * as if by calling {@link Math#max(long, long) Math.max}.
-     *
-     * @param a the first operand
-     * @param b the second operand
-     * @return the greater of {@code a} and {@code b}
-     * @see java.util.function.BinaryOperator
-     * @since 1.8
-     */
-    public static long max(long a, long b) {
-        return Math.max(a, b);
-    }
-
-    /**
-     * Returns the smaller of two {@code long} values
-     * as if by calling {@link Math#min(long, long) Math.min}.
-     *
-     * @param a the first operand
-     * @param b the second operand
-     * @return the smaller of {@code a} and {@code b}
-     * @see java.util.function.BinaryOperator
-     * @since 1.8
-     */
-    public static long min(long a, long b) {
-        return Math.min(a, b);
-    }
-
     /** use serialVersionUID from JDK 1.0.2 for interoperability */
-    @Native private static final long serialVersionUID = 4290774380558885855L;
+    private static final long serialVersionUID = 4290774380558885855L;
 }