/*
 * Copyright (c) 2012, 2013, Oracle and/or its affiliates. All rights reserved.
 * ORACLE PROPRIETARY/CONFIDENTIAL. Use is subject to license terms.
 *
 *
 *
 *
 *
 *
 *
 *
 *
 *
 *
 *
 *
 *
 *
 *
 *
 *
 *
 *
 */

package java.lang;

import java.lang.annotation.*;

/**
 * An informative annotation type used to indicate that an interface
 * type declaration is intended to be a <i>functional interface</i> as
 * defined by the Java Language Specification.
<<<<<<< HEAD
=======
 * 信息注解类型，表示接口类型声明是一个<i>函数式接口</i>。
>>>>>>> 536d8b08
 *
 * Conceptually, a functional interface has exactly one abstract
 * method.  Since {@linkplain java.lang.reflect.Method#isDefault()
 * default methods} have an implementation, they are not abstract.  If
 * an interface declares an abstract method overriding one of the
 * public methods of {@code java.lang.Object}, that also does
 * <em>not</em> count toward the interface's abstract method count
 * since any implementation of the interface will have an
 * implementation from {@code java.lang.Object} or elsewhere.
<<<<<<< HEAD
 *
 * <p>Note that instances of functional interfaces can be created with
 * lambda expressions, method references, or constructor references.
=======
 * 从概念上讲，函数式接口都只有一个抽象方法。
 * 因为{@linkplain java.lang.reflect.Method#isDefault() 默认方法}具有实现，他们不是抽象的。
 *
 * <p>Note that instances of functional interfaces can be created with
 * lambda expressions, method references, or constructor references.
 * 请注意，可以使用 Lambda表达式、方法引用和构造器引用 创建函数式接口的实例。
>>>>>>> 536d8b08
 *
 * <p>If a type is annotated with this annotation type, compilers are
 * required to generate an error message unless:
 *
 * <ul>
 * <li> The type is an interface type and not an annotation type, enum, or class.
 * <li> The annotated type satisfies the requirements of a functional interface.
 * </ul>
 *
 * <p>However, the compiler will treat any interface meeting the
 * definition of a functional interface as a functional interface
 * regardless of whether or not a {@code FunctionalInterface}
 * annotation is present on the interface declaration.
<<<<<<< HEAD
=======
 * 即使接口未标注该注解，编译器也会处理任何满足函数式接口定义的接口作为函数式接口。
>>>>>>> 536d8b08
 *
 * @jls 4.3.2. The Class Object
 * @jls 9.8 Functional Interfaces
 * @jls 9.4.3 Interface Method Body
 * @since 1.8
 */
@Documented
@Retention(RetentionPolicy.RUNTIME)
@Target(ElementType.TYPE)
public @interface FunctionalInterface {
    //
}<|MERGE_RESOLUTION|>--- conflicted
+++ resolved
@@ -1,41 +1,19 @@
-/*
- * Copyright (c) 2012, 2013, Oracle and/or its affiliates. All rights reserved.
- * ORACLE PROPRIETARY/CONFIDENTIAL. Use is subject to license terms.
- *
- *
- *
- *
- *
- *
- *
- *
- *
- *
- *
- *
- *
- *
- *
- *
- *
- *
- *
- *
- */
 
 package java.lang;
 
-import java.lang.annotation.*;
+import java.lang.annotation.Documented;
+import java.lang.annotation.ElementType;
+import java.lang.annotation.Retention;
+import java.lang.annotation.RetentionPolicy;
+import java.lang.annotation.Target;
 
 /**
  * An informative annotation type used to indicate that an interface
  * type declaration is intended to be a <i>functional interface</i> as
  * defined by the Java Language Specification.
-<<<<<<< HEAD
-=======
  * 信息注解类型，表示接口类型声明是一个<i>函数式接口</i>。
->>>>>>> 536d8b08
  *
+ * <p>
  * Conceptually, a functional interface has exactly one abstract
  * method.  Since {@linkplain java.lang.reflect.Method#isDefault()
  * default methods} have an implementation, they are not abstract.  If
@@ -44,18 +22,12 @@
  * <em>not</em> count toward the interface's abstract method count
  * since any implementation of the interface will have an
  * implementation from {@code java.lang.Object} or elsewhere.
-<<<<<<< HEAD
- *
- * <p>Note that instances of functional interfaces can be created with
- * lambda expressions, method references, or constructor references.
-=======
  * 从概念上讲，函数式接口都只有一个抽象方法。
  * 因为{@linkplain java.lang.reflect.Method#isDefault() 默认方法}具有实现，他们不是抽象的。
  *
  * <p>Note that instances of functional interfaces can be created with
  * lambda expressions, method references, or constructor references.
  * 请注意，可以使用 Lambda表达式、方法引用和构造器引用 创建函数式接口的实例。
->>>>>>> 536d8b08
  *
  * <p>If a type is annotated with this annotation type, compilers are
  * required to generate an error message unless:
@@ -63,20 +35,19 @@
  * <ul>
  * <li> The type is an interface type and not an annotation type, enum, or class.
  * <li> The annotated type satisfies the requirements of a functional interface.
+ * <li> 该类型是一个接口类型，而不是一个注解类型、枚举或类。
+ * <li> 注解的类型满足函数式接口的要求。
  * </ul>
  *
  * <p>However, the compiler will treat any interface meeting the
  * definition of a functional interface as a functional interface
  * regardless of whether or not a {@code FunctionalInterface}
  * annotation is present on the interface declaration.
-<<<<<<< HEAD
-=======
  * 即使接口未标注该注解，编译器也会处理任何满足函数式接口定义的接口作为函数式接口。
->>>>>>> 536d8b08
  *
- * @jls 4.3.2. The Class Object
- * @jls 9.8 Functional Interfaces
- * @jls 9.4.3 Interface Method Body
+ * @jls 4.3.2. The Class Object 类对象
+ * @jls 9.8 Functional Interfaces 函数式接口
+ * @jls 9.4.3 Interface Method Body 接口方法体
  * @since 1.8
  */
 @Documented
