<<<<<<< HEAD
/*
 * Copyright (c) 1994, 2013, Oracle and/or its affiliates. All rights reserved.
 * ORACLE PROPRIETARY/CONFIDENTIAL. Use is subject to license terms.
 *
 *
 *
 *
 *
 *
 *
 *
 *
 *
 *
 *
 *
 *
 *
 *
 *
 *
 *
 *
 */
=======
>>>>>>> 536d8b08

package java.lang;

import java.lang.annotation.Native;

/**
 * The {@code Integer} class wraps a value of the primitive type
 * {@code int} in an object. An object of type {@code Integer}
<<<<<<< HEAD
 * contains a single field whose type is {@code int}.
=======
 * contains a single field whose type is {@code int}. (包含 int 类型的单个字段)
 * {@code Integer} 类型将 int 基本类型的值包装到对象中。
 * 整型：将int基本类型的值包装到对象中(不可变类)。
>>>>>>> 536d8b08
 *
 * <p>In addition, this class provides several methods for converting
 * an {@code int} to a {@code String} and a {@code String} to an
 * {@code int}, as well as other constants and methods useful when
 * dealing with an {@code int}.
 *
 * <p>Implementation note: The implementations of the "bit twiddling"
 * methods (such as {@link #highestOneBit(int) highestOneBit} and
 * {@link #numberOfTrailingZeros(int) numberOfTrailingZeros}) are
 * based on material from Henry S. Warren, Jr.'s <i>Hacker's
 * Delight</i>, (Addison Wesley, 2002).
 *
 * @author  Lee Boynton
 * @author  Arthur van Hoff
 * @author  Josh Bloch
 * @author  Joseph D. Darcy
 * @since JDK1.0
 */
public final class Integer extends Number implements Comparable<Integer> {
    /**
     * A constant holding the minimum value an {@code int} can
     * have, -2<sup>31</sup>.
     */
    @Native public static final int   MIN_VALUE = 0x80000000;

    /**
     * A constant holding the maximum value an {@code int} can
     * have, 2<sup>31</sup>-1.
     */
    @Native public static final int   MAX_VALUE = 0x7fffffff;

    /**
     * The {@code Class} instance representing the primitive type
     * {@code int}.
     *
     * @since   JDK1.1
     */
    @SuppressWarnings("unchecked")
    public static final Class<Integer>  TYPE = (Class<Integer>) Class.getPrimitiveClass("int");

    /**
     * All possible chars for representing a number as a String
     */
    final static char[] digits = {
        '0' , '1' , '2' , '3' , '4' , '5' ,
        '6' , '7' , '8' , '9' , 'a' , 'b' ,
        'c' , 'd' , 'e' , 'f' , 'g' , 'h' ,
        'i' , 'j' , 'k' , 'l' , 'm' , 'n' ,
        'o' , 'p' , 'q' , 'r' , 's' , 't' ,
        'u' , 'v' , 'w' , 'x' , 'y' , 'z'
    };

<<<<<<< HEAD
=======
    // 转换为字符串

>>>>>>> 536d8b08
    /**
     * Returns a string representation of the first argument in the
     * radix specified by the second argument.
     *
     * <p>If the radix is smaller than {@code Character.MIN_RADIX}
     * or larger than {@code Character.MAX_RADIX}, then the radix
     * {@code 10} is used instead.
     *
     * <p>If the first argument is negative, the first element of the
     * result is the ASCII minus character {@code '-'}
     * ({@code '\u005Cu002D'}). If the first argument is not
     * negative, no sign character appears in the result.
     *
     * <p>The remaining characters of the result represent the magnitude
     * of the first argument. If the magnitude is zero, it is
     * represented by a single zero character {@code '0'}
     * ({@code '\u005Cu0030'}); otherwise, the first character of
     * the representation of the magnitude will not be the zero
     * character.  The following ASCII characters are used as digits:
     *
     * <blockquote>
     *   {@code 0123456789abcdefghijklmnopqrstuvwxyz}
     * </blockquote>
     *
     * These are {@code '\u005Cu0030'} through
     * {@code '\u005Cu0039'} and {@code '\u005Cu0061'} through
     * {@code '\u005Cu007A'}. If {@code radix} is
     * <var>N</var>, then the first <var>N</var> of these characters
     * are used as radix-<var>N</var> digits in the order shown. Thus,
     * the digits for hexadecimal (radix 16) are
     * {@code 0123456789abcdef}. If uppercase letters are
     * desired, the {@link java.lang.String#toUpperCase()} method may
     * be called on the result:
     *
     * <blockquote>
     *  {@code Integer.toString(n, 16).toUpperCase()}
     * </blockquote>
     *
     * @param   i       an integer to be converted to a string.
     * @param   radix   the radix to use in the string representation.
     * @return  a string representation of the argument in the specified radix.
     * @see     java.lang.Character#MAX_RADIX
     * @see     java.lang.Character#MIN_RADIX
     */
    public static String toString(int i, int radix) {
<<<<<<< HEAD
        if (radix < Character.MIN_RADIX || radix > Character.MAX_RADIX)
=======
        if (radix < Character.MIN_RADIX || radix > Character.MAX_RADIX) {
>>>>>>> 536d8b08
            radix = 10;
        }

        /* Use the faster version */
        if (radix == 10) {
            return toString(i);
        }

        char buf[] = new char[33];
        boolean negative = (i < 0);
        int charPos = 32;

        if (!negative) {
            i = -i;
        }

        while (i <= -radix) {
            buf[charPos--] = digits[-(i % radix)];
            i = i / radix;
        }
        buf[charPos] = digits[-i];

        if (negative) {
            buf[--charPos] = '-';
        }

        return new String(buf, charPos, (33 - charPos));
    }

    /**
     * Returns a string representation of the first argument as an
     * unsigned integer value in the radix specified by the second
     * argument.
     *
     * <p>If the radix is smaller than {@code Character.MIN_RADIX}
     * or larger than {@code Character.MAX_RADIX}, then the radix
     * {@code 10} is used instead.
     *
     * <p>Note that since the first argument is treated as an unsigned
     * value, no leading sign character is printed.
     *
     * <p>If the magnitude is zero, it is represented by a single zero
     * character {@code '0'} ({@code '\u005Cu0030'}); otherwise,
     * the first character of the representation of the magnitude will
     * not be the zero character.
     *
     * <p>The behavior of radixes and the characters used as digits
     * are the same as {@link #toString(int, int) toString}.
     *
     * @param   i       an integer to be converted to an unsigned string.
     * @param   radix   the radix to use in the string representation.
     * @return  an unsigned string representation of the argument in the specified radix.
     * @see     #toString(int, int)
     * @since 1.8
     */
    public static String toUnsignedString(int i, int radix) {
        return Long.toUnsignedString(toUnsignedLong(i), radix);
    }

    /**
     * Returns a string representation of the integer argument as an
     * unsigned integer in base&nbsp;16.
     *
     * <p>The unsigned integer value is the argument plus 2<sup>32</sup>
     * if the argument is negative; otherwise, it is equal to the
     * argument.  This value is converted to a string of ASCII digits
     * in hexadecimal (base&nbsp;16) with no extra leading
     * {@code 0}s.
     *
     * <p>The value of the argument can be recovered from the returned
     * string {@code s} by calling {@link
     * Integer#parseUnsignedInt(String, int)
     * Integer.parseUnsignedInt(s, 16)}.
     *
     * <p>If the unsigned magnitude is zero, it is represented by a
     * single zero character {@code '0'} ({@code '\u005Cu0030'});
     * otherwise, the first character of the representation of the
     * unsigned magnitude will not be the zero character. The
     * following characters are used as hexadecimal digits:
     *
     * <blockquote>
     *  {@code 0123456789abcdef}
     * </blockquote>
     *
     * These are the characters {@code '\u005Cu0030'} through
     * {@code '\u005Cu0039'} and {@code '\u005Cu0061'} through
     * {@code '\u005Cu0066'}. If uppercase letters are
     * desired, the {@link java.lang.String#toUpperCase()} method may
     * be called on the result:
     *
     * <blockquote>
     *  {@code Integer.toHexString(n).toUpperCase()}
     * </blockquote>
     *
     * @param   i   an integer to be converted to a string.
     * @return  the string representation of the unsigned integer value
     *          represented by the argument in hexadecimal (base&nbsp;16).
     * @see #parseUnsignedInt(String, int)
     * @see #toUnsignedString(int, int)
     * @since   JDK1.0.2
     */
    public static String toHexString(int i) {
        return toUnsignedString0(i, 4);
    }

    /**
     * Returns a string representation of the integer argument as an
     * unsigned integer in base&nbsp;8.
     *
     * <p>The unsigned integer value is the argument plus 2<sup>32</sup>
     * if the argument is negative; otherwise, it is equal to the
     * argument.  This value is converted to a string of ASCII digits
     * in octal (base&nbsp;8) with no extra leading {@code 0}s.
     *
     * <p>The value of the argument can be recovered from the returned
     * string {@code s} by calling {@link
     * Integer#parseUnsignedInt(String, int)
     * Integer.parseUnsignedInt(s, 8)}.
     *
     * <p>If the unsigned magnitude is zero, it is represented by a
     * single zero character {@code '0'} ({@code '\u005Cu0030'});
     * otherwise, the first character of the representation of the
     * unsigned magnitude will not be the zero character. The
     * following characters are used as octal digits:
     *
     * <blockquote>
     * {@code 01234567}
     * </blockquote>
     *
     * These are the characters {@code '\u005Cu0030'} through
     * {@code '\u005Cu0037'}.
     *
     * @param   i   an integer to be converted to a string.
     * @return  the string representation of the unsigned integer value
     *          represented by the argument in octal (base&nbsp;8).
     * @see #parseUnsignedInt(String, int)
     * @see #toUnsignedString(int, int)
     * @since   JDK1.0.2
     */
    public static String toOctalString(int i) {
        return toUnsignedString0(i, 3);
    }

    /**
     * Returns a string representation of the integer argument as an
     * unsigned integer in base&nbsp;2.
     *
     * <p>The unsigned integer value is the argument plus 2<sup>32</sup>
     * if the argument is negative; otherwise it is equal to the
     * argument.  This value is converted to a string of ASCII digits
     * in binary (base&nbsp;2) with no extra leading {@code 0}s.
     *
     * <p>The value of the argument can be recovered from the returned
     * string {@code s} by calling {@link
     * Integer#parseUnsignedInt(String, int)
     * Integer.parseUnsignedInt(s, 2)}.
     *
     * <p>If the unsigned magnitude is zero, it is represented by a
     * single zero character {@code '0'} ({@code '\u005Cu0030'});
     * otherwise, the first character of the representation of the
     * unsigned magnitude will not be the zero character. The
     * characters {@code '0'} ({@code '\u005Cu0030'}) and {@code
     * '1'} ({@code '\u005Cu0031'}) are used as binary digits.
     *
     * @param   i   an integer to be converted to a string.
     * @return  the string representation of the unsigned integer value
     *          represented by the argument in binary (base&nbsp;2).
     * @see #parseUnsignedInt(String, int)
     * @see #toUnsignedString(int, int)
     * @since   JDK1.0.2
     */
    public static String toBinaryString(int i) {
        return toUnsignedString0(i, 1);
    }

    /**
     * Convert the integer to an unsigned number.
     */
    private static String toUnsignedString0(int val, int shift) {
        // assert shift > 0 && shift <=5 : "Illegal shift value";
        int mag = Integer.SIZE - Integer.numberOfLeadingZeros(val);
        int chars = Math.max(((mag + (shift - 1)) / shift), 1);
        char[] buf = new char[chars];

        formatUnsignedInt(val, shift, buf, 0, chars);

        // Use special constructor which takes over "buf".
        return new String(buf, true);
    }

    /**
     * Format a long (treated as unsigned) into a character buffer.
     * @param val the unsigned int to format
     * @param shift the log2 of the base to format in (4 for hex, 3 for octal, 1 for binary)
     * @param buf the character buffer to write to
     * @param offset the offset in the destination buffer to start at
     * @param len the number of characters to write
     * @return the lowest character  location used
     */
     static int formatUnsignedInt(int val, int shift, char[] buf, int offset, int len) {
        int charPos = len;
        int radix = 1 << shift;
        int mask = radix - 1;
        do {
            buf[offset + --charPos] = Integer.digits[val & mask];
            val >>>= shift;
        } while (val != 0 && charPos > 0);

        return charPos;
    }

    final static char [] DigitTens = {
        '0', '0', '0', '0', '0', '0', '0', '0', '0', '0',
        '1', '1', '1', '1', '1', '1', '1', '1', '1', '1',
        '2', '2', '2', '2', '2', '2', '2', '2', '2', '2',
        '3', '3', '3', '3', '3', '3', '3', '3', '3', '3',
        '4', '4', '4', '4', '4', '4', '4', '4', '4', '4',
        '5', '5', '5', '5', '5', '5', '5', '5', '5', '5',
        '6', '6', '6', '6', '6', '6', '6', '6', '6', '6',
        '7', '7', '7', '7', '7', '7', '7', '7', '7', '7',
        '8', '8', '8', '8', '8', '8', '8', '8', '8', '8',
        '9', '9', '9', '9', '9', '9', '9', '9', '9', '9',
        } ;

    final static char [] DigitOnes = {
        '0', '1', '2', '3', '4', '5', '6', '7', '8', '9',
        '0', '1', '2', '3', '4', '5', '6', '7', '8', '9',
        '0', '1', '2', '3', '4', '5', '6', '7', '8', '9',
        '0', '1', '2', '3', '4', '5', '6', '7', '8', '9',
        '0', '1', '2', '3', '4', '5', '6', '7', '8', '9',
        '0', '1', '2', '3', '4', '5', '6', '7', '8', '9',
        '0', '1', '2', '3', '4', '5', '6', '7', '8', '9',
        '0', '1', '2', '3', '4', '5', '6', '7', '8', '9',
        '0', '1', '2', '3', '4', '5', '6', '7', '8', '9',
        '0', '1', '2', '3', '4', '5', '6', '7', '8', '9',
        } ;

        // I use the "invariant division by multiplication" trick to
        // accelerate Integer.toString.  In particular we want to
        // avoid division by 10.
        //
        // The "trick" has roughly the same performance characteristics
        // as the "classic" Integer.toString code on a non-JIT VM.
        // The trick avoids .rem and .div calls but has a longer code
        // path and is thus dominated by dispatch overhead.  In the
        // JIT case the dispatch overhead doesn't exist and the
        // "trick" is considerably faster than the classic code.
        //
        // TODO-FIXME: convert (x * 52429) into the equiv shift-add
        // sequence.
        //
        // RE:  Division by Invariant Integers using Multiplication
        //      T Gralund, P Montgomery
        //      ACM PLDI 1994
        //

    /**
     * Returns a {@code String} object representing the
     * specified integer. The argument is converted to signed decimal
     * representation and returned as a string, exactly as if the
     * argument and radix 10 were given as arguments to the {@link
     * #toString(int, int)} method.
     * 返回表示指定整数的字符串对象。
     *
     * @param   i   an integer to be converted.
     * @return  a string representation of the argument in base&nbsp;10.
     */
    public static String toString(int i) {
<<<<<<< HEAD
        if (i == Integer.MIN_VALUE)
=======
        // 更快的版本
        if (i == Integer.MIN_VALUE) {
>>>>>>> 536d8b08
            return "-2147483648";
        }
        int size = (i < 0) ? stringSize(-i) + 1 : stringSize(i);
        char[] buf = new char[size];
        getChars(i, size, buf);
<<<<<<< HEAD
        return new String(buf, true);
    }

    /**
     * Returns a string representation of the argument as an unsigned
     * decimal value.
     *
     * The argument is converted to unsigned decimal representation
     * and returned as a string exactly as if the argument and radix
     * 10 were given as arguments to the {@link #toUnsignedString(int,
     * int)} method.
     *
     * @param   i  an integer to be converted to an unsigned string.
     * @return  an unsigned string representation of the argument.
     * @see     #toUnsignedString(int, int)
     * @since 1.8
     */
    public static String toUnsignedString(int i) {
        return Long.toString(toUnsignedLong(i));
=======
        // 新建一个字符串
        return new String(buf, true);
>>>>>>> 536d8b08
    }

    /**
     * Places characters representing the integer i into the
     * character array buf. The characters are placed into
     * the buffer backwards starting with the least significant
     * digit at the specified index (exclusive), and working
     * backwards from there.
     *
     * Will fail if i == Integer.MIN_VALUE
     */
    static void getChars(int i, int index, char[] buf) {
        int q, r;
        int charPos = index;
        char sign = 0;

        if (i < 0) {
            sign = '-';
            i = -i;
        }

        // Generate two digits per iteration
        while (i >= 65536) {
            q = i / 100;
        // really: r = i - (q * 100);
            r = i - ((q << 6) + (q << 5) + (q << 2));
            i = q;
            buf [--charPos] = DigitOnes[r];
            buf [--charPos] = DigitTens[r];
        }

        // Fall thru to fast mode for smaller numbers
        // assert(i <= 65536, i);
        for (;;) {
            q = (i * 52429) >>> (16+3);
            r = i - ((q << 3) + (q << 1));  // r = i-(q*10) ...
            buf [--charPos] = digits [r];
            i = q;
            if (i == 0) {
                break;
            }
        }
        if (sign != 0) {
            buf [--charPos] = sign;
        }
    }

    final static int [] sizeTable = { 9, 99, 999, 9999, 99999, 999999, 9999999,
                                      99999999, 999999999, Integer.MAX_VALUE };

    // Requires positive x
    static int stringSize(int x) {
        for (int i=0; ; i++)
            if (x <= sizeTable[i])
                return i+1;
    }

<<<<<<< HEAD
=======
    // 解析字符串

>>>>>>> 536d8b08
    /**
     * Parses the string argument as a signed integer in the radix
     * specified by the second argument. The characters in the string
     * must all be digits of the specified radix (as determined by
     * whether {@link java.lang.Character#digit(char, int)} returns a
     * nonnegative value), except that the first character may be an
     * ASCII minus sign {@code '-'} ({@code '\u005Cu002D'}) to
     * indicate a negative value or an ASCII plus sign {@code '+'}
     * ({@code '\u005Cu002B'}) to indicate a positive value. The
     * resulting integer value is returned.
     * 解析字符串参数为有符号的特定进制整数。
     *
     * <p>An exception of type {@code NumberFormatException} is
     * thrown if any of the following situations occurs:
     * <ul>
     * <li>The first argument is {@code null} or is a string of
     * length zero.
     *
     * <li>The radix is either smaller than
     * {@link java.lang.Character#MIN_RADIX} or
     * larger than {@link java.lang.Character#MAX_RADIX}.
     *
     * <li>Any character of the string is not a digit of the specified
     * radix, except that the first character may be a minus sign
     * {@code '-'} ({@code '\u005Cu002D'}) or plus sign
     * {@code '+'} ({@code '\u005Cu002B'}) provided that the
     * string is longer than length 1.
     *
     * <li>The value represented by the string is not a value of type
     * {@code int}.
     * </ul>
     *
     * <p>Examples:
     * <blockquote><pre>
     * parseInt("0", 10) returns 0
     * parseInt("473", 10) returns 473
     * parseInt("+42", 10) returns 42
     * parseInt("-0", 10) returns 0
     * parseInt("-FF", 16) returns -255
     * parseInt("1100110", 2) returns 102
     * parseInt("2147483647", 10) returns 2147483647
     * parseInt("-2147483648", 10) returns -2147483648
     * parseInt("2147483648", 10) throws a NumberFormatException
     * parseInt("99", 8) throws a NumberFormatException
     * parseInt("Kona", 10) throws a NumberFormatException
     * parseInt("Kona", 27) returns 411787
     * </pre></blockquote>
     *
     * @param      s   the {@code String} containing the integer
     *                  representation to be parsed
     * @param      radix   the radix to be used while parsing {@code s}.
     * @return     the integer represented by the string argument in the
     *             specified radix.
     * @exception  NumberFormatException if the {@code String}
     *             does not contain a parsable {@code int}.
     */
    public static int parseInt(String s, int radix)
                throws NumberFormatException
    {
        /*
         * WARNING: This method may be invoked early during VM initialization
         * before IntegerCache is initialized. Care must be taken to not use
         * the valueOf method.
         */

        if (s == null) {
            throw new NumberFormatException("null");
        }

        if (radix < Character.MIN_RADIX) {
            throw new NumberFormatException("radix " + radix +
                                            " less than Character.MIN_RADIX");
        }

        if (radix > Character.MAX_RADIX) {
            throw new NumberFormatException("radix " + radix +
                                            " greater than Character.MAX_RADIX");
        }

        int result = 0;
        boolean negative = false;
        int i = 0, len = s.length();
        int limit = -Integer.MAX_VALUE;
        int multmin;
        int digit;

        if (len > 0) {
            char firstChar = s.charAt(0);
            if (firstChar < '0') { // Possible leading "+" or "-"
                if (firstChar == '-') {
                    negative = true;
                    limit = Integer.MIN_VALUE;
                } else if (firstChar != '+')
                    throw NumberFormatException.forInputString(s);

                if (len == 1) // Cannot have lone "+" or "-"
                    throw NumberFormatException.forInputString(s);
                i++;
            }
            multmin = limit / radix;
            while (i < len) {
                // Accumulating negatively avoids surprises near MAX_VALUE
                digit = Character.digit(s.charAt(i++),radix);
                if (digit < 0) {
                    throw NumberFormatException.forInputString(s);
                }
                if (result < multmin) {
                    throw NumberFormatException.forInputString(s);
                }
                result *= radix;
                if (result < limit + digit) {
                    throw NumberFormatException.forInputString(s);
                }
                result -= digit;
            }
        } else {
            throw NumberFormatException.forInputString(s);
        }
        return negative ? result : -result;
    }

    /**
     * Parses the string argument as a signed decimal integer. The
     * characters in the string must all be decimal digits, except
     * that the first character may be an ASCII minus sign {@code '-'}
     * ({@code '\u005Cu002D'}) to indicate a negative value or an
     * ASCII plus sign {@code '+'} ({@code '\u005Cu002B'}) to
     * indicate a positive value. The resulting integer value is
     * returned, exactly as if the argument and the radix 10 were
     * given as arguments to the {@link #parseInt(java.lang.String,
     * int)} method.
     * 解析字符串参数为有符号的十进制整数。
     *
     * @param s    a {@code String} containing the {@code int}
     *             representation to be parsed
     * @return     the integer value represented by the argument in decimal.
     * @exception  NumberFormatException  if the string does not contain a
     *               parsable integer.
     */
    public static int parseInt(String s) throws NumberFormatException {
        return parseInt(s,10);
    }

    /**
     * Parses the string argument as an unsigned integer in the radix
     * specified by the second argument.  An unsigned integer maps the
     * values usually associated with negative numbers to positive
     * numbers larger than {@code MAX_VALUE}.
     *
     * The characters in the string must all be digits of the
     * specified radix (as determined by whether {@link
     * java.lang.Character#digit(char, int)} returns a nonnegative
     * value), except that the first character may be an ASCII plus
     * sign {@code '+'} ({@code '\u005Cu002B'}). The resulting
     * integer value is returned.
     *
     * <p>An exception of type {@code NumberFormatException} is
     * thrown if any of the following situations occurs:
     * <ul>
     * <li>The first argument is {@code null} or is a string of
     * length zero.
     *
     * <li>The radix is either smaller than
     * {@link java.lang.Character#MIN_RADIX} or
     * larger than {@link java.lang.Character#MAX_RADIX}.
     *
     * <li>Any character of the string is not a digit of the specified
     * radix, except that the first character may be a plus sign
     * {@code '+'} ({@code '\u005Cu002B'}) provided that the
     * string is longer than length 1.
     *
     * <li>The value represented by the string is larger than the
     * largest unsigned {@code int}, 2<sup>32</sup>-1.
     *
     * </ul>
     *
     *
     * @param      s   the {@code String} containing the unsigned integer
     *                  representation to be parsed
     * @param      radix   the radix to be used while parsing {@code s}.
     * @return     the integer represented by the string argument in the
     *             specified radix.
     * @throws     NumberFormatException if the {@code String}
     *             does not contain a parsable {@code int}.
     * @since 1.8
     */
    public static int parseUnsignedInt(String s, int radix)
                throws NumberFormatException {
        if (s == null)  {
            throw new NumberFormatException("null");
        }

        int len = s.length();
        if (len > 0) {
            char firstChar = s.charAt(0);
            if (firstChar == '-') {
                throw new
                    NumberFormatException(String.format("Illegal leading minus sign " +
                                                       "on unsigned string %s.", s));
            } else {
                if (len <= 5 || // Integer.MAX_VALUE in Character.MAX_RADIX is 6 digits
                    (radix == 10 && len <= 9) ) { // Integer.MAX_VALUE in base 10 is 10 digits
                    return parseInt(s, radix);
                } else {
                    long ell = Long.parseLong(s, radix);
                    if ((ell & 0xffff_ffff_0000_0000L) == 0) {
                        return (int) ell;
                    } else {
                        throw new
                            NumberFormatException(String.format("String value %s exceeds " +
                                                                "range of unsigned int.", s));
                    }
                }
            }
        } else {
            throw NumberFormatException.forInputString(s);
        }
    }

    /**
     * Parses the string argument as an unsigned decimal integer. The
     * characters in the string must all be decimal digits, except
     * that the first character may be an an ASCII plus sign {@code
     * '+'} ({@code '\u005Cu002B'}). The resulting integer value
     * is returned, exactly as if the argument and the radix 10 were
     * given as arguments to the {@link
     * #parseUnsignedInt(java.lang.String, int)} method.
     *
     * @param s   a {@code String} containing the unsigned {@code int}
     *            representation to be parsed
     * @return    the unsigned integer value represented by the argument in decimal.
     * @throws    NumberFormatException  if the string does not contain a
     *            parsable unsigned integer.
     * @since 1.8
     */
    public static int parseUnsignedInt(String s) throws NumberFormatException {
        return parseUnsignedInt(s, 10);
    }

    /**
     * Returns an {@code Integer} object holding the value
     * extracted from the specified {@code String} when parsed
     * with the radix given by the second argument. The first argument
     * is interpreted as representing a signed integer in the radix
     * specified by the second argument, exactly as if the arguments
     * were given to the {@link #parseInt(java.lang.String, int)}
     * method. The result is an {@code Integer} object that
     * represents the integer value specified by the string.
     *
     * <p>In other words, this method returns an {@code Integer}
     * object equal to the value of:
     *
     * <blockquote>
     *  {@code new Integer(Integer.parseInt(s, radix))}
     * </blockquote>
     *
     * @param      s   the string to be parsed.
     * @param      radix the radix to be used in interpreting {@code s}
     * @return     an {@code Integer} object holding the value
     *             represented by the string argument in the specified
     *             radix.
     * @exception NumberFormatException if the {@code String}
     *            does not contain a parsable {@code int}.
     */
    public static Integer valueOf(String s, int radix) throws NumberFormatException {
        return Integer.valueOf(parseInt(s,radix));
    }

    /**
     * Returns an {@code Integer} object holding the
     * value of the specified {@code String}. The argument is
     * interpreted as representing a signed decimal integer, exactly
     * as if the argument were given to the {@link
     * #parseInt(java.lang.String)} method. The result is an
     * {@code Integer} object that represents the integer value
     * specified by the string.
     *
     * <p>In other words, this method returns an {@code Integer}
     * object equal to the value of:
     *
     * <blockquote>
     *  {@code new Integer(Integer.parseInt(s))}
     * </blockquote>
     *
     * @param      s   the string to be parsed.
     * @return     an {@code Integer} object holding the value
     *             represented by the string argument.
     * @exception  NumberFormatException  if the string cannot be parsed
     *             as an integer.
     */
    public static Integer valueOf(String s) throws NumberFormatException {
        return Integer.valueOf(parseInt(s, 10));
    }

    /**
     * Cache to support the object identity semantics of autoboxing for values between
<<<<<<< HEAD
     * -128 and 127 (inclusive) as required by JLS.
=======
     * -128 and 127 (inclusive) as required by JLS. (值介于[-128, 127])
     * 支持自动装箱的对象标识语义的缓存。
     * 内部数据结构
>>>>>>> 536d8b08
     *
     * The cache is initialized on first usage.  The size of the cache
     * may be controlled by the {@code -XX:AutoBoxCacheMax=<size>} option.
     * During VM initialization, java.lang.Integer.IntegerCache.high property
     * may be set and saved in the private system properties in the
     * sun.misc.VM class.
     */
<<<<<<< HEAD

    private static class IntegerCache {
        static final int low = -128;
        static final int high;
=======
    private static class IntegerCache {
        static final int low = -128;
        static final int high;
        /**
         * 把频繁被请求的实例缓存起来
         */
>>>>>>> 536d8b08
        static final Integer cache[];

        static {
            // high value may be configured by property
            int h = 127;
            String integerCacheHighPropValue =
                sun.misc.VM.getSavedProperty("java.lang.Integer.IntegerCache.high");
            if (integerCacheHighPropValue != null) {
                try {
                    int i = parseInt(integerCacheHighPropValue);
                    i = Math.max(i, 127);
                    // Maximum array size is Integer.MAX_VALUE
                    h = Math.min(i, Integer.MAX_VALUE - (-low) -1);
                } catch( NumberFormatException nfe) {
                    // If the property cannot be parsed into an int, ignore it.
                }
            }
            high = h;

            cache = new Integer[(high - low) + 1];
            int j = low;
<<<<<<< HEAD
            for(int k = 0; k < cache.length; k++)
                cache[k] = new Integer(j++);

            // range [-128, 127] must be interned (JLS7 5.1.7)
            assert IntegerCache.high >= 127;
=======
            // 防止数组越界
            for (int k = 0; k < cache.length; k++) {
                // 缓存整型实例
                cache[k] = new Integer(j++);
            }
>>>>>>> 536d8b08
        }

        private IntegerCache() {}
    }

<<<<<<< HEAD
=======
    // 工厂实例化
    // 基本类型转换为包装类

>>>>>>> 536d8b08
    /**
     * Returns an {@code Integer} instance representing the specified
     * {@code int} value.  If a new {@code Integer} instance is not
     * required, this method should generally be used in preference to
     * the constructor {@link #Integer(int)}, as this method is likely
     * to yield significantly better space and time performance by
     * caching frequently requested values.
     * 返回一个表示指定的整数值的整型实例(选择用静态工厂代替公有的构造器可以让你以后有添加缓存的灵活性，而不必影响客户端)。
     *
     * This method will always cache values in the range -128 to 127,
     * inclusive, and may cache other values outside of this range.
     *
     * @param  i an {@code int} value.
     * @return an {@code Integer} instance representing {@code i}.
     * @since  1.5
     */
    public static Integer valueOf(int i) {
<<<<<<< HEAD
        if (i >= IntegerCache.low && i <= IntegerCache.high)
            return IntegerCache.cache[i + (-IntegerCache.low)];
=======
        assert IntegerCache.high >= 127;
        // [-128, 127+]
        if (i >= IntegerCache.low && i <= IntegerCache.high) {
            // 缓存实例
            return IntegerCache.cache[i + (-IntegerCache.low)];
        }
        // 新对象
>>>>>>> 536d8b08
        return new Integer(i);
    }

    /**
<<<<<<< HEAD
     * The value of the {@code Integer}.
=======
     * The value of the {@code Integer}. (整型值)
     * 使所有的域都是final的，初始化后就不能改变。
     * 使所有的域都成为私有的
>>>>>>> 536d8b08
     *
     * @serial
     */
    private final int value;

    /**
     * Constructs a newly allocated {@code Integer} object that
     * represents the specified {@code int} value.
     * 构造一个新分配的表示指定整数值的整型对象。
     *
     * @param   value   the value to be represented by the
     *                  {@code Integer} object.
     */
    public Integer(int value) {
        this.value = value;
    }

    /**
     * Constructs a newly allocated {@code Integer} object that
     * represents the {@code int} value indicated by the
     * {@code String} parameter. The string is converted to an
     * {@code int} value in exactly the manner used by the
     * {@code parseInt} method for radix 10.
     *
     * @param      s   the {@code String} to be converted to an
     *                 {@code Integer}.
     * @exception  NumberFormatException  if the {@code String} does not
     *               contain a parsable integer.
     * @see        java.lang.Integer#parseInt(java.lang.String, int)
     */
    public Integer(String s) throws NumberFormatException {
        this.value = parseInt(s, 10);
    }

<<<<<<< HEAD
=======
    // 数值转换

>>>>>>> 536d8b08
    /**
     * Returns the value of this {@code Integer} as a {@code byte}
     * after a narrowing primitive conversion.
     * @jls 5.1.3 Narrowing Primitive Conversions
     */
    public byte byteValue() {
        return (byte)value;
    }

    /**
     * Returns the value of this {@code Integer} as a {@code short}
     * after a narrowing primitive conversion.
     * @jls 5.1.3 Narrowing Primitive Conversions
     */
    public short shortValue() {
        return (short)value;
    }

    /**
     * Returns the value of this {@code Integer} as an
     * {@code int}.
     */
    public int intValue() {
        return value;
    }

    /**
     * Returns the value of this {@code Integer} as a {@code long}
     * after a widening primitive conversion.
     * @jls 5.1.2 Widening Primitive Conversions
     * @see Integer#toUnsignedLong(int)
     */
    public long longValue() {
        return (long)value;
    }

    /**
     * Returns the value of this {@code Integer} as a {@code float}
     * after a widening primitive conversion.
     * @jls 5.1.2 Widening Primitive Conversions
     */
    public float floatValue() {
        return (float)value;
    }

    /**
     * Returns the value of this {@code Integer} as a {@code double}
     * after a widening primitive conversion.
     * @jls 5.1.2 Widening Primitive Conversions
     */
    public double doubleValue() {
        return (double)value;
    }

    /**
     * Returns a {@code String} object representing this
     * {@code Integer}'s value. The value is converted to signed
     * decimal representation and returned as a string, exactly as if
     * the integer value were given as an argument to the {@link
     * java.lang.Integer#toString(int)} method.
     *
     * @return  a string representation of the value of this object in
     *          base&nbsp;10.
     */
    public String toString() {
        return toString(value);
    }

    /**
     * Returns a hash code for this {@code Integer}.
<<<<<<< HEAD
=======
     * 返回此整数的散列码。
     * 散列码即为表示的整数值。
>>>>>>> 536d8b08
     *
     * @return  a hash code value for this object, equal to the
     *          primitive {@code int} value represented by this
     *          {@code Integer} object.
     */
    @Override
    public int hashCode() {
        return Integer.hashCode(value);
    }

    /**
     * Returns a hash code for a {@code int} value; compatible with
     * {@code Integer.hashCode()}.
     *
     * @param value the value to hash
     * @since 1.8
     *
     * @return a hash code value for a {@code int} value.
     */
    public static int hashCode(int value) {
        return value;
    }

    /**
     * Compares this object to the specified object.  The result is
     * {@code true} if and only if the argument is not
     * {@code null} and is an {@code Integer} object that
     * contains the same {@code int} value as this object.
     * 整数值比较。
     *
     * @param   obj   the object to compare with.
     * @return  {@code true} if the objects are the same;
     *          {@code false} otherwise.
     */
<<<<<<< HEAD
    public boolean equals(Object obj) {
        if (obj instanceof Integer) {
=======
    @Override
    public boolean equals(Object obj) {
        if (obj instanceof Integer) {
            // 保护强制类型转换
>>>>>>> 536d8b08
            return value == ((Integer)obj).intValue();
        }
        return false;
    }

<<<<<<< HEAD
=======

    // 系统属性

>>>>>>> 536d8b08
    /**
     * Determines the integer value of the system property with the
     * specified name.
     *
     * <p>The first argument is treated as the name of a system
     * property.  System properties are accessible through the {@link
     * java.lang.System#getProperty(java.lang.String)} method. The
     * string value of this property is then interpreted as an integer
     * value using the grammar supported by {@link Integer#decode decode} and
     * an {@code Integer} object representing this value is returned.
     *
     * <p>If there is no property with the specified name, if the
     * specified name is empty or {@code null}, or if the property
     * does not have the correct numeric format, then {@code null} is
     * returned.
     *
     * <p>In other words, this method returns an {@code Integer}
     * object equal to the value of:
     *
     * <blockquote>
     *  {@code getInteger(nm, null)}
     * </blockquote>
     *
     * @param   nm   property name.
     * @return  the {@code Integer} value of the property.
     * @throws  SecurityException for the same reasons as
     *          {@link System#getProperty(String) System.getProperty}
     * @see     java.lang.System#getProperty(java.lang.String)
     * @see     java.lang.System#getProperty(java.lang.String, java.lang.String)
     */
    public static Integer getInteger(String nm) {
        return getInteger(nm, null);
    }

    /**
     * Determines the integer value of the system property with the
     * specified name.
     *
     * <p>The first argument is treated as the name of a system
     * property.  System properties are accessible through the {@link
     * java.lang.System#getProperty(java.lang.String)} method. The
     * string value of this property is then interpreted as an integer
     * value using the grammar supported by {@link Integer#decode decode} and
     * an {@code Integer} object representing this value is returned.
     *
     * <p>The second argument is the default value. An {@code Integer} object
     * that represents the value of the second argument is returned if there
     * is no property of the specified name, if the property does not have
     * the correct numeric format, or if the specified name is empty or
     * {@code null}.
     *
     * <p>In other words, this method returns an {@code Integer} object
     * equal to the value of:
     *
     * <blockquote>
     *  {@code getInteger(nm, new Integer(val))}
     * </blockquote>
     *
     * but in practice it may be implemented in a manner such as:
     *
     * <blockquote><pre>
     * Integer result = getInteger(nm, null);
     * return (result == null) ? new Integer(val) : result;
     * </pre></blockquote>
     *
     * to avoid the unnecessary allocation of an {@code Integer}
     * object when the default value is not needed.
     *
     * @param   nm   property name.
     * @param   val   default value.
     * @return  the {@code Integer} value of the property.
     * @throws  SecurityException for the same reasons as
     *          {@link System#getProperty(String) System.getProperty}
     * @see     java.lang.System#getProperty(java.lang.String)
     * @see     java.lang.System#getProperty(java.lang.String, java.lang.String)
     */
    public static Integer getInteger(String nm, int val) {
        Integer result = getInteger(nm, null);
        return (result == null) ? Integer.valueOf(val) : result;
    }

    /**
     * Returns the integer value of the system property with the
     * specified name.  The first argument is treated as the name of a
     * system property.  System properties are accessible through the
     * {@link java.lang.System#getProperty(java.lang.String)} method.
     * The string value of this property is then interpreted as an
     * integer value, as per the {@link Integer#decode decode} method,
     * and an {@code Integer} object representing this value is
<<<<<<< HEAD
     * returned; in summary:
=======
     * returned.
     * 返回具有指定名称的系统属性的整数值。
>>>>>>> 536d8b08
     *
     * <ul><li>If the property value begins with the two ASCII characters
     *         {@code 0x} or the ASCII character {@code #}, not
     *      followed by a minus sign, then the rest of it is parsed as a
     *      hexadecimal integer exactly as by the method
     *      {@link #valueOf(java.lang.String, int)} with radix 16.
     * <li>If the property value begins with the ASCII character
     *     {@code 0} followed by another character, it is parsed as an
     *     octal integer exactly as by the method
     *     {@link #valueOf(java.lang.String, int)} with radix 8.
     * <li>Otherwise, the property value is parsed as a decimal integer
     * exactly as by the method {@link #valueOf(java.lang.String, int)}
     * with radix 10.
     * </ul>
     *
     * <p>The second argument is the default value. The default value is
     * returned if there is no property of the specified name, if the
     * property does not have the correct numeric format, or if the
     * specified name is empty or {@code null}.
     *
     * @param   nm   property name.
     * @param   val   default value.
     * @return  the {@code Integer} value of the property.
     * @throws  SecurityException for the same reasons as
     *          {@link System#getProperty(String) System.getProperty}
     * @see     System#getProperty(java.lang.String)
     * @see     System#getProperty(java.lang.String, java.lang.String)
     */
    public static Integer getInteger(String nm, Integer val) {
        String v = null;
        try {
            v = System.getProperty(nm);
        } catch (IllegalArgumentException | NullPointerException e) {
        }
        if (v != null) {
            try {
                return Integer.decode(v);
            } catch (NumberFormatException e) {
            }
        }
        return val;
    }

<<<<<<< HEAD
=======
    // 解码字符串

>>>>>>> 536d8b08
    /**
     * Decodes a {@code String} into an {@code Integer}.
     * Accepts decimal, hexadecimal, and octal numbers given
     * by the following grammar:
     *
     * <blockquote>
     * <dl>
     * <dt><i>DecodableString:</i>
     * <dd><i>Sign<sub>opt</sub> DecimalNumeral</i>
     * <dd><i>Sign<sub>opt</sub></i> {@code 0x} <i>HexDigits</i>
     * <dd><i>Sign<sub>opt</sub></i> {@code 0X} <i>HexDigits</i>
     * <dd><i>Sign<sub>opt</sub></i> {@code #} <i>HexDigits</i>
     * <dd><i>Sign<sub>opt</sub></i> {@code 0} <i>OctalDigits</i>
     *
     * <dt><i>Sign:</i>
     * <dd>{@code -}
     * <dd>{@code +}
     * </dl>
     * </blockquote>
     *
     * <i>DecimalNumeral</i>, <i>HexDigits</i>, and <i>OctalDigits</i>
     * are as defined in section 3.10.1 of
     * <cite>The Java&trade; Language Specification</cite>,
     * except that underscores are not accepted between digits.
     *
     * <p>The sequence of characters following an optional
     * sign and/or radix specifier ("{@code 0x}", "{@code 0X}",
     * "{@code #}", or leading zero) is parsed as by the {@code
     * Integer.parseInt} method with the indicated radix (10, 16, or
     * 8).  This sequence of characters must represent a positive
     * value or a {@link NumberFormatException} will be thrown.  The
     * result is negated if first character of the specified {@code
     * String} is the minus sign.  No whitespace characters are
     * permitted in the {@code String}.
     *
     * @param     nm the {@code String} to decode.
     * @return    an {@code Integer} object holding the {@code int}
     *             value represented by {@code nm}
     * @exception NumberFormatException  if the {@code String} does not
     *            contain a parsable integer.
     * @see java.lang.Integer#parseInt(java.lang.String, int)
     */
    public static Integer decode(String nm) throws NumberFormatException {
        int radix = 10;
        int index = 0;
        boolean negative = false;
        Integer result;

        if (nm.length() == 0) {
            throw new NumberFormatException("Zero length string");
        }
        char firstChar = nm.charAt(0);
        // Handle sign, if present
        if (firstChar == '-') {
            negative = true;
            index++;
        } else if (firstChar == '+')
            index++;

        // Handle radix specifier, if present
        if (nm.startsWith("0x", index) || nm.startsWith("0X", index)) {
            index += 2;
            radix = 16;
        }
        else if (nm.startsWith("#", index)) {
            index ++;
            radix = 16;
        }
        else if (nm.startsWith("0", index) && nm.length() > 1 + index) {
            index ++;
            radix = 8;
        }

        if (nm.startsWith("-", index) || nm.startsWith("+", index))
            throw new NumberFormatException("Sign character in wrong position");

        try {
            result = Integer.valueOf(nm.substring(index), radix);
            result = negative ? Integer.valueOf(-result.intValue()) : result;
        } catch (NumberFormatException e) {
            // If number is Integer.MIN_VALUE, we'll end up here. The next line
            // handles this case, and causes any genuine format error to be
            // rethrown.
            String constant = negative ? ("-" + nm.substring(index))
                                       : nm.substring(index);
            result = Integer.valueOf(constant, radix);
        }
        return result;
    }

<<<<<<< HEAD
=======
    // 排序

>>>>>>> 536d8b08
    /**
     * Compares two {@code Integer} objects numerically.
     * 比较两个整数值的对象。
     *
     * @param   anotherInteger   the {@code Integer} to be compared.
     * @return  the value {@code 0} if this {@code Integer} is
     *          equal to the argument {@code Integer}; a value less than
     *          {@code 0} if this {@code Integer} is numerically less
     *          than the argument {@code Integer}; and a value greater
     *          than {@code 0} if this {@code Integer} is numerically
     *           greater than the argument {@code Integer} (signed
     *           comparison).
     * @since   1.2
     */
<<<<<<< HEAD
    public int compareTo(Integer anotherInteger) {
=======
    @Override
    public int compareTo(Integer anotherInteger) {
        // 比较整数值
>>>>>>> 536d8b08
        return compare(this.value, anotherInteger.value);
    }

    /**
     * Compares two {@code int} values numerically.
     * 比较两个整数值。
     * The value returned is identical to what would be returned by:
     * <pre>
     *    Integer.valueOf(x).compareTo(Integer.valueOf(y))
     * </pre>
     *
     * @param  x the first {@code int} to compare
     * @param  y the second {@code int} to compare
     * @return the value {@code 0} if {@code x == y};
     *         a value less than {@code 0} if {@code x < y}; and
     *         a value greater than {@code 0} if {@code x > y}
     * @since 1.7
     */
    public static int compare(int x, int y) {
<<<<<<< HEAD
        return (x < y) ? -1 : ((x == y) ? 0 : 1);
    }

    /**
     * Compares two {@code int} values numerically treating the values
     * as unsigned.
     *
     * @param  x the first {@code int} to compare
     * @param  y the second {@code int} to compare
     * @return the value {@code 0} if {@code x == y}; a value less
     *         than {@code 0} if {@code x < y} as unsigned values; and
     *         a value greater than {@code 0} if {@code x > y} as
     *         unsigned values
     * @since 1.8
     */
    public static int compareUnsigned(int x, int y) {
        return compare(x + MIN_VALUE, y + MIN_VALUE);
    }

    /**
     * Converts the argument to a {@code long} by an unsigned
     * conversion.  In an unsigned conversion to a {@code long}, the
     * high-order 32 bits of the {@code long} are zero and the
     * low-order 32 bits are equal to the bits of the integer
     * argument.
     *
     * Consequently, zero and positive {@code int} values are mapped
     * to a numerically equal {@code long} value and negative {@code
     * int} values are mapped to a {@code long} value equal to the
     * input plus 2<sup>32</sup>.
     *
     * @param  x the value to convert to an unsigned {@code long}
     * @return the argument converted to {@code long} by an unsigned
     *         conversion
     * @since 1.8
     */
    public static long toUnsignedLong(int x) {
        return ((long) x) & 0xffffffffL;
    }

    /**
     * Returns the unsigned quotient of dividing the first argument by
     * the second where each argument and the result is interpreted as
     * an unsigned value.
     *
     * <p>Note that in two's complement arithmetic, the three other
     * basic arithmetic operations of add, subtract, and multiply are
     * bit-wise identical if the two operands are regarded as both
     * being signed or both being unsigned.  Therefore separate {@code
     * addUnsigned}, etc. methods are not provided.
     *
     * @param dividend the value to be divided
     * @param divisor the value doing the dividing
     * @return the unsigned quotient of the first argument divided by
     * the second argument
     * @see #remainderUnsigned
     * @since 1.8
     */
    public static int divideUnsigned(int dividend, int divisor) {
        // In lieu of tricky code, for now just use long arithmetic.
        return (int)(toUnsignedLong(dividend) / toUnsignedLong(divisor));
    }

    /**
     * Returns the unsigned remainder from dividing the first argument
     * by the second where each argument and the result is interpreted
     * as an unsigned value.
     *
     * @param dividend the value to be divided
     * @param divisor the value doing the dividing
     * @return the unsigned remainder of the first argument divided by
     * the second argument
     * @see #divideUnsigned
     * @since 1.8
     */
    public static int remainderUnsigned(int dividend, int divisor) {
        // In lieu of tricky code, for now just use long arithmetic.
        return (int)(toUnsignedLong(dividend) % toUnsignedLong(divisor));
=======
//        return (x < y) ? -1 : ((x == y) ? 0 : 1);
        // 相减防溢出
        return x - y;
>>>>>>> 536d8b08
    }


    // Bit twiddling

    /**
     * The number of bits used to represent an {@code int} value in two's
     * complement binary form.
     * 32位比特数。
     *
     * @since 1.5
     */
<<<<<<< HEAD
    @Native public static final int SIZE = 32;

    /**
     * The number of bytes used to represent a {@code int} value in two's
     * complement binary form.
     *
     * @since 1.8
     */
    public static final int BYTES = SIZE / Byte.SIZE;
=======
    public static final int SIZE = 32;
>>>>>>> 536d8b08

    /**
     * Returns an {@code int} value with at most a single one-bit, in the
     * position of the highest-order ("leftmost") one-bit in the specified
     * {@code int} value.  Returns zero if the specified value has no
     * one-bits in its two's complement binary representation, that is, if it
     * is equal to zero.
     *
     * @param i the value whose highest one bit is to be computed
     * @return an {@code int} value with a single one-bit, in the position
     *     of the highest-order one-bit in the specified value, or zero if
     *     the specified value is itself equal to zero.
     * @since 1.5
     */
    public static int highestOneBit(int i) {
        // HD, Figure 3-1
        i |= (i >>  1);
        i |= (i >>  2);
        i |= (i >>  4);
        i |= (i >>  8);
        i |= (i >> 16);
        return i - (i >>> 1);
    }

    /**
     * Returns an {@code int} value with at most a single one-bit, in the
     * position of the lowest-order ("rightmost") one-bit in the specified
     * {@code int} value.  Returns zero if the specified value has no
     * one-bits in its two's complement binary representation, that is, if it
     * is equal to zero.
     *
     * @param i the value whose lowest one bit is to be computed
     * @return an {@code int} value with a single one-bit, in the position
     *     of the lowest-order one-bit in the specified value, or zero if
     *     the specified value is itself equal to zero.
     * @since 1.5
     */
    public static int lowestOneBit(int i) {
        // HD, Section 2-1
        return i & -i;
    }

    /**
     * Returns the number of zero bits preceding the highest-order
     * ("leftmost") one-bit in the two's complement binary representation
     * of the specified {@code int} value.  Returns 32 if the
     * specified value has no one-bits in its two's complement representation,
     * in other words if it is equal to zero.
     *
     * <p>Note that this method is closely related to the logarithm base 2.
     * For all positive {@code int} values x:
     * <ul>
     * <li>floor(log<sub>2</sub>(x)) = {@code 31 - numberOfLeadingZeros(x)}
     * <li>ceil(log<sub>2</sub>(x)) = {@code 32 - numberOfLeadingZeros(x - 1)}
     * </ul>
     *
     * @param i the value whose number of leading zeros is to be computed
     * @return the number of zero bits preceding the highest-order
     *     ("leftmost") one-bit in the two's complement binary representation
     *     of the specified {@code int} value, or 32 if the value
     *     is equal to zero.
     * @since 1.5
     */
    public static int numberOfLeadingZeros(int i) {
        // HD, Figure 5-6
        if (i == 0) {
            return 32;
        }
        int n = 1;
        if (i >>> 16 == 0) { n += 16; i <<= 16; }
        if (i >>> 24 == 0) { n +=  8; i <<=  8; }
        if (i >>> 28 == 0) { n +=  4; i <<=  4; }
        if (i >>> 30 == 0) { n +=  2; i <<=  2; }
        n -= i >>> 31;
        return n;
    }

    /**
     * Returns the number of zero bits following the lowest-order ("rightmost")
     * one-bit in the two's complement binary representation of the specified
     * {@code int} value.  Returns 32 if the specified value has no
     * one-bits in its two's complement representation, in other words if it is
     * equal to zero.
     *
     * @param i the value whose number of trailing zeros is to be computed
     * @return the number of zero bits following the lowest-order ("rightmost")
     *     one-bit in the two's complement binary representation of the
     *     specified {@code int} value, or 32 if the value is equal
     *     to zero.
     * @since 1.5
     */
    public static int numberOfTrailingZeros(int i) {
        // HD, Figure 5-14
        int y;
        if (i == 0) {
            return 32;
        }
        int n = 31;
        y = i <<16; if (y != 0) { n = n -16; i = y; }
        y = i << 8; if (y != 0) { n = n - 8; i = y; }
        y = i << 4; if (y != 0) { n = n - 4; i = y; }
        y = i << 2; if (y != 0) { n = n - 2; i = y; }
        return n - ((i << 1) >>> 31);
    }

    /**
     * Returns the number of one-bits in the two's complement binary
     * representation of the specified {@code int} value.  This function is
     * sometimes referred to as the <i>population count</i>.
     *
     * @param i the value whose bits are to be counted
     * @return the number of one-bits in the two's complement binary
     *     representation of the specified {@code int} value.
     * @since 1.5
     */
    public static int bitCount(int i) {
        // HD, Figure 5-2
        i = i - ((i >>> 1) & 0x55555555);
        i = (i & 0x33333333) + ((i >>> 2) & 0x33333333);
        i = (i + (i >>> 4)) & 0x0f0f0f0f;
        i = i + (i >>> 8);
        i = i + (i >>> 16);
        return i & 0x3f;
    }

    /**
     * Returns the value obtained by rotating the two's complement binary
     * representation of the specified {@code int} value left by the
     * specified number of bits.  (Bits shifted out of the left hand, or
     * high-order, side reenter on the right, or low-order.)
     *
     * <p>Note that left rotation with a negative distance is equivalent to
     * right rotation: {@code rotateLeft(val, -distance) == rotateRight(val,
     * distance)}.  Note also that rotation by any multiple of 32 is a
     * no-op, so all but the last five bits of the rotation distance can be
     * ignored, even if the distance is negative: {@code rotateLeft(val,
     * distance) == rotateLeft(val, distance & 0x1F)}.
     *
     * @param i the value whose bits are to be rotated left
     * @param distance the number of bit positions to rotate left
     * @return the value obtained by rotating the two's complement binary
     *     representation of the specified {@code int} value left by the
     *     specified number of bits.
     * @since 1.5
     */
    public static int rotateLeft(int i, int distance) {
        return (i << distance) | (i >>> -distance);
    }

    /**
     * Returns the value obtained by rotating the two's complement binary
     * representation of the specified {@code int} value right by the
     * specified number of bits.  (Bits shifted out of the right hand, or
     * low-order, side reenter on the left, or high-order.)
     *
     * <p>Note that right rotation with a negative distance is equivalent to
     * left rotation: {@code rotateRight(val, -distance) == rotateLeft(val,
     * distance)}.  Note also that rotation by any multiple of 32 is a
     * no-op, so all but the last five bits of the rotation distance can be
     * ignored, even if the distance is negative: {@code rotateRight(val,
     * distance) == rotateRight(val, distance & 0x1F)}.
     *
     * @param i the value whose bits are to be rotated right
     * @param distance the number of bit positions to rotate right
     * @return the value obtained by rotating the two's complement binary
     *     representation of the specified {@code int} value right by the
     *     specified number of bits.
     * @since 1.5
     */
    public static int rotateRight(int i, int distance) {
        return (i >>> distance) | (i << -distance);
    }

    /**
     * Returns the value obtained by reversing the order of the bits in the
     * two's complement binary representation of the specified {@code int}
     * value.
     * 反转基于位运算。
     *
     * @param i the value to be reversed
     * @return the value obtained by reversing order of the bits in the
     *     specified {@code int} value.
     * @since 1.5
     */
    public static int reverse(int i) {
        // HD, Figure 7-1
        i = (i & 0x55555555) << 1 | (i >>> 1) & 0x55555555;
        i = (i & 0x33333333) << 2 | (i >>> 2) & 0x33333333;
        i = (i & 0x0f0f0f0f) << 4 | (i >>> 4) & 0x0f0f0f0f;
        i = (i << 24) | ((i & 0xff00) << 8) |
            ((i >>> 8) & 0xff00) | (i >>> 24);
        return i;
    }

    /**
     * Returns the signum function of the specified {@code int} value.  (The
     * return value is -1 if the specified value is negative; 0 if the
     * specified value is zero; and 1 if the specified value is positive.)
     *
     * @param i the value whose signum is to be computed
     * @return the signum function of the specified {@code int} value.
     * @since 1.5
     */
    public static int signum(int i) {
        // HD, Section 2-7
        return (i >> 31) | (-i >>> 31);
    }

    /**
     * Returns the value obtained by reversing the order of the bytes in the
     * two's complement representation of the specified {@code int} value.
     *
     * @param i the value whose bytes are to be reversed
     * @return the value obtained by reversing the bytes in the specified
     *     {@code int} value.
     * @since 1.5
     */
    public static int reverseBytes(int i) {
        return ((i >>> 24)           ) |
               ((i >>   8) &   0xFF00) |
               ((i <<   8) & 0xFF0000) |
               ((i << 24));
    }

    /**
     * Adds two integers together as per the + operator.
     *
     * @param a the first operand
     * @param b the second operand
     * @return the sum of {@code a} and {@code b}
     * @see java.util.function.BinaryOperator
     * @since 1.8
     */
    public static int sum(int a, int b) {
        return a + b;
    }

    /**
     * Returns the greater of two {@code int} values
     * as if by calling {@link Math#max(int, int) Math.max}.
     *
     * @param a the first operand
     * @param b the second operand
     * @return the greater of {@code a} and {@code b}
     * @see java.util.function.BinaryOperator
     * @since 1.8
     */
    public static int max(int a, int b) {
        return Math.max(a, b);
    }

    /**
     * Returns the smaller of two {@code int} values
     * as if by calling {@link Math#min(int, int) Math.min}.
     *
     * @param a the first operand
     * @param b the second operand
     * @return the smaller of {@code a} and {@code b}
     * @see java.util.function.BinaryOperator
     * @since 1.8
     */
    public static int min(int a, int b) {
        return Math.min(a, b);
    }

    /** use serialVersionUID from JDK 1.0.2 for interoperability */
    @Native private static final long serialVersionUID = 1360826667806852920L;
}<|MERGE_RESOLUTION|>--- conflicted
+++ resolved
@@ -1,50 +1,17 @@
-<<<<<<< HEAD
-/*
- * Copyright (c) 1994, 2013, Oracle and/or its affiliates. All rights reserved.
- * ORACLE PROPRIETARY/CONFIDENTIAL. Use is subject to license terms.
- *
- *
- *
- *
- *
- *
- *
- *
- *
- *
- *
- *
- *
- *
- *
- *
- *
- *
- *
- *
- */
-=======
->>>>>>> 536d8b08
 
 package java.lang;
-
-import java.lang.annotation.Native;
 
 /**
  * The {@code Integer} class wraps a value of the primitive type
  * {@code int} in an object. An object of type {@code Integer}
-<<<<<<< HEAD
- * contains a single field whose type is {@code int}.
-=======
  * contains a single field whose type is {@code int}. (包含 int 类型的单个字段)
  * {@code Integer} 类型将 int 基本类型的值包装到对象中。
  * 整型：将int基本类型的值包装到对象中(不可变类)。
->>>>>>> 536d8b08
  *
  * <p>In addition, this class provides several methods for converting
  * an {@code int} to a {@code String} and a {@code String} to an
  * {@code int}, as well as other constants and methods useful when
- * dealing with an {@code int}.
+ * dealing with an {@code int} (整型与字符串的相互转换).
  *
  * <p>Implementation note: The implementations of the "bit twiddling"
  * methods (such as {@link #highestOneBit(int) highestOneBit} and
@@ -62,22 +29,23 @@
     /**
      * A constant holding the minimum value an {@code int} can
      * have, -2<sup>31</sup>.
-     */
-    @Native public static final int   MIN_VALUE = 0x80000000;
+     * 整型最小值
+     */
+    public static final int   MIN_VALUE = 0x80000000;
 
     /**
      * A constant holding the maximum value an {@code int} can
      * have, 2<sup>31</sup>-1.
-     */
-    @Native public static final int   MAX_VALUE = 0x7fffffff;
+     * 整型最大值
+     */
+    public static final int   MAX_VALUE = 0x7fffffff;
 
     /**
      * The {@code Class} instance representing the primitive type
-     * {@code int}.
+     * {@code int}. (int 基本类型的类型实例)
      *
      * @since   JDK1.1
      */
-    @SuppressWarnings("unchecked")
     public static final Class<Integer>  TYPE = (Class<Integer>) Class.getPrimitiveClass("int");
 
     /**
@@ -92,11 +60,8 @@
         'u' , 'v' , 'w' , 'x' , 'y' , 'z'
     };
 
-<<<<<<< HEAD
-=======
     // 转换为字符串
 
->>>>>>> 536d8b08
     /**
      * Returns a string representation of the first argument in the
      * radix specified by the second argument.
@@ -107,13 +72,13 @@
      *
      * <p>If the first argument is negative, the first element of the
      * result is the ASCII minus character {@code '-'}
-     * ({@code '\u005Cu002D'}). If the first argument is not
+     * (<code>'&#92;u002D'</code>). If the first argument is not
      * negative, no sign character appears in the result.
      *
      * <p>The remaining characters of the result represent the magnitude
      * of the first argument. If the magnitude is zero, it is
      * represented by a single zero character {@code '0'}
-     * ({@code '\u005Cu0030'}); otherwise, the first character of
+     * (<code>'&#92;u0030'</code>); otherwise, the first character of
      * the representation of the magnitude will not be the zero
      * character.  The following ASCII characters are used as digits:
      *
@@ -121,9 +86,9 @@
      *   {@code 0123456789abcdefghijklmnopqrstuvwxyz}
      * </blockquote>
      *
-     * These are {@code '\u005Cu0030'} through
-     * {@code '\u005Cu0039'} and {@code '\u005Cu0061'} through
-     * {@code '\u005Cu007A'}. If {@code radix} is
+     * These are <code>'&#92;u0030'</code> through
+     * <code>'&#92;u0039'</code> and <code>'&#92;u0061'</code> through
+     * <code>'&#92;u007A'</code>. If {@code radix} is
      * <var>N</var>, then the first <var>N</var> of these characters
      * are used as radix-<var>N</var> digits in the order shown. Thus,
      * the digits for hexadecimal (radix 16) are
@@ -142,11 +107,7 @@
      * @see     java.lang.Character#MIN_RADIX
      */
     public static String toString(int i, int radix) {
-<<<<<<< HEAD
-        if (radix < Character.MIN_RADIX || radix > Character.MAX_RADIX)
-=======
         if (radix < Character.MIN_RADIX || radix > Character.MAX_RADIX) {
->>>>>>> 536d8b08
             radix = 10;
         }
 
@@ -174,36 +135,6 @@
         }
 
         return new String(buf, charPos, (33 - charPos));
-    }
-
-    /**
-     * Returns a string representation of the first argument as an
-     * unsigned integer value in the radix specified by the second
-     * argument.
-     *
-     * <p>If the radix is smaller than {@code Character.MIN_RADIX}
-     * or larger than {@code Character.MAX_RADIX}, then the radix
-     * {@code 10} is used instead.
-     *
-     * <p>Note that since the first argument is treated as an unsigned
-     * value, no leading sign character is printed.
-     *
-     * <p>If the magnitude is zero, it is represented by a single zero
-     * character {@code '0'} ({@code '\u005Cu0030'}); otherwise,
-     * the first character of the representation of the magnitude will
-     * not be the zero character.
-     *
-     * <p>The behavior of radixes and the characters used as digits
-     * are the same as {@link #toString(int, int) toString}.
-     *
-     * @param   i       an integer to be converted to an unsigned string.
-     * @param   radix   the radix to use in the string representation.
-     * @return  an unsigned string representation of the argument in the specified radix.
-     * @see     #toString(int, int)
-     * @since 1.8
-     */
-    public static String toUnsignedString(int i, int radix) {
-        return Long.toUnsignedString(toUnsignedLong(i), radix);
     }
 
     /**
@@ -214,26 +145,20 @@
      * if the argument is negative; otherwise, it is equal to the
      * argument.  This value is converted to a string of ASCII digits
      * in hexadecimal (base&nbsp;16) with no extra leading
-     * {@code 0}s.
-     *
-     * <p>The value of the argument can be recovered from the returned
-     * string {@code s} by calling {@link
-     * Integer#parseUnsignedInt(String, int)
-     * Integer.parseUnsignedInt(s, 16)}.
-     *
-     * <p>If the unsigned magnitude is zero, it is represented by a
-     * single zero character {@code '0'} ({@code '\u005Cu0030'});
-     * otherwise, the first character of the representation of the
-     * unsigned magnitude will not be the zero character. The
-     * following characters are used as hexadecimal digits:
+     * {@code 0}s. If the unsigned magnitude is zero, it is
+     * represented by a single zero character {@code '0'}
+     * (<code>'&#92;u0030'</code>); otherwise, the first character of
+     * the representation of the unsigned magnitude will not be the
+     * zero character. The following characters are used as
+     * hexadecimal digits:
      *
      * <blockquote>
      *  {@code 0123456789abcdef}
      * </blockquote>
      *
-     * These are the characters {@code '\u005Cu0030'} through
-     * {@code '\u005Cu0039'} and {@code '\u005Cu0061'} through
-     * {@code '\u005Cu0066'}. If uppercase letters are
+     * These are the characters <code>'&#92;u0030'</code> through
+     * <code>'&#92;u0039'</code> and <code>'&#92;u0061'</code> through
+     * <code>'&#92;u0066'</code>. If uppercase letters are
      * desired, the {@link java.lang.String#toUpperCase()} method may
      * be called on the result:
      *
@@ -244,12 +169,10 @@
      * @param   i   an integer to be converted to a string.
      * @return  the string representation of the unsigned integer value
      *          represented by the argument in hexadecimal (base&nbsp;16).
-     * @see #parseUnsignedInt(String, int)
-     * @see #toUnsignedString(int, int)
      * @since   JDK1.0.2
      */
     public static String toHexString(int i) {
-        return toUnsignedString0(i, 4);
+        return toUnsignedString(i, 4);
     }
 
     /**
@@ -261,33 +184,27 @@
      * argument.  This value is converted to a string of ASCII digits
      * in octal (base&nbsp;8) with no extra leading {@code 0}s.
      *
-     * <p>The value of the argument can be recovered from the returned
-     * string {@code s} by calling {@link
-     * Integer#parseUnsignedInt(String, int)
-     * Integer.parseUnsignedInt(s, 8)}.
-     *
      * <p>If the unsigned magnitude is zero, it is represented by a
-     * single zero character {@code '0'} ({@code '\u005Cu0030'});
-     * otherwise, the first character of the representation of the
-     * unsigned magnitude will not be the zero character. The
-     * following characters are used as octal digits:
+     * single zero character {@code '0'}
+     * (<code>'&#92;u0030'</code>); otherwise, the first character of
+     * the representation of the unsigned magnitude will not be the
+     * zero character. The following characters are used as octal
+     * digits:
      *
      * <blockquote>
      * {@code 01234567}
      * </blockquote>
      *
-     * These are the characters {@code '\u005Cu0030'} through
-     * {@code '\u005Cu0037'}.
+     * These are the characters <code>'&#92;u0030'</code> through
+     * <code>'&#92;u0037'</code>.
      *
      * @param   i   an integer to be converted to a string.
      * @return  the string representation of the unsigned integer value
      *          represented by the argument in octal (base&nbsp;8).
-     * @see #parseUnsignedInt(String, int)
-     * @see #toUnsignedString(int, int)
      * @since   JDK1.0.2
      */
     public static String toOctalString(int i) {
-        return toUnsignedString0(i, 3);
+        return toUnsignedString(i, 3);
     }
 
     /**
@@ -298,65 +215,39 @@
      * if the argument is negative; otherwise it is equal to the
      * argument.  This value is converted to a string of ASCII digits
      * in binary (base&nbsp;2) with no extra leading {@code 0}s.
-     *
-     * <p>The value of the argument can be recovered from the returned
-     * string {@code s} by calling {@link
-     * Integer#parseUnsignedInt(String, int)
-     * Integer.parseUnsignedInt(s, 2)}.
-     *
-     * <p>If the unsigned magnitude is zero, it is represented by a
-     * single zero character {@code '0'} ({@code '\u005Cu0030'});
-     * otherwise, the first character of the representation of the
-     * unsigned magnitude will not be the zero character. The
-     * characters {@code '0'} ({@code '\u005Cu0030'}) and {@code
-     * '1'} ({@code '\u005Cu0031'}) are used as binary digits.
+     * If the unsigned magnitude is zero, it is represented by a
+     * single zero character {@code '0'}
+     * (<code>'&#92;u0030'</code>); otherwise, the first character of
+     * the representation of the unsigned magnitude will not be the
+     * zero character. The characters {@code '0'}
+     * (<code>'&#92;u0030'</code>) and {@code '1'}
+     * (<code>'&#92;u0031'</code>) are used as binary digits.
      *
      * @param   i   an integer to be converted to a string.
      * @return  the string representation of the unsigned integer value
      *          represented by the argument in binary (base&nbsp;2).
-     * @see #parseUnsignedInt(String, int)
-     * @see #toUnsignedString(int, int)
      * @since   JDK1.0.2
      */
     public static String toBinaryString(int i) {
-        return toUnsignedString0(i, 1);
+        return toUnsignedString(i, 1);
     }
 
     /**
      * Convert the integer to an unsigned number.
      */
-    private static String toUnsignedString0(int val, int shift) {
-        // assert shift > 0 && shift <=5 : "Illegal shift value";
-        int mag = Integer.SIZE - Integer.numberOfLeadingZeros(val);
-        int chars = Math.max(((mag + (shift - 1)) / shift), 1);
-        char[] buf = new char[chars];
-
-        formatUnsignedInt(val, shift, buf, 0, chars);
-
-        // Use special constructor which takes over "buf".
-        return new String(buf, true);
-    }
-
-    /**
-     * Format a long (treated as unsigned) into a character buffer.
-     * @param val the unsigned int to format
-     * @param shift the log2 of the base to format in (4 for hex, 3 for octal, 1 for binary)
-     * @param buf the character buffer to write to
-     * @param offset the offset in the destination buffer to start at
-     * @param len the number of characters to write
-     * @return the lowest character  location used
-     */
-     static int formatUnsignedInt(int val, int shift, char[] buf, int offset, int len) {
-        int charPos = len;
+    private static String toUnsignedString(int i, int shift) {
+        char[] buf = new char[32];
+        int charPos = 32;
         int radix = 1 << shift;
         int mask = radix - 1;
         do {
-            buf[offset + --charPos] = Integer.digits[val & mask];
-            val >>>= shift;
-        } while (val != 0 && charPos > 0);
-
-        return charPos;
-    }
+            buf[--charPos] = digits[i & mask];
+            i >>>= shift;
+        } while (i != 0);
+
+        return new String(buf, charPos, (32 - charPos));
+    }
+
 
     final static char [] DigitTens = {
         '0', '0', '0', '0', '0', '0', '0', '0', '0', '0',
@@ -415,41 +306,15 @@
      * @return  a string representation of the argument in base&nbsp;10.
      */
     public static String toString(int i) {
-<<<<<<< HEAD
-        if (i == Integer.MIN_VALUE)
-=======
         // 更快的版本
         if (i == Integer.MIN_VALUE) {
->>>>>>> 536d8b08
             return "-2147483648";
         }
         int size = (i < 0) ? stringSize(-i) + 1 : stringSize(i);
         char[] buf = new char[size];
         getChars(i, size, buf);
-<<<<<<< HEAD
-        return new String(buf, true);
-    }
-
-    /**
-     * Returns a string representation of the argument as an unsigned
-     * decimal value.
-     *
-     * The argument is converted to unsigned decimal representation
-     * and returned as a string exactly as if the argument and radix
-     * 10 were given as arguments to the {@link #toUnsignedString(int,
-     * int)} method.
-     *
-     * @param   i  an integer to be converted to an unsigned string.
-     * @return  an unsigned string representation of the argument.
-     * @see     #toUnsignedString(int, int)
-     * @since 1.8
-     */
-    public static String toUnsignedString(int i) {
-        return Long.toString(toUnsignedLong(i));
-=======
         // 新建一个字符串
         return new String(buf, true);
->>>>>>> 536d8b08
     }
 
     /**
@@ -507,20 +372,17 @@
                 return i+1;
     }
 
-<<<<<<< HEAD
-=======
     // 解析字符串
 
->>>>>>> 536d8b08
     /**
      * Parses the string argument as a signed integer in the radix
      * specified by the second argument. The characters in the string
      * must all be digits of the specified radix (as determined by
      * whether {@link java.lang.Character#digit(char, int)} returns a
      * nonnegative value), except that the first character may be an
-     * ASCII minus sign {@code '-'} ({@code '\u005Cu002D'}) to
+     * ASCII minus sign {@code '-'} (<code>'&#92;u002D'</code>) to
      * indicate a negative value or an ASCII plus sign {@code '+'}
-     * ({@code '\u005Cu002B'}) to indicate a positive value. The
+     * (<code>'&#92;u002B'</code>) to indicate a positive value. The
      * resulting integer value is returned.
      * 解析字符串参数为有符号的特定进制整数。
      *
@@ -536,8 +398,8 @@
      *
      * <li>Any character of the string is not a digit of the specified
      * radix, except that the first character may be a minus sign
-     * {@code '-'} ({@code '\u005Cu002D'}) or plus sign
-     * {@code '+'} ({@code '\u005Cu002B'}) provided that the
+     * {@code '-'} (<code>'&#92;u002D'</code>) or plus sign
+     * {@code '+'} (<code>'&#92;u002B'</code>) provided that the
      * string is longer than length 1.
      *
      * <li>The value represented by the string is not a value of type
@@ -576,7 +438,7 @@
          * before IntegerCache is initialized. Care must be taken to not use
          * the valueOf method.
          */
-
+        // 入参有效性检测
         if (s == null) {
             throw new NumberFormatException("null");
         }
@@ -592,7 +454,7 @@
         }
 
         int result = 0;
-        boolean negative = false;
+        boolean negative = false; // 负数标识
         int i = 0, len = s.length();
         int limit = -Integer.MAX_VALUE;
         int multmin;
@@ -637,8 +499,8 @@
      * Parses the string argument as a signed decimal integer. The
      * characters in the string must all be decimal digits, except
      * that the first character may be an ASCII minus sign {@code '-'}
-     * ({@code '\u005Cu002D'}) to indicate a negative value or an
-     * ASCII plus sign {@code '+'} ({@code '\u005Cu002B'}) to
+     * (<code>'&#92;u002D'</code>) to indicate a negative value or an
+     * ASCII plus sign {@code '+'} (<code>'&#92;u002B'</code>) to
      * indicate a positive value. The resulting integer value is
      * returned, exactly as if the argument and the radix 10 were
      * given as arguments to the {@link #parseInt(java.lang.String,
@@ -652,103 +514,7 @@
      *               parsable integer.
      */
     public static int parseInt(String s) throws NumberFormatException {
-        return parseInt(s,10);
-    }
-
-    /**
-     * Parses the string argument as an unsigned integer in the radix
-     * specified by the second argument.  An unsigned integer maps the
-     * values usually associated with negative numbers to positive
-     * numbers larger than {@code MAX_VALUE}.
-     *
-     * The characters in the string must all be digits of the
-     * specified radix (as determined by whether {@link
-     * java.lang.Character#digit(char, int)} returns a nonnegative
-     * value), except that the first character may be an ASCII plus
-     * sign {@code '+'} ({@code '\u005Cu002B'}). The resulting
-     * integer value is returned.
-     *
-     * <p>An exception of type {@code NumberFormatException} is
-     * thrown if any of the following situations occurs:
-     * <ul>
-     * <li>The first argument is {@code null} or is a string of
-     * length zero.
-     *
-     * <li>The radix is either smaller than
-     * {@link java.lang.Character#MIN_RADIX} or
-     * larger than {@link java.lang.Character#MAX_RADIX}.
-     *
-     * <li>Any character of the string is not a digit of the specified
-     * radix, except that the first character may be a plus sign
-     * {@code '+'} ({@code '\u005Cu002B'}) provided that the
-     * string is longer than length 1.
-     *
-     * <li>The value represented by the string is larger than the
-     * largest unsigned {@code int}, 2<sup>32</sup>-1.
-     *
-     * </ul>
-     *
-     *
-     * @param      s   the {@code String} containing the unsigned integer
-     *                  representation to be parsed
-     * @param      radix   the radix to be used while parsing {@code s}.
-     * @return     the integer represented by the string argument in the
-     *             specified radix.
-     * @throws     NumberFormatException if the {@code String}
-     *             does not contain a parsable {@code int}.
-     * @since 1.8
-     */
-    public static int parseUnsignedInt(String s, int radix)
-                throws NumberFormatException {
-        if (s == null)  {
-            throw new NumberFormatException("null");
-        }
-
-        int len = s.length();
-        if (len > 0) {
-            char firstChar = s.charAt(0);
-            if (firstChar == '-') {
-                throw new
-                    NumberFormatException(String.format("Illegal leading minus sign " +
-                                                       "on unsigned string %s.", s));
-            } else {
-                if (len <= 5 || // Integer.MAX_VALUE in Character.MAX_RADIX is 6 digits
-                    (radix == 10 && len <= 9) ) { // Integer.MAX_VALUE in base 10 is 10 digits
-                    return parseInt(s, radix);
-                } else {
-                    long ell = Long.parseLong(s, radix);
-                    if ((ell & 0xffff_ffff_0000_0000L) == 0) {
-                        return (int) ell;
-                    } else {
-                        throw new
-                            NumberFormatException(String.format("String value %s exceeds " +
-                                                                "range of unsigned int.", s));
-                    }
-                }
-            }
-        } else {
-            throw NumberFormatException.forInputString(s);
-        }
-    }
-
-    /**
-     * Parses the string argument as an unsigned decimal integer. The
-     * characters in the string must all be decimal digits, except
-     * that the first character may be an an ASCII plus sign {@code
-     * '+'} ({@code '\u005Cu002B'}). The resulting integer value
-     * is returned, exactly as if the argument and the radix 10 were
-     * given as arguments to the {@link
-     * #parseUnsignedInt(java.lang.String, int)} method.
-     *
-     * @param s   a {@code String} containing the unsigned {@code int}
-     *            representation to be parsed
-     * @return    the unsigned integer value represented by the argument in decimal.
-     * @throws    NumberFormatException  if the string does not contain a
-     *            parsable unsigned integer.
-     * @since 1.8
-     */
-    public static int parseUnsignedInt(String s) throws NumberFormatException {
-        return parseUnsignedInt(s, 10);
+        return parseInt(s, 10);
     }
 
     /**
@@ -777,7 +543,7 @@
      *            does not contain a parsable {@code int}.
      */
     public static Integer valueOf(String s, int radix) throws NumberFormatException {
-        return Integer.valueOf(parseInt(s,radix));
+        return Integer.valueOf(parseInt(s, radix));
     }
 
     /**
@@ -808,78 +574,54 @@
 
     /**
      * Cache to support the object identity semantics of autoboxing for values between
-<<<<<<< HEAD
-     * -128 and 127 (inclusive) as required by JLS.
-=======
      * -128 and 127 (inclusive) as required by JLS. (值介于[-128, 127])
      * 支持自动装箱的对象标识语义的缓存。
      * 内部数据结构
->>>>>>> 536d8b08
      *
      * The cache is initialized on first usage.  The size of the cache
-     * may be controlled by the {@code -XX:AutoBoxCacheMax=<size>} option.
+     * may be controlled by the -XX:AutoBoxCacheMax=<size> option.
      * During VM initialization, java.lang.Integer.IntegerCache.high property
      * may be set and saved in the private system properties in the
      * sun.misc.VM class.
      */
-<<<<<<< HEAD
-
-    private static class IntegerCache {
-        static final int low = -128;
-        static final int high;
-=======
     private static class IntegerCache {
         static final int low = -128;
         static final int high;
         /**
          * 把频繁被请求的实例缓存起来
          */
->>>>>>> 536d8b08
         static final Integer cache[];
 
+        // 静态类初始化
         static {
             // high value may be configured by property
             int h = 127;
             String integerCacheHighPropValue =
                 sun.misc.VM.getSavedProperty("java.lang.Integer.IntegerCache.high");
             if (integerCacheHighPropValue != null) {
-                try {
-                    int i = parseInt(integerCacheHighPropValue);
-                    i = Math.max(i, 127);
-                    // Maximum array size is Integer.MAX_VALUE
-                    h = Math.min(i, Integer.MAX_VALUE - (-low) -1);
-                } catch( NumberFormatException nfe) {
-                    // If the property cannot be parsed into an int, ignore it.
-                }
+                int i = parseInt(integerCacheHighPropValue);
+                i = Math.max(i, 127);
+                // Maximum array size is Integer.MAX_VALUE
+                h = Math.min(i, Integer.MAX_VALUE - (-low) -1);
             }
             high = h;
 
+            // 缓存数组
             cache = new Integer[(high - low) + 1];
             int j = low;
-<<<<<<< HEAD
-            for(int k = 0; k < cache.length; k++)
-                cache[k] = new Integer(j++);
-
-            // range [-128, 127] must be interned (JLS7 5.1.7)
-            assert IntegerCache.high >= 127;
-=======
             // 防止数组越界
             for (int k = 0; k < cache.length; k++) {
                 // 缓存整型实例
                 cache[k] = new Integer(j++);
             }
->>>>>>> 536d8b08
         }
 
         private IntegerCache() {}
     }
 
-<<<<<<< HEAD
-=======
     // 工厂实例化
     // 基本类型转换为包装类
 
->>>>>>> 536d8b08
     /**
      * Returns an {@code Integer} instance representing the specified
      * {@code int} value.  If a new {@code Integer} instance is not
@@ -897,10 +639,6 @@
      * @since  1.5
      */
     public static Integer valueOf(int i) {
-<<<<<<< HEAD
-        if (i >= IntegerCache.low && i <= IntegerCache.high)
-            return IntegerCache.cache[i + (-IntegerCache.low)];
-=======
         assert IntegerCache.high >= 127;
         // [-128, 127+]
         if (i >= IntegerCache.low && i <= IntegerCache.high) {
@@ -908,18 +646,14 @@
             return IntegerCache.cache[i + (-IntegerCache.low)];
         }
         // 新对象
->>>>>>> 536d8b08
         return new Integer(i);
     }
 
-    /**
-<<<<<<< HEAD
-     * The value of the {@code Integer}.
-=======
+
+    /**
      * The value of the {@code Integer}. (整型值)
      * 使所有的域都是final的，初始化后就不能改变。
      * 使所有的域都成为私有的
->>>>>>> 536d8b08
      *
      * @serial
      */
@@ -954,25 +688,22 @@
         this.value = parseInt(s, 10);
     }
 
-<<<<<<< HEAD
-=======
     // 数值转换
 
->>>>>>> 536d8b08
-    /**
-     * Returns the value of this {@code Integer} as a {@code byte}
-     * after a narrowing primitive conversion.
-     * @jls 5.1.3 Narrowing Primitive Conversions
-     */
+    /**
+     * Returns the value of this {@code Integer} as a
+     * {@code byte}.
+     */
+    @Override
     public byte byteValue() {
         return (byte)value;
     }
 
     /**
-     * Returns the value of this {@code Integer} as a {@code short}
-     * after a narrowing primitive conversion.
-     * @jls 5.1.3 Narrowing Primitive Conversions
-     */
+     * Returns the value of this {@code Integer} as a
+     * {@code short}.
+     */
+    @Override
     public short shortValue() {
         return (short)value;
     }
@@ -981,34 +712,34 @@
      * Returns the value of this {@code Integer} as an
      * {@code int}.
      */
+    @Override
     public int intValue() {
         return value;
     }
 
     /**
-     * Returns the value of this {@code Integer} as a {@code long}
-     * after a widening primitive conversion.
-     * @jls 5.1.2 Widening Primitive Conversions
-     * @see Integer#toUnsignedLong(int)
-     */
+     * Returns the value of this {@code Integer} as a
+     * {@code long}.
+     */
+    @Override
     public long longValue() {
         return (long)value;
     }
 
     /**
-     * Returns the value of this {@code Integer} as a {@code float}
-     * after a widening primitive conversion.
-     * @jls 5.1.2 Widening Primitive Conversions
-     */
+     * Returns the value of this {@code Integer} as a
+     * {@code float}.
+     */
+    @Override
     public float floatValue() {
         return (float)value;
     }
 
     /**
-     * Returns the value of this {@code Integer} as a {@code double}
-     * after a widening primitive conversion.
-     * @jls 5.1.2 Widening Primitive Conversions
-     */
+     * Returns the value of this {@code Integer} as a
+     * {@code double}.
+     */
+    @Override
     public double doubleValue() {
         return (double)value;
     }
@@ -1023,17 +754,15 @@
      * @return  a string representation of the value of this object in
      *          base&nbsp;10.
      */
+    @Override
     public String toString() {
         return toString(value);
     }
 
     /**
      * Returns a hash code for this {@code Integer}.
-<<<<<<< HEAD
-=======
      * 返回此整数的散列码。
      * 散列码即为表示的整数值。
->>>>>>> 536d8b08
      *
      * @return  a hash code value for this object, equal to the
      *          primitive {@code int} value represented by this
@@ -1041,19 +770,6 @@
      */
     @Override
     public int hashCode() {
-        return Integer.hashCode(value);
-    }
-
-    /**
-     * Returns a hash code for a {@code int} value; compatible with
-     * {@code Integer.hashCode()}.
-     *
-     * @param value the value to hash
-     * @since 1.8
-     *
-     * @return a hash code value for a {@code int} value.
-     */
-    public static int hashCode(int value) {
         return value;
     }
 
@@ -1068,41 +784,33 @@
      * @return  {@code true} if the objects are the same;
      *          {@code false} otherwise.
      */
-<<<<<<< HEAD
-    public boolean equals(Object obj) {
-        if (obj instanceof Integer) {
-=======
     @Override
     public boolean equals(Object obj) {
         if (obj instanceof Integer) {
             // 保护强制类型转换
->>>>>>> 536d8b08
             return value == ((Integer)obj).intValue();
         }
         return false;
     }
 
-<<<<<<< HEAD
-=======
 
     // 系统属性
 
->>>>>>> 536d8b08
     /**
      * Determines the integer value of the system property with the
      * specified name.
      *
-     * <p>The first argument is treated as the name of a system
-     * property.  System properties are accessible through the {@link
-     * java.lang.System#getProperty(java.lang.String)} method. The
+     * <p>The first argument is treated as the name of a system property.
+     * System properties are accessible through the
+     * {@link java.lang.System#getProperty(java.lang.String)} method. The
      * string value of this property is then interpreted as an integer
-     * value using the grammar supported by {@link Integer#decode decode} and
-     * an {@code Integer} object representing this value is returned.
-     *
-     * <p>If there is no property with the specified name, if the
-     * specified name is empty or {@code null}, or if the property
-     * does not have the correct numeric format, then {@code null} is
-     * returned.
+     * value and an {@code Integer} object representing this value is
+     * returned. Details of possible numeric formats can be found with
+     * the definition of {@code getProperty}.
+     *
+     * <p>If there is no property with the specified name, if the specified name
+     * is empty or {@code null}, or if the property does not have
+     * the correct numeric format, then {@code null} is returned.
      *
      * <p>In other words, this method returns an {@code Integer}
      * object equal to the value of:
@@ -1113,8 +821,6 @@
      *
      * @param   nm   property name.
      * @return  the {@code Integer} value of the property.
-     * @throws  SecurityException for the same reasons as
-     *          {@link System#getProperty(String) System.getProperty}
      * @see     java.lang.System#getProperty(java.lang.String)
      * @see     java.lang.System#getProperty(java.lang.String, java.lang.String)
      */
@@ -1126,12 +832,13 @@
      * Determines the integer value of the system property with the
      * specified name.
      *
-     * <p>The first argument is treated as the name of a system
-     * property.  System properties are accessible through the {@link
+     * <p>The first argument is treated as the name of a system property.
+     * System properties are accessible through the {@link
      * java.lang.System#getProperty(java.lang.String)} method. The
      * string value of this property is then interpreted as an integer
-     * value using the grammar supported by {@link Integer#decode decode} and
-     * an {@code Integer} object representing this value is returned.
+     * value and an {@code Integer} object representing this value is
+     * returned. Details of possible numeric formats can be found with
+     * the definition of {@code getProperty}.
      *
      * <p>The second argument is the default value. An {@code Integer} object
      * that represents the value of the second argument is returned if there
@@ -1159,8 +866,6 @@
      * @param   nm   property name.
      * @param   val   default value.
      * @return  the {@code Integer} value of the property.
-     * @throws  SecurityException for the same reasons as
-     *          {@link System#getProperty(String) System.getProperty}
      * @see     java.lang.System#getProperty(java.lang.String)
      * @see     java.lang.System#getProperty(java.lang.String, java.lang.String)
      */
@@ -1175,14 +880,10 @@
      * system property.  System properties are accessible through the
      * {@link java.lang.System#getProperty(java.lang.String)} method.
      * The string value of this property is then interpreted as an
-     * integer value, as per the {@link Integer#decode decode} method,
+     * integer value, as per the {@code Integer.decode} method,
      * and an {@code Integer} object representing this value is
-<<<<<<< HEAD
-     * returned; in summary:
-=======
      * returned.
      * 返回具有指定名称的系统属性的整数值。
->>>>>>> 536d8b08
      *
      * <ul><li>If the property value begins with the two ASCII characters
      *         {@code 0x} or the ASCII character {@code #}, not
@@ -1203,34 +904,35 @@
      * property does not have the correct numeric format, or if the
      * specified name is empty or {@code null}.
      *
-     * @param   nm   property name.
-     * @param   val   default value.
-     * @return  the {@code Integer} value of the property.
-     * @throws  SecurityException for the same reasons as
-     *          {@link System#getProperty(String) System.getProperty}
-     * @see     System#getProperty(java.lang.String)
-     * @see     System#getProperty(java.lang.String, java.lang.String)
+     * @param   nm   property name. (属性名称)
+     * @param   val   default value. (默认值)
+     * @return  the {@code Integer} value of the property. (属性值)
+     * @see     java.lang.System#getProperty(java.lang.String)
+     * @see java.lang.System#getProperty(java.lang.String, java.lang.String)
+     * @see java.lang.Integer#decode
      */
     public static Integer getInteger(String nm, Integer val) {
         String v = null;
         try {
-            v = System.getProperty(nm);
+            v = System.getProperty(nm); // 系统属性
         } catch (IllegalArgumentException | NullPointerException e) {
-        }
+            // ignore (Catching Multiple Exception Types - JDK 7)
+        }
+//        } catch (IllegalArgumentException e) {
+//        } catch (NullPointerException e) {
+//        }
         if (v != null) {
             try {
                 return Integer.decode(v);
             } catch (NumberFormatException e) {
+                // ignore
             }
         }
         return val;
     }
 
-<<<<<<< HEAD
-=======
     // 解码字符串
 
->>>>>>> 536d8b08
     /**
      * Decodes a {@code String} into an {@code Integer}.
      * Accepts decimal, hexadecimal, and octal numbers given
@@ -1244,7 +946,7 @@
      * <dd><i>Sign<sub>opt</sub></i> {@code 0X} <i>HexDigits</i>
      * <dd><i>Sign<sub>opt</sub></i> {@code #} <i>HexDigits</i>
      * <dd><i>Sign<sub>opt</sub></i> {@code 0} <i>OctalDigits</i>
-     *
+     * <p>
      * <dt><i>Sign:</i>
      * <dd>{@code -}
      * <dd>{@code +}
@@ -1321,11 +1023,8 @@
         return result;
     }
 
-<<<<<<< HEAD
-=======
     // 排序
 
->>>>>>> 536d8b08
     /**
      * Compares two {@code Integer} objects numerically.
      * 比较两个整数值的对象。
@@ -1340,13 +1039,9 @@
      *           comparison).
      * @since   1.2
      */
-<<<<<<< HEAD
-    public int compareTo(Integer anotherInteger) {
-=======
     @Override
     public int compareTo(Integer anotherInteger) {
         // 比较整数值
->>>>>>> 536d8b08
         return compare(this.value, anotherInteger.value);
     }
 
@@ -1363,97 +1058,17 @@
      * @return the value {@code 0} if {@code x == y};
      *         a value less than {@code 0} if {@code x < y}; and
      *         a value greater than {@code 0} if {@code x > y}
+     *         (x == y，则返回0；x < y，则返回负整数；x > y，则返回正整数。)
      * @since 1.7
      */
     public static int compare(int x, int y) {
-<<<<<<< HEAD
-        return (x < y) ? -1 : ((x == y) ? 0 : 1);
-    }
-
-    /**
-     * Compares two {@code int} values numerically treating the values
-     * as unsigned.
-     *
-     * @param  x the first {@code int} to compare
-     * @param  y the second {@code int} to compare
-     * @return the value {@code 0} if {@code x == y}; a value less
-     *         than {@code 0} if {@code x < y} as unsigned values; and
-     *         a value greater than {@code 0} if {@code x > y} as
-     *         unsigned values
-     * @since 1.8
-     */
-    public static int compareUnsigned(int x, int y) {
-        return compare(x + MIN_VALUE, y + MIN_VALUE);
-    }
-
-    /**
-     * Converts the argument to a {@code long} by an unsigned
-     * conversion.  In an unsigned conversion to a {@code long}, the
-     * high-order 32 bits of the {@code long} are zero and the
-     * low-order 32 bits are equal to the bits of the integer
-     * argument.
-     *
-     * Consequently, zero and positive {@code int} values are mapped
-     * to a numerically equal {@code long} value and negative {@code
-     * int} values are mapped to a {@code long} value equal to the
-     * input plus 2<sup>32</sup>.
-     *
-     * @param  x the value to convert to an unsigned {@code long}
-     * @return the argument converted to {@code long} by an unsigned
-     *         conversion
-     * @since 1.8
-     */
-    public static long toUnsignedLong(int x) {
-        return ((long) x) & 0xffffffffL;
-    }
-
-    /**
-     * Returns the unsigned quotient of dividing the first argument by
-     * the second where each argument and the result is interpreted as
-     * an unsigned value.
-     *
-     * <p>Note that in two's complement arithmetic, the three other
-     * basic arithmetic operations of add, subtract, and multiply are
-     * bit-wise identical if the two operands are regarded as both
-     * being signed or both being unsigned.  Therefore separate {@code
-     * addUnsigned}, etc. methods are not provided.
-     *
-     * @param dividend the value to be divided
-     * @param divisor the value doing the dividing
-     * @return the unsigned quotient of the first argument divided by
-     * the second argument
-     * @see #remainderUnsigned
-     * @since 1.8
-     */
-    public static int divideUnsigned(int dividend, int divisor) {
-        // In lieu of tricky code, for now just use long arithmetic.
-        return (int)(toUnsignedLong(dividend) / toUnsignedLong(divisor));
-    }
-
-    /**
-     * Returns the unsigned remainder from dividing the first argument
-     * by the second where each argument and the result is interpreted
-     * as an unsigned value.
-     *
-     * @param dividend the value to be divided
-     * @param divisor the value doing the dividing
-     * @return the unsigned remainder of the first argument divided by
-     * the second argument
-     * @see #divideUnsigned
-     * @since 1.8
-     */
-    public static int remainderUnsigned(int dividend, int divisor) {
-        // In lieu of tricky code, for now just use long arithmetic.
-        return (int)(toUnsignedLong(dividend) % toUnsignedLong(divisor));
-=======
 //        return (x < y) ? -1 : ((x == y) ? 0 : 1);
         // 相减防溢出
         return x - y;
->>>>>>> 536d8b08
-    }
-
-
-    // Bit twiddling
+    }
+
+
+    // Bit twiddling (位运算)
 
     /**
      * The number of bits used to represent an {@code int} value in two's
@@ -1462,19 +1077,7 @@
      *
      * @since 1.5
      */
-<<<<<<< HEAD
-    @Native public static final int SIZE = 32;
-
-    /**
-     * The number of bytes used to represent a {@code int} value in two's
-     * complement binary form.
-     *
-     * @since 1.8
-     */
-    public static final int BYTES = SIZE / Byte.SIZE;
-=======
     public static final int SIZE = 32;
->>>>>>> 536d8b08
 
     /**
      * Returns an {@code int} value with at most a single one-bit, in the
@@ -1483,7 +1086,6 @@
      * one-bits in its two's complement binary representation, that is, if it
      * is equal to zero.
      *
-     * @param i the value whose highest one bit is to be computed
      * @return an {@code int} value with a single one-bit, in the position
      *     of the highest-order one-bit in the specified value, or zero if
      *     the specified value is itself equal to zero.
@@ -1506,7 +1108,6 @@
      * one-bits in its two's complement binary representation, that is, if it
      * is equal to zero.
      *
-     * @param i the value whose lowest one bit is to be computed
      * @return an {@code int} value with a single one-bit, in the position
      *     of the lowest-order one-bit in the specified value, or zero if
      *     the specified value is itself equal to zero.
@@ -1531,7 +1132,6 @@
      * <li>ceil(log<sub>2</sub>(x)) = {@code 32 - numberOfLeadingZeros(x - 1)}
      * </ul>
      *
-     * @param i the value whose number of leading zeros is to be computed
      * @return the number of zero bits preceding the highest-order
      *     ("leftmost") one-bit in the two's complement binary representation
      *     of the specified {@code int} value, or 32 if the value
@@ -1559,7 +1159,6 @@
      * one-bits in its two's complement representation, in other words if it is
      * equal to zero.
      *
-     * @param i the value whose number of trailing zeros is to be computed
      * @return the number of zero bits following the lowest-order ("rightmost")
      *     one-bit in the two's complement binary representation of the
      *     specified {@code int} value, or 32 if the value is equal
@@ -1585,7 +1184,6 @@
      * representation of the specified {@code int} value.  This function is
      * sometimes referred to as the <i>population count</i>.
      *
-     * @param i the value whose bits are to be counted
      * @return the number of one-bits in the two's complement binary
      *     representation of the specified {@code int} value.
      * @since 1.5
@@ -1613,8 +1211,6 @@
      * ignored, even if the distance is negative: {@code rotateLeft(val,
      * distance) == rotateLeft(val, distance & 0x1F)}.
      *
-     * @param i the value whose bits are to be rotated left
-     * @param distance the number of bit positions to rotate left
      * @return the value obtained by rotating the two's complement binary
      *     representation of the specified {@code int} value left by the
      *     specified number of bits.
@@ -1637,8 +1233,6 @@
      * ignored, even if the distance is negative: {@code rotateRight(val,
      * distance) == rotateRight(val, distance & 0x1F)}.
      *
-     * @param i the value whose bits are to be rotated right
-     * @param distance the number of bit positions to rotate right
      * @return the value obtained by rotating the two's complement binary
      *     representation of the specified {@code int} value right by the
      *     specified number of bits.
@@ -1654,7 +1248,6 @@
      * value.
      * 反转基于位运算。
      *
-     * @param i the value to be reversed
      * @return the value obtained by reversing order of the bits in the
      *     specified {@code int} value.
      * @since 1.5
@@ -1674,7 +1267,6 @@
      * return value is -1 if the specified value is negative; 0 if the
      * specified value is zero; and 1 if the specified value is positive.)
      *
-     * @param i the value whose signum is to be computed
      * @return the signum function of the specified {@code int} value.
      * @since 1.5
      */
@@ -1687,7 +1279,6 @@
      * Returns the value obtained by reversing the order of the bytes in the
      * two's complement representation of the specified {@code int} value.
      *
-     * @param i the value whose bytes are to be reversed
      * @return the value obtained by reversing the bytes in the specified
      *     {@code int} value.
      * @since 1.5
@@ -1699,47 +1290,6 @@
                ((i << 24));
     }
 
-    /**
-     * Adds two integers together as per the + operator.
-     *
-     * @param a the first operand
-     * @param b the second operand
-     * @return the sum of {@code a} and {@code b}
-     * @see java.util.function.BinaryOperator
-     * @since 1.8
-     */
-    public static int sum(int a, int b) {
-        return a + b;
-    }
-
-    /**
-     * Returns the greater of two {@code int} values
-     * as if by calling {@link Math#max(int, int) Math.max}.
-     *
-     * @param a the first operand
-     * @param b the second operand
-     * @return the greater of {@code a} and {@code b}
-     * @see java.util.function.BinaryOperator
-     * @since 1.8
-     */
-    public static int max(int a, int b) {
-        return Math.max(a, b);
-    }
-
-    /**
-     * Returns the smaller of two {@code int} values
-     * as if by calling {@link Math#min(int, int) Math.min}.
-     *
-     * @param a the first operand
-     * @param b the second operand
-     * @return the smaller of {@code a} and {@code b}
-     * @see java.util.function.BinaryOperator
-     * @since 1.8
-     */
-    public static int min(int a, int b) {
-        return Math.min(a, b);
-    }
-
     /** use serialVersionUID from JDK 1.0.2 for interoperability */
-    @Native private static final long serialVersionUID = 1360826667806852920L;
+    private static final long serialVersionUID = 1360826667806852920L;
 }