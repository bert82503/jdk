--- conflicted
+++ resolved
@@ -1,40 +1,10 @@
-<<<<<<< HEAD
-/*
- * Copyright (c) 1994, 2012, Oracle and/or its affiliates. All rights reserved.
- * ORACLE PROPRIETARY/CONFIDENTIAL. Use is subject to license terms.
- *
- *
- *
- *
- *
- *
- *
- *
- *
- *
- *
- *
- *
- *
- *
- *
- *
- *
- *
- *
- */
-=======
->>>>>>> 536d8b08
 
 package java.lang;
 
 /**
  * Thrown to indicate that a method has been passed an illegal or
  * inappropriate argument.
-<<<<<<< HEAD
-=======
  * 非法参数异常：表示方法被传入了非法或不适当的参数。
->>>>>>> 536d8b08
  *
  * @author  unascribed
  * @since   JDK1.0
@@ -59,6 +29,7 @@
         super(s);
     }
 
+    // JDK 1.5
     /**
      * Constructs a new exception with the specified detail message and
      * cause.
